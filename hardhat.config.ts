--- conflicted
+++ resolved
@@ -92,13 +92,6 @@
   },
   mocha: {
     timeout: 500000,
-<<<<<<< HEAD
-  },
-  tenderly: {
-    username: "ayobuenavista",
-    project: "projects"
-=======
->>>>>>> 7185155b
   }
 };
 
