import * as dotenv from "dotenv";
dotenv.config();

import { HardhatUserConfig } from "hardhat/types";
import "@nomiclabs/hardhat-waffle";
import "@nomiclabs/hardhat-web3";
import "solidity-coverage";
import "hardhat-typechain";
import "@nomiclabs/hardhat-truffle5";

const config: HardhatUserConfig = {
  defaultNetwork: 'hardhat',
  paths: {
    sources: './contracts',
    tests: './test/core/',
    artifacts: "./build/artifacts",
    cache: "./build/cache"
  },
  networks: {
    hardhat: {
      forking: {
        url: `https://eth-mainnet.alchemyapi.io/v2/${process.env.ALCHEMY_KEY}`,
        // url: `https://mainnet.infura.io/v3/${process.env.INFURA_KEY}`,
        blockNumber: 11647664
<<<<<<< HEAD
        // url: `https://mainnet.infura.io/v3/${process.env.INFURA_KEY}`,
=======
>>>>>>> 371b5d4f
      },
      accounts: [
        // 5 accounts with 10^14 ETH each
        // Addresses:
        //   0x186e446fbd41dD51Ea2213dB2d3ae18B05A05ba8
        //   0x6824c889f6EbBA8Dac4Dd4289746FCFaC772Ea56
        //   0xCFf94465bd20C91C86b0c41e385052e61ed49f37
        //   0xEBAf3e0b7dBB0Eb41d66875Dd64d9F0F314651B3
        //   0xbFe6D5155040803CeB12a73F8f3763C26dd64a92
        {
          privateKey: '0xf269c6517520b4435128014f9c1e50c1c498374a7f5143f035bfb32153f3adab',
          balance: '100000000000000000000000000000000',
        },
        {
          privateKey: '0xca3547a47684862274b476b689f951fad53219fbde79f66c9394e30f1f0b4904',
          balance: '100000000000000000000000000000000',
        },
        {
          privateKey: '0x4bad9ef34aa208258e3d5723700f38a7e10a6bca6af78398da61e534be792ea8',
          balance: '100000000000000000000000000000000',
        },
        {
          privateKey: '0xffc03a3bd5f36131164ad24616d6cde59a0cfef48235dd8b06529fc0e7d91f7c',
          balance: '100000000000000000000000000000000',
        },
        {
          privateKey: '0x380c430a9b8fa9cce5524626d25a942fab0f26801d30bfd41d752be9ba74bd98',
          balance: '100000000000000000000000000000000',
        },
      ],
      allowUnlimitedContractSize: false,
      blockGasLimit: 40000000,
      gas: 40000000,
      gasPrice: 'auto',
    },
    development: {
      url: 'http://127.0.0.1:8545',
      gas: 12400000,
      timeout: 1000000,
    },
    // kovan: {
    //   url: `https://kovan.infura.io/v3/${process.env.INFURA_KEY}`,
    //   gas: 8000000,
    //   timeout: 100000,
    //   accounts: [`${process.env.PRIVATE_KEYS}`],
    // },
  },
  solidity: {
    compilers: [
      {
        version: '0.7.4',
        settings: {
          optimizer: {
            enabled: true,
            runs: 200,
          },
        },
      },
    ],
  },
  mocha: {
    timeout: 500000,
  },
};

export default config;<|MERGE_RESOLUTION|>--- conflicted
+++ resolved
@@ -22,10 +22,7 @@
         url: `https://eth-mainnet.alchemyapi.io/v2/${process.env.ALCHEMY_KEY}`,
         // url: `https://mainnet.infura.io/v3/${process.env.INFURA_KEY}`,
         blockNumber: 11647664
-<<<<<<< HEAD
-        // url: `https://mainnet.infura.io/v3/${process.env.INFURA_KEY}`,
-=======
->>>>>>> 371b5d4f
+
       },
       accounts: [
         // 5 accounts with 10^14 ETH each
