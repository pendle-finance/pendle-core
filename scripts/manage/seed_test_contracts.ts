--- conflicted
+++ resolved
@@ -49,19 +49,8 @@
   console.log(`\n\tNetwork = ${network}, deployer = ${deployer.address}`);
   console.log(`\tDeployment's filePath = ${filePath}`);
 
-<<<<<<< HEAD
-  if (
-    network !== "kovan" &&
-    network !== "kovantest" &&
-    network !== "development"
-  ) {
-    console.log(
-      "[ERROR] Must be for kovan or kovantest network or development"
-    );
-=======
   if (network !== 'kovan' && network !== 'kovantest' && network !== 'development') {
     console.log('[ERROR] Must be for kovan or kovantest network or development');
->>>>>>> 1787ac9b
     process.exit(1);
   }
   if (network == 'development' || network == 'hardhat') {
