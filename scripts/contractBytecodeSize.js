'use strict';

const {contract} = require('hardhat');
const {promisify} = require('util');
const {resolve} = require('path');
const fs = require('fs');

const EIP170 = 24576;
<<<<<<< HEAD
const CONTRACTS = `${__dirname}/../artifacts/contracts`;
=======
const CONTRACTS = `${__dirname}/../build/artifacts/contracts`;
const DOCS = `${__dirname}/../docs`;
const LIST = `${__dirname}/contractBytecodeSizeList.json`;
const REPORT = `${DOCS}/bytecodeSizeReport.json`;
>>>>>>> 9584ecc2
const READDIR = promisify(fs.readdir);
const STAT = promisify(fs.stat);
const LIST = [
  'Benchmark.sol',
  'BenchmarkAaveForge.sol',
  'BenchmarkData.sol',
  'BenchmarkMarket.sol',
  'BenchmarkMarketFactory.sol',
  'BenchmarkGovernance.sol',
  'BenchmarkTreasury.sol',
  'Timelock.sol',
  'BenchmarkFutureYieldToken.sol',
  'BenchmarkOwnershipToken.sol',
  'BMK.sol',
];

async function generateReport() {
  let bytecodeSize;
  let contractData;
  let result = {};
  let file;
  let files = await getFiles(CONTRACTS);

  for (let i = 0; i < files.length; i++) {
    file = files[i];
    contractData = JSON.parse(fs.readFileSync(file));

    if (contractData.deployedBytecode !== undefined) {
      bytecodeSize = contractData.deployedBytecode.length / 2 - 1;

      if (bytecodeSize > 0) {
        file = file.replace(/^.*[\\\/]/, '');
        file = `${file.substring(0, file.length - 5)}.sol`;
        result[file] = bytecodeSize;
      }
    }
  }

  return result;
}

async function getFiles(dir) {
  const subdirs = await READDIR(dir);
  const files = await Promise.all(
    subdirs.map(async (subdir) => {
      const res = resolve(dir, subdir);
      return (await STAT(res)).isDirectory() ? getFiles(res) : res;
    })
  );

  return files.reduce((a, f) => a.concat(f), []);
}

async function main() {
  const report = await generateReport();
  let size;
  let exceeds;
  let diffDict = {};
  let result = {};

  for (let contract in report) {
    if (LIST.includes(contract)) {
      size = report[contract];

      diffDict[contract] = {
        size: size,
        exceeds_EIP170: size > EIP170,
      };
    }
  }

  Object.keys(diffDict)
    .sort((x, y) => {
      return diffDict[y].size - diffDict[x].size;
    })
    .forEach((key) => {
      result[key] = diffDict[key];
    });

  console.log('CONTRACT BYTECODE SIZE CHANGES');
  console.table(result);
}

main();<|MERGE_RESOLUTION|>--- conflicted
+++ resolved
@@ -6,28 +6,22 @@
 const fs = require('fs');
 
 const EIP170 = 24576;
-<<<<<<< HEAD
-const CONTRACTS = `${__dirname}/../artifacts/contracts`;
-=======
 const CONTRACTS = `${__dirname}/../build/artifacts/contracts`;
-const DOCS = `${__dirname}/../docs`;
-const LIST = `${__dirname}/contractBytecodeSizeList.json`;
-const REPORT = `${DOCS}/bytecodeSizeReport.json`;
->>>>>>> 9584ecc2
 const READDIR = promisify(fs.readdir);
 const STAT = promisify(fs.stat);
 const LIST = [
-  'Benchmark.sol',
-  'BenchmarkAaveForge.sol',
-  'BenchmarkData.sol',
-  'BenchmarkMarket.sol',
-  'BenchmarkMarketFactory.sol',
-  'BenchmarkGovernance.sol',
-  'BenchmarkTreasury.sol',
-  'Timelock.sol',
-  'BenchmarkFutureYieldToken.sol',
-  'BenchmarkOwnershipToken.sol',
-  'BMK.sol',
+  'PendleRouter.sol',
+  'PendleAaveForge.sol',
+  'PendleData.sol',
+  'PendleMarket.sol',
+  'PendleMarketFactory.sol',
+  'PendleGovernance.sol',
+  'PendleTreasury.sol',
+  'PendleLiquidityMining',
+  'PendleLpHolder',
+  'PendleFutureYieldToken.sol',
+  'PendleOwnershipToken.sol',
+  'PENDLE.sol',
 ];
 
 async function generateReport() {
