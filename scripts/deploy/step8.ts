--- conflicted
+++ resolved
@@ -12,45 +12,6 @@
   console.log(`\tCOMPOUND_COMPTROLLER_ADDRESS used = ${consts.misc.COMPOUND_COMPTROLLER_ADDRESS}`);
   console.log(`\tForge Id used = ${consts.misc.FORGE_COMPOUND}`);
 
-<<<<<<< HEAD
-  const cRewardManager = await deploy(hre, deployment, "PendleRewardManager", [
-    governanceMultisig,
-    consts.misc.FORGE_COMPOUND,
-  ]);
-
-  //TODO: change it to a Compound one
-  const cYieldContractDeployer = await deploy(
-    hre,
-    deployment,
-    "PendleAaveYieldContractDeployer",
-    [governanceMultisig, consts.misc.FORGE_COMPOUND]
-  );
-
-  const pendleCompoundForge = await deploy(
-    hre,
-    deployment,
-    "PendleCompoundForge",
-    [
-      governanceMultisig,
-      pendleRouterAddress,
-      consts.misc.COMPOUND_COMPTROLLER_ADDRESS,
-      consts.misc.FORGE_COMPOUND,
-      consts.misc.COMP_ADDRESS,
-      cRewardManager.address,
-      cYieldContractDeployer.address,
-    ]
-  );
-
-  await cRewardManager.initialize(pendleCompoundForge.address);
-  await cYieldContractDeployer.initialize(pendleCompoundForge.address);
-
-  const pendleCompoundMarketFactory = await deploy(
-    hre,
-    deployment,
-    "PendleCompoundMarketFactory",
-    [governanceMultisig, consts.misc.FORGE_COMPOUND]
-  );
-=======
   const cRewardManager = await deploy(hre, deployment, 'PendleRewardManager', [
     governanceManager,
     consts.misc.FORGE_COMPOUND,
@@ -61,7 +22,6 @@
     governanceManager,
     consts.misc.FORGE_COMPOUND,
   ]);
->>>>>>> 1787ac9b
 
   const pendleCompoundForge = await deploy(hre, deployment, 'PendleCompoundForge', [
     governanceManager,
