import { Deployment, validAddress, deploy } from '../helpers/deployHelpers';

export async function step4(deployer: any, hre: any, deployment: Deployment, consts: any) {
  const wethAddress = consts.tokens.WETH.address;
  const pendleDataAddress = deployment.contracts.PendleData.address;
<<<<<<< HEAD
=======
  const governanceManager = deployment.contracts.PendleGovernanceManager.address;
>>>>>>> 1787ac9b

  if (!validAddress('governanceManager', governanceManager)) process.exit(1);
  if (!validAddress('WETH address', wethAddress)) process.exit(1);

  console.log(`\t\tgovernanceManager used = ${governanceManager}`);
  console.log(`\t\tWETH used = ${consts.tokens.WETH.address}`);

<<<<<<< HEAD
  await deploy(hre, deployment, "PendleRouter", [
    governanceMultisig,
    wethAddress,
    pendleDataAddress,
  ]);
=======
  await deploy(hre, deployment, 'PendleRouter', [governanceManager, wethAddress, pendleDataAddress]);
>>>>>>> 1787ac9b
}<|MERGE_RESOLUTION|>--- conflicted
+++ resolved
@@ -3,10 +3,7 @@
 export async function step4(deployer: any, hre: any, deployment: Deployment, consts: any) {
   const wethAddress = consts.tokens.WETH.address;
   const pendleDataAddress = deployment.contracts.PendleData.address;
-<<<<<<< HEAD
-=======
   const governanceManager = deployment.contracts.PendleGovernanceManager.address;
->>>>>>> 1787ac9b
 
   if (!validAddress('governanceManager', governanceManager)) process.exit(1);
   if (!validAddress('WETH address', wethAddress)) process.exit(1);
@@ -14,13 +11,5 @@
   console.log(`\t\tgovernanceManager used = ${governanceManager}`);
   console.log(`\t\tWETH used = ${consts.tokens.WETH.address}`);
 
-<<<<<<< HEAD
-  await deploy(hre, deployment, "PendleRouter", [
-    governanceMultisig,
-    wethAddress,
-    pendleDataAddress,
-  ]);
-=======
   await deploy(hre, deployment, 'PendleRouter', [governanceManager, wethAddress, pendleDataAddress]);
->>>>>>> 1787ac9b
 }