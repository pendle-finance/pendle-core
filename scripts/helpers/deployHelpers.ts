import { BigNumber as BN, utils } from 'ethers';
import fs from 'fs';
// export type Token = {
//   address: string;
//   decimal: number;
//   owner?: string;
// };

// type TokenMap = Record<string, Token>;

// export type Constants = {
//   tokens: TokenMap;
//   misc: Record<string, any>;
// };
const ONE_E_18 = BN.from(10).pow(18);
const RONE = BN.from(2).pow(40);

export const devConstants = {
  misc: {
    ONE_E_18,
    DUMMY_GOVERNANCE_ADDRESS: '0xdac17f958d2ee523a2206206994597c13d831ec7',
    AAVE_LENDING_POOL_CORE_ADDRESS: '0x3dfd23A6c5E8BbcFc9581d2E864a68feb6a076d3',
    AAVE_LENDING_POOL_ADDRESS: '0x398ec7346dcd622edc5ae82352f02be94c62d119',
    COMPOUND_COMPTROLLER_ADDRESS: '0x3d9819210a31b4961b30ef54be2aed79b9c9cd3b',
    AAVE_V2_LENDING_POOL_ADDRESS: '0x7d2768dE32b0b80b7a3454c06BdAc94A69DDc7A9',
    AAVE_DUMMY_REFERRAL_CODE: 0,
    FORGE_AAVE: utils.formatBytes32String('Aave'),
    MARKET_FACTORY_AAVE: utils.formatBytes32String('Aave'),
    FORGE_AAVE_V2: utils.formatBytes32String('AaveV2'),
    MARKET_FACTORY_AAVE_V2: utils.formatBytes32String('AaveV2'),
    FORGE_COMPOUND: utils.formatBytes32String('Compound'),
    MARKET_FACTORY_COMPOUND: utils.formatBytes32String('Compound'),
    ZERO_BYTES: utils.formatBytes32String(''),
    ZERO_ADDRESS: '0x0000000000000000000000000000000000000000',
    ETH_ADDRESS: '0xEeeeeEeeeEeEeeEeEeEeeEEEeeeeEeeeeeeeEEeE',
    MAX_ALLOWANCE: BN.from(2).pow(BN.from(256)).sub(BN.from(1)),
    ONE_DAY: BN.from(86400),
    ONE_MONTH: BN.from(2592000),
    LOCK_NUMERATOR: BN.from(1),
    LOCK_DENOMINATOR: BN.from(180),

    TEST_EXPIRY_3: 1624147200,

    // Pendle token distribution
    INVESTOR_AMOUNT: BN.from(36959981).mul(ONE_E_18),
    ADVISOR_AMOUNT: BN.from(2500000).mul(ONE_E_18),
    TEAM_AMOUNT: BN.from(55000000).mul(ONE_E_18),
    TEAM_INVESTOR_ADVISOR_AMOUNT: BN.from(94917125).mul(ONE_E_18),
    ECOSYSTEM_FUND_TOKEN_AMOUNT: BN.from(46 * 10 ** 6).mul(ONE_E_18),
    PUBLIC_SALES_TOKEN_AMOUNT: BN.from(16582875).mul(ONE_E_18),
    INITIAL_LIQUIDITY_EMISSION: BN.from(1200000).mul(ONE_E_18),
    CONFIG_DENOMINATOR: BN.from(72000000000),
    CONFIG_CHANGES_TIME_LOCK: BN.from(7 * 24 * 3600),
    PENDLE_START_TIME: BN.from(4000000000),
    INITIAL_WEEKLY_EMISSION: BN.from(1200000).mul(ONE_E_18),
    ONE_QUARTER: BN.from(7884000),

    LIQ_MINING_ALLOCATION_DENOMINATOR: 1000000000,
    HIGH_GAS_OVERRIDE: { gasLimit: 80000000 },
    INTEREST_UPDATE_RATE_DELTA_FOR_MARKET: BN.from(2).pow(40).div(10000), // 0.01% delta

    // OT rewards
<<<<<<< HEAD
    STKAAVE_ADDRESS: "0x4da27a545c0c5b758a6ba100e3a049001de870f5",
    COMP_ADDRESS: "0xc00e94cb662c3520282e6f5717214004a7f26888",
    AAVE_INCENTIVES_CONTROLLER: "0xd784927Ff2f95ba542BfC824c8a8a98F3495f6b5",
=======
    STKAAVE_ADDRESS: '0x4da27a545c0c5b758a6ba100e3a049001de870f5',
    COMP_ADDRESS: '0xc00e94cb662c3520282e6f5717214004a7f26888',
    AAVE_INCENTIVES_CONTROLLER: '0xd784927Ff2f95ba542BfC824c8a8a98F3495f6b5',
>>>>>>> 1787ac9b

    // Fee
    FORGE_FEE: RONE.div(100).mul(1), // 1% forge fee
    SWAP_FEE: RONE.div(10000).mul(35), // 0.35%
    PROTOCOL_SWAP_FEE: RONE.div(5), // 1/5 * 0.35% = 0.07%
  },
  tokens: {
    USDT_AAVE: {
      address: '0xdac17f958d2ee523a2206206994597c13d831ec7',
      decimal: 6,
      owner: '0xC6CDE7C39eB2f0F0095F41570af89eFC2C1Ea828',
      compound: '0xf650c3d88d12db855b8bf7d11be6c55a4e07dcc9',
    },
    USDT_COMPOUND: {
      address: '0xdac17f958d2ee523a2206206994597c13d831ec7',
      decimal: 6,
      owner: '0xC6CDE7C39eB2f0F0095F41570af89eFC2C1Ea828',
      compound: '0xf650c3d88d12db855b8bf7d11be6c55a4e07dcc9',
    },
    WETH: {
      address: '0xc02aaa39b223fe8d0a0e5c4f27ead9083c756cc2',
      decimal: 18,
      compound: '0x4ddc2d193948926d02f9b1fe9e1daa0718270ed5',
    },
    USDC: {
      address: '0xa0b86991c6218b36c1d19d4a2e9eb0ce3606eb48',
      decimal: 6,
      compound: '0x39aa39c021dfbae8fac545936693ac917d5e7563',
    },
    AUSDT: {
      address: '0x71fc860F7D3A592A4a98740e39dB31d25db65ae8',
      decimal: 6,
      owner: '0x4188a7dca2757ebc7d9a5bd39134a15b9f3c6402',
    },
  },
};

export const kovanConstants = {
  misc: {
    ONE_E_18,
    AAVE_LENDING_POOL_CORE_ADDRESS: '0x95D1189Ed88B380E319dF73fF00E479fcc4CFa45',
    AAVE_LENDING_POOL_ADDRESS: '0x580D4Fdc4BF8f9b5ae2fb9225D584fED4AD5375c',
    AAVE_V2_LENDING_POOL_ADDRESS: '0xE0fBa4Fc209b4948668006B2bE61711b7f465bAe',
    AAVE_DUMMY_REFERRAL_CODE: 0,
    COMPOUND_COMPTROLLER_ADDRESS: '0x5eae89dc1c671724a672ff0630122ee834098657',
    FORGE_AAVE: utils.formatBytes32String('Aave'),
    MARKET_FACTORY_AAVE: utils.formatBytes32String('Aave'),
    FORGE_AAVE_V2: utils.formatBytes32String('AaveV2'),
    MARKET_FACTORY_AAVE_V2: utils.formatBytes32String('AaveV2'),
    FORGE_COMPOUND: utils.formatBytes32String('Compound'),
    MARKET_FACTORY_COMPOUND: utils.formatBytes32String('Compound'),
    ZERO_ADDRESS: '0x0000000000000000000000000000000000000000',
    MAX_ALLOWANCE: BN.from(2).pow(BN.from(256)).sub(BN.from(1)),
    ONE_DAY: BN.from(86400),
    ONE_MONTH: BN.from(2592000),
    TEST_EXPIRY: 1623500719,
    TEST_EXPIRY_2: 1618230319,
    TEST_EXPIRY_3: 1624147200,
    ONE_YEAR: BN.from(31536000),
    LOCK_NUMERATOR: BN.from(1),
    LOCK_DENOMINATOR: BN.from(180),

    // Pendle token distribution
    INVESTOR_AMOUNT: BN.from(37417125).mul(ONE_E_18),
    ADVISOR_AMOUNT: BN.from(2500000).mul(ONE_E_18),
    TEAM_AMOUNT: BN.from(55000000).mul(ONE_E_18),
    TEAM_INVESTOR_ADVISOR_AMOUNT: BN.from(94917125).mul(ONE_E_18),
    ECOSYSTEM_FUND_TOKEN_AMOUNT: BN.from(46 * 10 ** 6).mul(ONE_E_18),
    PUBLIC_SALES_TOKEN_AMOUNT: BN.from(16582875).mul(ONE_E_18),
    INITIAL_LIQUIDITY_EMISSION: BN.from(1200000).mul(ONE_E_18),
    CONFIG_DENOMINATOR: BN.from(72000000000),
    CONFIG_CHANGES_TIME_LOCK: BN.from(7 * 24 * 3600),
    PENDLE_START_TIME: BN.from(4000000000),
    INITIAL_WEEKLY_EMISSION: BN.from(1200000).mul(ONE_E_18),
    ONE_QUARTER: BN.from(7884000),

    LIQ_MINING_ALLOCATION_DENOMINATOR: 1000000000,
    HIGH_GAS_OVERRIDE: { gasLimit: 12500000 },
    INTEREST_UPDATE_RATE_DELTA_FOR_MARKET: BN.from(2).pow(40).div(10000),

    // OT rewards
<<<<<<< HEAD
    STKAAVE_ADDRESS: "0xa1c74a9a3e59ffe9bee7b85cd6e91c0751289ebd", //WETH for kovan
    COMP_ADDRESS: "0xa1c74a9a3e59ffe9bee7b85cd6e91c0751289ebd", //WETH for kovan
    AAVE_INCENTIVES_CONTROLLER: "0xd784927Ff2f95ba542BfC824c8a8a98F3495f6b5",
=======
    STKAAVE_ADDRESS: '0xa1c74a9a3e59ffe9bee7b85cd6e91c0751289ebd', //WETH for kovan
    COMP_ADDRESS: '0xa1c74a9a3e59ffe9bee7b85cd6e91c0751289ebd', //WETH for kovan
    AAVE_INCENTIVES_CONTROLLER: '0xd784927Ff2f95ba542BfC824c8a8a98F3495f6b5',
>>>>>>> 1787ac9b

    // Fee
    FORGE_FEE: RONE.div(100).mul(1), // 1% forge fee
    SWAP_FEE: RONE.div(10000).mul(35), // 0.35%
    PROTOCOL_SWAP_FEE: RONE.div(5), // 1/5 * 0.35% = 0.07%
  },
  tokens: {
    USDT_AAVE: {
      address: '0x13512979ade267ab5100878e2e0f485b568328a4',
      decimal: 6,
      owner: '0xC6CDE7C39eB2f0F0095F41570af89eFC2C1Ea828',
      compound: '0x3f0a0ea2f86bae6362cf9799b523ba06647da018',
    },
    USDT_COMPOUND: {
      address: '0x07de306ff27a2b630b1141956844eb1552b956b5',
      decimal: 6,
      owner: '0xC6CDE7C39eB2f0F0095F41570af89eFC2C1Ea828',
      compound: '0x3f0a0ea2f86bae6362cf9799b523ba06647da018',
    },
    WETH: {
      address: '0xa1c74a9a3e59ffe9bee7b85cd6e91c0751289ebd',
      decimal: 18,
    },
    USDC: {
      address: '0xa0b86991c6218b36c1d19d4a2e9eb0ce3606eb48',
      decimal: 6,
      compound: '0x4a92e71227d294f041bd82dd8f78591b75140d63',
    },
    AUSDT: {
      address: '0xA01bA9fB493b851F4Ac5093A324CB081A909C34B',
      decimal: 6,
      // owner: "0x81dfbbaF5011e3b86383f72A24793EE44ea547C5"
    },
  },
};

export const goerliConstants = {
  misc: {
    ONE_E_18,
    ZERO_ADDRESS: '0x0000000000000000000000000000000000000000',
    MAX_ALLOWANCE: BN.from(2).pow(BN.from(256)).sub(BN.from(1)),

    // Pendle token distribution
    INVESTOR_AMOUNT: BN.from(37417125).mul(ONE_E_18),
    ADVISOR_AMOUNT: BN.from(2500000).mul(ONE_E_18),
    TEAM_AMOUNT: BN.from(55000000).mul(ONE_E_18),
    TEAM_INVESTOR_ADVISOR_AMOUNT: BN.from(94917125).mul(ONE_E_18),
    ECOSYSTEM_FUND_TOKEN_AMOUNT: BN.from(46 * 10 ** 6).mul(ONE_E_18),
    PUBLIC_SALES_TOKEN_AMOUNT: BN.from(16582875).mul(ONE_E_18),
    ONE_QUARTER: BN.from(7884000),
  },
  tokens: {},
};

export const mainnetConstants = {
  misc: {
    ONE_E_18,
    ZERO_ADDRESS: '0x0000000000000000000000000000000000000000',
    MAX_ALLOWANCE: BN.from(2).pow(BN.from(256)).sub(BN.from(1)),
    // Pendle token distribution
    INVESTOR_AMOUNT: BN.from(37417125).mul(ONE_E_18),
    ADVISOR_AMOUNT: BN.from(2500000).mul(ONE_E_18),
    TEAM_AMOUNT: BN.from(55000000).mul(ONE_E_18),
    TEAM_INVESTOR_ADVISOR_AMOUNT: BN.from(94917125).mul(ONE_E_18),
    ECOSYSTEM_FUND_TOKEN_AMOUNT: BN.from(46 * 10 ** 6).mul(ONE_E_18),
    PUBLIC_SALES_TOKEN_AMOUNT: BN.from(16582875).mul(ONE_E_18),
    ONE_QUARTER: BN.from(7884000),
  },
  tokens: {},
};

export interface DeployedContract {
  address: string;
  tx: string;
}

export interface Deployment {
  step: number;
  contracts: Record<string, DeployedContract>;
  variables: Record<string, any>;
  yieldContracts: Record<string, any>;
}

export function validAddress(variableName: string, address?: string): boolean {
  if (address == null || address == undefined) {
    console.log(`\t\t[ERROR] ${variableName} is empty !`);
    return false;
  }

  if (address.length != 42) {
    console.log(`\t\t[ERROR] ${variableName} is an invalid address = ${address}`);
    return false;
  }

  return true;
}

export async function deploy(hre: any, deployment: Deployment, contractName: string, args: any[]): Promise<any> {
  const contractFactory = await hre.ethers.getContractFactory(contractName);
  const contractObject = await contractFactory.deploy(...args);
  await contractObject.deployed();
  deployment.contracts[contractName] = {
    address: contractObject.address,
    tx: contractObject.deployTransaction.hash,
  };
  console.log(
    `\t[DEPLOYED] ${contractName} deployed to ${contractObject.address}, tx=${contractObject.deployTransaction.hash}`
  );
  return contractObject;
}

export async function deployWithName(
  hre: any,
  deployment: Deployment,
  contractType: string,
  contractName: string,
  args: any[]
): Promise<any> {
  const contractFactory = await hre.ethers.getContractFactory(contractType);
  const contractObject = await contractFactory.deploy(...args);
  await contractObject.deployed();
  deployment.contracts[contractName] = {
    address: contractObject.address,
    tx: contractObject.deployTransaction.hash,
  };
  console.log(
    `\t[DEPLOYED] ${contractName} deployed to ${contractObject.address}, tx=${contractObject.deployTransaction.hash}`
  );
  return contractObject;
}

export async function getContractFromDeployment(hre: any, deployment: Deployment, contractName: string): Promise<any> {
  const contractFactory = await hre.ethers.getContractFactory(contractName);
  const contractAddress = deployment.contracts[contractName].address;
  if (!validAddress(contractName, contractAddress)) {
    console.log(`[Error] invalid contract address for ${contractName}`);
    process.exit(1);
  }
  return await contractFactory.attach(contractAddress);
}

export async function createNewYieldContractAndMarket(
  hre: any,
  deployment: Deployment,
  forgeId: string,
  marketFactoryId: string,
  underlyingAssetContract: any,
  expiry: number,
  baseTokenContract: any
) {
  const pendleRouter = await getContractFromDeployment(hre, deployment, 'PendleRouter');
  const pendleData = await getContractFromDeployment(hre, deployment, 'PendleData');

  const underlyingAssetSymbol = await underlyingAssetContract.symbol();
  const baseTokenSymbol = await baseTokenContract.symbol();
  const forgeIdString = utils.parseBytes32String(forgeId);

  console.log(
    `\tCreating new yield contracts and market for ${forgeIdString}, underlyingAsset-${baseTokenSymbol}, expiry=${expiry}, baseToken-${baseTokenSymbol}`
  );

  console.log(`\tunderlyingAssetContract = ${underlyingAssetContract.address}`);
  await sendAndWaitForTransaction(hre, pendleRouter.newYieldContracts, 'newYieldContract', [
    forgeId,
    underlyingAssetContract.address,
    expiry,
  ]);
  const xytAddress = await pendleData.xytTokens(forgeId, underlyingAssetContract.address, expiry);
  const otAddress = await pendleData.otTokens(forgeId, underlyingAssetContract.address, expiry);

  await sendAndWaitForTransaction(hre, pendleRouter.createMarket, 'createMarket', [
    marketFactoryId,
    xytAddress,
    baseTokenContract.address,
  ]);
  const marketAddress = await pendleData.getMarket(marketFactoryId, xytAddress, baseTokenContract.address);

  if (deployment.yieldContracts[forgeIdString] == null) {
    deployment.yieldContracts[forgeIdString] = {};
  }

  if (deployment.yieldContracts[forgeIdString][underlyingAssetSymbol] == null) {
    deployment.yieldContracts[forgeIdString][underlyingAssetSymbol] = {
      expiries: {},
      PendleLiquidityMining: {},
    };
  }

  if (deployment.yieldContracts[forgeIdString][underlyingAssetSymbol].expiries[expiry] == null) {
    deployment.yieldContracts[forgeIdString][underlyingAssetSymbol].expiries[expiry] = {
      XYT: xytAddress,
      OT: otAddress,
      markets: {},
    };
  }

  deployment.yieldContracts[forgeIdString][underlyingAssetSymbol].expiries[expiry].markets[
    baseTokenSymbol
  ] = marketAddress;
}

export async function mintXytAndBootstrapMarket(
  hre: any,
  deployment: Deployment,
  consts: any,
  forgeId: string,
  marketFactoryId: string,
  underlyingAssetContract: any,
  expiry: number,
  baseTokenContract: any,
  underlyingYieldTokenAmount: BN,
  baseTokenAmount: BN
) {
  const [deployer] = await hre.ethers.getSigners();
  const pendleRouter = await getContractFromDeployment(hre, deployment, 'PendleRouter');
  const pendleData = await getContractFromDeployment(hre, deployment, 'PendleData');

  const underlyingAssetSymbol = await underlyingAssetContract.symbol();
  const baseTokenSymbol = await baseTokenContract.symbol();
  const forgeIdString = utils.parseBytes32String(forgeId);

  console.log(
    `\tMinting xyt and bootstrapping market for ${forgeIdString}, underlyingAsset-${baseTokenSymbol}, expiry=${expiry}, baseToken-${baseTokenSymbol}, a/cToken amount=${underlyingYieldTokenAmount}, baseTokenAmount=${baseTokenAmount}`
  );
  const xytAddress = await pendleData.xytTokens(forgeId, underlyingAssetContract.address, expiry);
  const otAddress = await pendleData.otTokens(forgeId, underlyingAssetContract.address, expiry);
  const marketAddress = await pendleData.getMarket(marketFactoryId, xytAddress, baseTokenContract.address);
  console.log(`\txytAddress = ${xytAddress}, otAddress = ${otAddress}, marketAddress = ${marketAddress}`);

  const xytContract = await (await hre.ethers.getContractFactory('PendleFutureYieldToken')).attach(xytAddress);

  const underlyingYieldTokenAddress = await xytContract.underlyingYieldToken();
  const underlyingYieldTokenContract = await (await hre.ethers.getContractFactory('TestToken')).attach(
    underlyingYieldTokenAddress
  );

  console.log(`\ta/cToken balance = ${await underlyingYieldTokenContract.balanceOf(deployer.address)}`);
  console.log(`\tbaseToken balance = ${await baseTokenContract.balanceOf(deployer.address)}`);

  const initialXytBalance = await xytContract.balanceOf(deployer.address);
  await sendAndWaitForTransaction(hre, underlyingYieldTokenContract.approve, 'approve Router for a/cToken', [
    pendleRouter.address,
    consts.misc.MAX_ALLOWANCE,
  ]);

  await sendAndWaitForTransaction(hre, pendleRouter.tokenizeYield, 'tokenizeYield', [
    forgeId,
    underlyingAssetContract.address,
    expiry,
    underlyingYieldTokenAmount,
    deployer.address,
  ]);

  const xytMinted = (await xytContract.balanceOf(deployer.address)).sub(initialXytBalance);

  console.log(`\t\tMinted ${xytMinted} XYTs`);
  await sendAndWaitForTransaction(hre, xytContract.approve, 'approve Router for xyt', [
    pendleRouter.address,
    consts.misc.MAX_ALLOWANCE,
  ]);
  const baseTokenAllowance = await baseTokenContract.allowance(deployer.address, pendleRouter.address);
  if (baseTokenAllowance.lt(baseTokenAmount)) {
    await sendAndWaitForTransaction(hre, baseTokenContract.approve, 'approve Router for baseToken', [
      pendleRouter.address,
      consts.misc.MAX_ALLOWANCE,
    ]);
  }

  await sendAndWaitForTransaction(hre, pendleRouter.bootstrapMarket, 'bootstrap Market', [
    marketFactoryId,
    xytAddress,
    baseTokenContract.address,
    xytMinted,
    baseTokenAmount,
  ]);
  console.log(`\t\tBootstrapped market with ${xytMinted}xyts and ${baseTokenAmount} ${baseTokenSymbol}`);
}

export async function setupLiquidityMining(
  hre: any,
  deployment: Deployment,
  consts: any,
  forgeId: string,
  marketFactoryId: string,
  liqMiningContractName: string,
  underlyingAssetContract: any,
  baseTokenContract: any,
  liqParams: any
) {
  const [deployer] = await hre.ethers.getSigners();
  const pendleRouter = await getContractFromDeployment(hre, deployment, 'PendleRouter');
  const governanceManager = await getContractFromDeployment(hre, deployment, 'PendleGovernanceManager');
  const whitelist = await getContractFromDeployment(hre, deployment, 'PendleWhitelist');

  const underlyingAssetSymbol = await underlyingAssetContract.symbol();
  const baseTokenSymbol = await baseTokenContract.symbol();
  const forgeIdString = utils.parseBytes32String(forgeId);

  console.log(
    `\tSetting up liquidity mining for ${forgeIdString}, underlyingAsset-${baseTokenSymbol}, baseToken-${baseTokenSymbol}`
  );
  const pendle = await getContractFromDeployment(hre, deployment, 'PENDLE');

  const liqMiningContract = await deploy(hre, deployment, liqMiningContractName, [
    governanceManager.address,
    whitelist.address,
    pendle.address,
    pendleRouter.address,
    marketFactoryId,
    forgeId,
    underlyingAssetContract.address,
    baseTokenContract.address,
    Math.floor(new Date().getTime() / 1000) + 3600, // starts in 1 hour
    liqParams.EPOCH_DURATION,
    liqParams.VESTING_EPOCHS,
  ]);

  deployment.yieldContracts[forgeIdString][underlyingAssetSymbol].PendleLiquidityMining[baseTokenSymbol] =
    liqMiningContract.address;
  await sendAndWaitForTransaction(hre, pendle.approve, 'approve liq-mining for PENDLE', [
    liqMiningContract.address,
    consts.misc.MAX_ALLOWANCE,
  ]);
  await sendAndWaitForTransaction(hre, liqMiningContract.setAllocationSetting, 'set allocation settings', [
    liqParams.EXPIRIES,
    liqParams.ALLOCATIONS,
  ]);

  await sendAndWaitForTransaction(hre, liqMiningContract.fund, 'fund liq-mining', [liqParams.REWARDS_PER_EPOCH]);
}

export function saveDeployment(filePath: string, deployment: Deployment) {
  fs.writeFileSync(filePath, JSON.stringify(deployment, null, '  '), 'utf8');
}

export async function sendAndWaitForTransaction(
  hre: any,
  transaction: any,
  transactionDescription: string,
  args: any[]
) {
  const tx = await transaction(...args);
  console.log(`\t\t\t[Broadcasted] transaction: ${transactionDescription}: ${tx.hash}, nonce:${tx.nonce}`);
  await hre.ethers.provider.waitForTransaction(tx.hash);
  console.log(`\t\t\t[Confirmed] transaction: ${transactionDescription}`);
}<|MERGE_RESOLUTION|>--- conflicted
+++ resolved
@@ -60,15 +60,9 @@
     INTEREST_UPDATE_RATE_DELTA_FOR_MARKET: BN.from(2).pow(40).div(10000), // 0.01% delta
 
     // OT rewards
-<<<<<<< HEAD
-    STKAAVE_ADDRESS: "0x4da27a545c0c5b758a6ba100e3a049001de870f5",
-    COMP_ADDRESS: "0xc00e94cb662c3520282e6f5717214004a7f26888",
-    AAVE_INCENTIVES_CONTROLLER: "0xd784927Ff2f95ba542BfC824c8a8a98F3495f6b5",
-=======
     STKAAVE_ADDRESS: '0x4da27a545c0c5b758a6ba100e3a049001de870f5',
     COMP_ADDRESS: '0xc00e94cb662c3520282e6f5717214004a7f26888',
     AAVE_INCENTIVES_CONTROLLER: '0xd784927Ff2f95ba542BfC824c8a8a98F3495f6b5',
->>>>>>> 1787ac9b
 
     // Fee
     FORGE_FEE: RONE.div(100).mul(1), // 1% forge fee
@@ -150,15 +144,9 @@
     INTEREST_UPDATE_RATE_DELTA_FOR_MARKET: BN.from(2).pow(40).div(10000),
 
     // OT rewards
-<<<<<<< HEAD
-    STKAAVE_ADDRESS: "0xa1c74a9a3e59ffe9bee7b85cd6e91c0751289ebd", //WETH for kovan
-    COMP_ADDRESS: "0xa1c74a9a3e59ffe9bee7b85cd6e91c0751289ebd", //WETH for kovan
-    AAVE_INCENTIVES_CONTROLLER: "0xd784927Ff2f95ba542BfC824c8a8a98F3495f6b5",
-=======
     STKAAVE_ADDRESS: '0xa1c74a9a3e59ffe9bee7b85cd6e91c0751289ebd', //WETH for kovan
     COMP_ADDRESS: '0xa1c74a9a3e59ffe9bee7b85cd6e91c0751289ebd', //WETH for kovan
     AAVE_INCENTIVES_CONTROLLER: '0xd784927Ff2f95ba542BfC824c8a8a98F3495f6b5',
->>>>>>> 1787ac9b
 
     // Fee
     FORGE_FEE: RONE.div(100).mul(1), // 1% forge fee
