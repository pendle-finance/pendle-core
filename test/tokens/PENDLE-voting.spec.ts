import { expect } from "chai";
import MockPENDLE from "../../build/artifacts/contracts/mock/MockPENDLE.sol/MockPENDLE.json";
import { Contract, providers, Wallet, BigNumber as BN, utils } from "ethers";
import {
  errMsg,
  consts,
  minerStop,
  minerStart,
  mineBlock,
  evm_snapshot,
  evm_revert,
} from "../helpers";

const { waffle } = require("hardhat");
const { provider, deployContract } = waffle;

describe("PENDLE-voting", () => {
  const wallets: Wallet[] = provider.getWallets();
  const [root, a1, a2, ...accounts] = wallets;

  const name = "Pendle";
  const symbol = "PENDLE";
  const initialSupply = BN.from("188700000000000000000000000");

  let chainId: number;
  let PENDLE: Contract;
  let snapshotId: string;
  let globalSnapshotId: string;

  before(async () => {
    globalSnapshotId = await evm_snapshot();
    chainId = consts.DEFAULT_CHAIN_ID;
    PENDLE = await deployContract(root, MockPENDLE, [
      root.address,
      root.address,
      root.address,
      root.address,
      root.address,
    ]);
    snapshotId = await evm_snapshot();
  });

  beforeEach(async () => {
    await evm_revert(snapshotId);
    snapshotId = await evm_snapshot();
  });

  after(async () => {
    await evm_revert(globalSnapshotId);
  });

  describe("metadata", () => {
    it("has given name", async () => {
      expect(await PENDLE.name()).to.equal(name);
    });

    it("has given symbol", async () => {
      expect(await PENDLE.symbol()).to.equal(symbol);
    });
  });

  describe("balanceOf", () => {
    it("grants to initial account", async () => {
      expect(await PENDLE.balanceOf(root.address)).to.equal(initialSupply);
    });
  });

  function bytes32(str: string) {
    return utils.formatBytes32String(str);
  }

  describe("delegateBySig", () => {
    const Domain = (contract: any) => ({
      name,
      chainId,
      verifyingContract: contract.address,
    });
    const Types = {
      Delegation: [
        { name: "delegatee", type: "address" },
        { name: "nonce", type: "uint256" },
        { name: "expiry", type: "uint256" },
      ],
    };

    it("reverts if the signatory is invalid", async () => {
      const delegatee = root,
        nonce = 0,
        expiry = 0;
      await expect(
        PENDLE.delegateBySig(
          delegatee.address,
          nonce,
          expiry,
          0,
          bytes32("bad"),
          bytes32("bad")
        )
      ).to.be.revertedWith(errMsg.INVALID_SIGNATURE);
    });

    it("reverts if the nonce is bad ", async () => {
      const delegatee = root.address,
        nonce = 1,
        expiry = 0;
<<<<<<< HEAD
      const Data = { delegatee: delegatee, nonce: nonce, expiry: expiry };
=======
      const Data = { delegatee, nonce, expiry };
>>>>>>> 41cbb2ee
      const { v, r, s } = utils.splitSignature(
        await a1._signTypedData(Domain(PENDLE), Types, Data)
      );
      await expect(
        PENDLE.delegateBySig(delegatee, nonce, expiry, v, r, s)
      ).to.be.revertedWith("INVALID_NONCE");
    });

    it("reverts if the signature has expired", async () => {
      const delegatee = root.address,
        nonce = 0,
        expiry = 0;
<<<<<<< HEAD
      const Data = { delegatee: delegatee, nonce: nonce, expiry: expiry };
=======
      const Data = { delegatee, nonce, expiry };
>>>>>>> 41cbb2ee
      const { v, r, s } = utils.splitSignature(
        await a1._signTypedData(Domain(PENDLE), Types, Data)
      );
      await expect(
        PENDLE.delegateBySig(delegatee, nonce, expiry, v, r, s)
      ).to.be.revertedWith("SIGNATURE_EXPIRED");
    });

<<<<<<< HEAD
    it.only("delegates on behalf of the signatory", async () => {
      const delegatee = root.address,
        nonce = 0,
        expiry = 10e9;
      const Data = { delegatee: delegatee, nonce: nonce, expiry: expiry };
      const { v, r, s } = utils.splitSignature(
        await a1._signTypedData(Domain(PENDLE), Types, Data)
      );
      console.log("106", root.address, a1.address);
      expect(await PENDLE.delegates(a1.address)).to.be.equal(
        consts.ZERO_ADDRESS
      );
=======
    it("delegates on behalf of the signatory", async () => {
      const delegatee = root.address,
        nonce = 0,
        expiry = 10e9;
      const Data = { delegatee, nonce, expiry };
      const { v, r, s } = utils.splitSignature(
        await a1._signTypedData(Domain(PENDLE), Types, Data)
      );
      expect(await PENDLE.delegates(a1.address)).to.equal(consts.ZERO_ADDRESS);
>>>>>>> 41cbb2ee
      const tx = await PENDLE.delegateBySig(delegatee, nonce, expiry, v, r, s);
      expect(tx.gasUsed < 80000);
      expect(await PENDLE.delegates(a1.address)).to.equal(root.address);
    });
  });

  // function checkValidCheckpoints(checkpoints: any, fromBlock: number, votes: BN) {
  //   expect(checkpoints.fromBlock).to.equal(fromBlock);
  //   expect(checkpoints.votes).to.equal(votes);
  // }

  // describe('numCheckpoints', () => {
  //   it('returns the number of checkpoints for a delegate', async () => {
  //     let guy = accounts[0];
  //     await PENDLE.transfer(guy.address, BN.from(100)); //give an account a few tokens for readability
  //     expect(await PENDLE.numCheckpoints(a1.address)).to.equal(BN.from('0'));

  //     let t1 = await PENDLE.connect(guy).delegate(a1.address);
  //     t1['blockNumber'] = await provider.getBlockNumber();
  //     expect(await PENDLE.numCheckpoints(a1.address)).to.equal(BN.from('1'));

  //     const t2 = await PENDLE.connect(guy).transfer(a2.address, BN.from(10));
  //     t2['blockNumber'] = await provider.getBlockNumber();
  //     expect(await PENDLE.numCheckpoints(a1.address)).to.equal(BN.from('2'));

  //     const t3 = await PENDLE.connect(guy).transfer(a2.address, BN.from(10));
  //     t3['blockNumber'] = await provider.getBlockNumber();
  //     expect(await PENDLE.numCheckpoints(a1.address)).to.equal(BN.from('3'));

  //     const t4 = await PENDLE.connect(root).transfer(guy.address, BN.from(20));
  //     t4['blockNumber'] = await provider.getBlockNumber();
  //     expect(await PENDLE.numCheckpoints(a1.address)).to.equal(BN.from('4'));

  //     checkValidCheckpoints(await PENDLE.checkpoints(a1.address, BN.from(0)), t1.blockNumber, BN.from(100));
  //     checkValidCheckpoints(await PENDLE.checkpoints(a1.address, BN.from(1)), t2.blockNumber, BN.from(90));
  //     checkValidCheckpoints(await PENDLE.checkpoints(a1.address, BN.from(2)), t3.blockNumber, BN.from(80));
  //     checkValidCheckpoints(await PENDLE.checkpoints(a1.address, BN.from(3)), t4.blockNumber, BN.from(100));
  //   });

  //   it.only('does not add more than one checkpoint in a block', async () => {
  //     let guy = accounts[0];

  //     await PENDLE.transfer(guy.address, BN.from(100)); //give an account a few tokens for readability
  //     expect(await PENDLE.numCheckpoints(a1.address)).to.equal(BN.from('0'));
  //     // await minerStop(provider);

  //     let t1 = await PENDLE.connect(guy).delegate(a1.address);
  //     let t2 = await PENDLE.connect(guy).transfer(a2.address, BN.from(10));
  //     let t3 = await PENDLE.connect(guy).transfer(a2.address, BN.from(10));

  //     console.log(t1, t2, t3);
  //     return;
  //     // await minerStart(provider);
  //     // t1['blockNumber'] = await provider.getBlockNumber();
  //     // t2['blockNumber'] = await provider.getBlockNumber();
  //     // t3['blockNumber'] = await provider.getBlockNumber();
  //     // console.log(t1, t2, t3);

  //     expect(await PENDLE.numCheckpoints(a1.address)).to.equal(BN.from('1'));

  //     checkValidCheckpoints(await PENDLE.checkpoints(a1.address, BN.from(0)), t1.blockNumber, BN.from(80));
  //     checkValidCheckpoints(await PENDLE.checkpoints(a1.address, BN.from(1)), 0, BN.from(0));
  //     checkValidCheckpoints(await PENDLE.checkpoints(a1.address, BN.from(2)), 0, BN.from(0));

  //     // const t4 = await PENDLE.transfer(guy.address, 20);
  //     // t4['blockNumber'] = await provider.getBlockNumber();

  //     // expect(await PENDLE.numCheckpoints(a1.address)).to.equal(BN.from(2));
  //     // checkValidCheckpoints(await PENDLE.checkpoints(a1.address, BN.from(1)), t4.blockNumber, BN.from(100));
  //   });
  // });
});<|MERGE_RESOLUTION|>--- conflicted
+++ resolved
@@ -103,11 +103,7 @@
       const delegatee = root.address,
         nonce = 1,
         expiry = 0;
-<<<<<<< HEAD
-      const Data = { delegatee: delegatee, nonce: nonce, expiry: expiry };
-=======
       const Data = { delegatee, nonce, expiry };
->>>>>>> 41cbb2ee
       const { v, r, s } = utils.splitSignature(
         await a1._signTypedData(Domain(PENDLE), Types, Data)
       );
@@ -120,11 +116,7 @@
       const delegatee = root.address,
         nonce = 0,
         expiry = 0;
-<<<<<<< HEAD
-      const Data = { delegatee: delegatee, nonce: nonce, expiry: expiry };
-=======
       const Data = { delegatee, nonce, expiry };
->>>>>>> 41cbb2ee
       const { v, r, s } = utils.splitSignature(
         await a1._signTypedData(Domain(PENDLE), Types, Data)
       );
@@ -133,20 +125,6 @@
       ).to.be.revertedWith("SIGNATURE_EXPIRED");
     });
 
-<<<<<<< HEAD
-    it.only("delegates on behalf of the signatory", async () => {
-      const delegatee = root.address,
-        nonce = 0,
-        expiry = 10e9;
-      const Data = { delegatee: delegatee, nonce: nonce, expiry: expiry };
-      const { v, r, s } = utils.splitSignature(
-        await a1._signTypedData(Domain(PENDLE), Types, Data)
-      );
-      console.log("106", root.address, a1.address);
-      expect(await PENDLE.delegates(a1.address)).to.be.equal(
-        consts.ZERO_ADDRESS
-      );
-=======
     it("delegates on behalf of the signatory", async () => {
       const delegatee = root.address,
         nonce = 0,
@@ -156,7 +134,6 @@
         await a1._signTypedData(Domain(PENDLE), Types, Data)
       );
       expect(await PENDLE.delegates(a1.address)).to.equal(consts.ZERO_ADDRESS);
->>>>>>> 41cbb2ee
       const tx = await PENDLE.delegateBySig(delegatee, nonce, expiry, v, r, s);
       expect(tx.gasUsed < 80000);
       expect(await PENDLE.delegates(a1.address)).to.equal(root.address);
