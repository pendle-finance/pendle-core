import { expect } from "chai";
import { createFixtureLoader } from "ethereum-waffle";
import { BigNumber as BN, Contract } from "ethers";
import PendleLiquidityMining from "../../build/artifacts/contracts/core/PendleLiquidityMining.sol/PendleLiquidityMining.json";
import PDL from "../../build/artifacts/contracts/tokens/PDL.sol/PDL.json";
import {
  advanceTime,
  amountToWei,
  consts,
  evm_revert,
  evm_snapshot,
  getAContract,
  tokens,
} from "../helpers";
import { pendleMarketFixture } from "./fixtures";

const { waffle } = require("hardhat");
const hre = require("hardhat");
const { deployContract, provider } = waffle;

describe("PendleLiquidityMining", async () => {
  const wallets = provider.getWallets();
  const loadFixture = createFixtureLoader(wallets, provider);
  const [wallet, wallet1] = wallets;
  let pendle: Contract;
  let pendleTreasury: Contract;
  let pendleAaveMarketFactory: Contract;
  let pendleData: Contract;
  let pendleOt: Contract;
  let pendleXyt: Contract;
  let lendingPoolCore: Contract;
  let pendleAaveForge: Contract;
  let pendleMarket: Contract;
  let pendleLiquidityMining: Contract;
  let pdl: Contract;
  let testToken: Contract;
  let aUSDT: Contract;
  let snapshotId: string;
  let globalSnapshotId: string;
  let liquidityMiningParameters = {
    startTime: consts.T0.add(1000), // starts in 1000s
    epochDuration: BN.from(3600 * 24 * 10), //10 days
    rewardsPerEpoch: BN.from("10000000000"), // 1e10
    numberOfEpochs: BN.from(20),
    vestingEpochs: BN.from(4),
  };

  before(async () => {
    globalSnapshotId = await evm_snapshot();

    const fixture = await loadFixture(pendleMarketFixture);
    pendle = fixture.core.pendle;
    pendleTreasury = fixture.core.pendleTreasury;
    pendleAaveMarketFactory = fixture.core.pendleAaveMarketFactory;
    pendleData = fixture.core.pendleData;
    pendleOt = fixture.forge.pendleOwnershipToken;
    pendleXyt = fixture.forge.pendleFutureYieldToken;
    pendleAaveForge = fixture.forge.pendleAaveForge;
    lendingPoolCore = fixture.aave.lendingPoolCore;
    testToken = fixture.testToken;
    pendleMarket = fixture.pendleMarket;
    aUSDT = await getAContract(wallet, lendingPoolCore, tokens.USDT);

    const amountToTokenize = amountToWei(tokens.USDT, BN.from(100));

    // TODO: make a fixture for PendleLiquidityMining, and set up a few (maybe 2) markets with different expiries
    // to participate in liquidity mining.
    await pendle.bootStrapMarket(
      consts.FORGE_AAVE,
      consts.MARKET_FACTORY_AAVE,
      pendleXyt.address,
      testToken.address,
      amountToTokenize,
      amountToTokenize,
      consts.HIGH_GAS_OVERRIDE
    );

    pdl = await deployContract(wallet, PDL, [wallet.address]);

    pendleLiquidityMining = await deployContract(
      wallet,
      PendleLiquidityMining,
      [
        wallet.address,
        pdl.address,
        pendleAaveMarketFactory.address,
        tokens.USDT.address,
        testToken.address,
        liquidityMiningParameters.startTime,
        liquidityMiningParameters.epochDuration,
        liquidityMiningParameters.rewardsPerEpoch,
        liquidityMiningParameters.numberOfEpochs,
        liquidityMiningParameters.vestingEpochs,
      ]
    );
    console.log("deployed liquidity mining contract");

    await pdl.approve(pendleLiquidityMining.address, consts.MAX_ALLOWANCE);
    await pendleMarket.approve(
      pendleLiquidityMining.address,
      consts.MAX_ALLOWANCE
    );
    await pendleLiquidityMining.setAllocationSetting(
      [constants.SIX_MONTH_FROM_NOW],
      [BigNumber.from(1000000000)],
      constants.HIGH_GAS_OVERRIDE
    );

    await pendleMarket
      .connect(wallet1)
      .approve(pendleLiquidityMining.address, consts.MAX_ALLOWANCE);
    // wallet has some LP now
    await pendleLiquidityMining.fund();

    snapshotId = await evm_snapshot();
  });

  after(async () => {
    await evm_revert(globalSnapshotId);
  });

  beforeEach(async () => {
    await evm_revert(snapshotId);
    snapshotId = await evm_snapshot();
  });

  it("can stake and withdraw", async () => {
    const TEN_DAYS = BN.from(3600 * 24 * 10);
    const FIFTEEN_DAYS = BN.from(3600 * 24 * 15);
    const THIRTY_DAYS = BN.from(3600 * 24 * 30);

    const amountToStake = BN.from("100000000000000000"); //1e17 LP = 0.1 LP

    await pendleMarket.transfer(wallet1.address, amountToStake);
    const pdlBalanceOfContract = await pdl.balanceOf(
      pendleLiquidityMining.address
    );
    const pdlBalanceOfUser = await pdl.balanceOf(wallet1.address);
    const lpBalanceOfUser = await pendleMarket.balanceOf(wallet1.address);

    console.log(
      `\tPDL balance of PendleLiquidityMining contract before: ${pdlBalanceOfContract}`
    );
    console.log(`\tPDL balance of user before: ${pdlBalanceOfUser}`);
    console.log(`\tLP balance of user before: ${pdlBalanceOfUser}`);

    await advanceTime(
      provider,
      liquidityMiningParameters.startTime.sub(consts.T0)
    );
    await pendleLiquidityMining
      .connect(wallet1)
      .stake(
        consts.T0.add(consts.SIX_MONTH),
        amountToStake,
        consts.HIGH_GAS_OVERRIDE
      );
    console.log("\tStaked");
    const lpHolderContract = await pendleLiquidityMining.lpHolderForExpiry(
      consts.T0.add(consts.SIX_MONTH)
    );
    const aTokenBalanceOfLpHolderContract = await aUSDT.balanceOf(
      lpHolderContract
    );
    const aTokenBalanceOfUser = await aUSDT.balanceOf(wallet1.address);
    console.log(
      `\t[LP interests] aUSDT balance of LpHolder after first staking = ${aTokenBalanceOfLpHolderContract}`
    );
    console.log(
      `\t[LP interests] aUSDT balance of User after first staking = ${aTokenBalanceOfUser}`
    );

    await advanceTime(provider, FIFTEEN_DAYS);
    await pendleLiquidityMining
      .connect(wallet1)
      .withdraw(
        consts.T0.add(consts.SIX_MONTH),
        amountToStake.div(BN.from(2)),
        consts.HIGH_GAS_OVERRIDE
      );

    const pdlBalanceOfContractAfter = await pdl.balanceOf(
      pendleLiquidityMining.address
    );
    const pdlBalanceOfUserAfter = await pdl.balanceOf(wallet1.address);
    const expectedPdlBalanceOfUserAfter = liquidityMiningParameters.rewardsPerEpoch.div(
      BN.from(4)
    );
    console.log(
      `\tPDL balance of PendleLiquidityMining contract after: ${pdlBalanceOfContractAfter}`
    );
    console.log(`\tPDL balance of user after: ${pdlBalanceOfUserAfter}`);
    console.log(
      `\tExpected PDL balance of user after: ${expectedPdlBalanceOfUserAfter}`
    );

    // we need to do this properly
    expect(pdlBalanceOfUserAfter.toNumber()).to.be.approximately(
      expectedPdlBalanceOfUserAfter.toNumber(),
      expectedPdlBalanceOfUserAfter.toNumber() / 1000
    );

    //stake using another user - wallet, for the same amount as wallet1's stake now (amountToStake/2)
    await pendleLiquidityMining.stake(
      consts.T0.add(consts.SIX_MONTH),
      amountToStake.div(2),
      consts.HIGH_GAS_OVERRIDE
    );

    // Now we wait for another 15 days to withdraw (at the very start of epoch 4), then the rewards to be withdrawn for wallet1 should be:
    // From epoch 1: rewardsPerEpoch * 2/4    ( 1/4 is released at start of epoch 3, 1/4 is released at start of epoch 4)
    // From epoch 2: (rewardsPerEpoch/2 + rewardsPerEpoch/2/2) * 2/4  ( first half: get all the rewards = rewardsPerEpoch/2, 2nd half: get half)
    // From epoch 3: rewardsPerEpoch/2 * 1/4  ( two stakers with the same stake & duration => each gets rewardsPerEpoch/2)
    //  Total: rewardsPerEpoch * (1/2 + 3/8 + 1/8) = rewardsPerEpoch
    await advanceTime(provider, FIFTEEN_DAYS);

    // console.log(`abi = ${PendleLiquidityMining.abi}`);
    // console.log(pendleLiquidityMining);
<<<<<<< HEAD
=======
    await pendleLiquidityMining.calculateEpochData(BN.from(2)); // Although its already epoch 4, we still need to call this transaction
>>>>>>> 09d11568

    const pendleLiquidityMiningWeb3 = new hre.web3.eth.Contract(
      PendleLiquidityMining.abi,
      pendleLiquidityMining.address
    );
    const rewardsData = await pendleLiquidityMiningWeb3.methods
      .claimRewards()
      .call({ from: wallet.address });
    const interestsData = await pendleLiquidityMiningWeb3.methods
      .claimLpInterests()
      .call({ from: wallet.address });
    console.log(`\tInterests for wallet = ${interestsData}`);
    console.log(`\tRewards available for epochs from now: ${rewardsData}`);

    await pendleLiquidityMining
      .connect(wallet1)
      .withdraw(
        consts.T0.add(consts.SIX_MONTH),
        amountToStake.div(BN.from(2)),
        consts.HIGH_GAS_OVERRIDE
      );
    const pdlBalanceOfUserAfter2ndTnx = await pdl.balanceOf(wallet1.address);
    const expectedPdlBalanceOfUsersAfter2ndTnx = expectedPdlBalanceOfUserAfter.add(
      liquidityMiningParameters.rewardsPerEpoch
    );
    console.log(
      `\tPDL balance of user after 2nd withdraw: ${pdlBalanceOfUserAfter2ndTnx}`
    );
    console.log(
      `\tExpected PDL balance of user after 2nd withdraw: ${expectedPdlBalanceOfUsersAfter2ndTnx}`
    );

    expect(pdlBalanceOfUserAfter2ndTnx.toNumber()).to.be.approximately(
      expectedPdlBalanceOfUsersAfter2ndTnx.toNumber(),
      expectedPdlBalanceOfUsersAfter2ndTnx.toNumber() / 1000
    );

    await pendleLiquidityMining.withdraw(
      consts.T0.add(consts.SIX_MONTH),
      amountToStake.div(2),
      consts.HIGH_GAS_OVERRIDE
    );
    const aTokenBalanceOfLpHolderContractAfter = await aUSDT.balanceOf(
      lpHolderContract
    );
    const aTokenBalanceOfUserAfter = await aUSDT.balanceOf(wallet1.address);

    //now, the LP holding contract should hold almost 0 aUSDT. This means that we have calculated and gave the Lp interests back to the users properly
    console.log(
      `\t[LP interests] aUSDT balance of LpHolder after withdrawing all = ${aTokenBalanceOfLpHolderContractAfter}`
    );
    console.log(
      `\t[LP interests] aUSDT balance of user after withdrawing all = ${aTokenBalanceOfUserAfter}`
    );
  });
});<|MERGE_RESOLUTION|>--- conflicted
+++ resolved
@@ -10,7 +10,7 @@
   evm_revert,
   evm_snapshot,
   getAContract,
-  tokens,
+  tokens
 } from "../helpers";
 import { pendleMarketFixture } from "./fixtures";
 
@@ -101,9 +101,9 @@
       consts.MAX_ALLOWANCE
     );
     await pendleLiquidityMining.setAllocationSetting(
-      [constants.SIX_MONTH_FROM_NOW],
-      [BigNumber.from(1000000000)],
-      constants.HIGH_GAS_OVERRIDE
+      [consts.T0.add(consts.SIX_MONTH)],
+      [BN.from(1000000000)],
+      consts.HIGH_GAS_OVERRIDE
     );
 
     await pendleMarket
@@ -216,10 +216,7 @@
 
     // console.log(`abi = ${PendleLiquidityMining.abi}`);
     // console.log(pendleLiquidityMining);
-<<<<<<< HEAD
-=======
     await pendleLiquidityMining.calculateEpochData(BN.from(2)); // Although its already epoch 4, we still need to call this transaction
->>>>>>> 09d11568
 
     const pendleLiquidityMiningWeb3 = new hre.web3.eth.Contract(
       PendleLiquidityMining.abi,
