import { expect } from "chai";
import { createFixtureLoader } from "ethereum-waffle";
import { BigNumber as BN, Contract, Wallet } from "ethers";
import {
  amountToWei,
  approxBigNumber,
  consts,
  evm_revert,
  evm_snapshot,
  setTimeNextBlock,
  toFixedPoint,
  Token,
  tokens,
} from "../helpers";
import { pendleMarketFixture } from "./fixtures";

const { waffle } = require("hardhat");
const { provider } = waffle;

// TODO: add tests that check for transfering unused tokens back to users
// TODO: add tests to test new math lib
describe("pendleLpFormula", async () => {
  const wallets = provider.getWallets();
  const loadFixture = createFixtureLoader(wallets, provider);
  const [alice, bob, charlie] = wallets;
  let pendleRouter: Contract;
  let pendleData: Contract;
  let pendleXyt: Contract;
  let pendleMarket: Contract;
  let testToken: Contract;
  let snapshotId: string;
  let globalSnapshotId: string;
  let tokenUSDT: Token;

  before(async () => {
    globalSnapshotId = await evm_snapshot();

    const fixture = await loadFixture(pendleMarketFixture);
    pendleRouter = fixture.core.pendleRouter;
    pendleData = fixture.core.pendleData;
    pendleXyt = fixture.aForge.pendleFutureYieldAToken;
    testToken = fixture.testToken;
    pendleMarket = fixture.pendleAMarket;
    tokenUSDT = tokens.USDT;
    snapshotId = await evm_snapshot();
  });

  after(async () => {
    await evm_revert(globalSnapshotId);
  });

  beforeEach(async () => {
    await evm_revert(snapshotId);
    snapshotId = await evm_snapshot();
    await pendleData.setMarketFees(toFixedPoint("0.0035"), 0); // 0.35%
  });

  async function bootstrapMarket(amountOfXyt: BN, amountOfToken: BN) {
    await pendleRouter
      .connect(alice)
      .bootstrapMarket(
<<<<<<< HEAD
        consts.FORGE_AAVE,
        consts.MARKET_FACTORY,
=======
        consts.MARKET_FACTORY_AAVE,
>>>>>>> 22463993
        pendleXyt.address,
        testToken.address,
        amountOfXyt,
        amountOfToken,
        consts.HIGH_GAS_OVERRIDE
      );
  }

  async function swapTokenToXyt(amount: BN) {
    // TODO: merge this function and the same function in AmmFormula
    await pendleRouter.swapExactIn(
      testToken.address,
      pendleXyt.address,
      amount,
      BN.from(0),
      consts.MAX_ALLOWANCE
    );
  }

  async function printMarketData() {
    console.log(
      `USDT weight: ${await pendleMarket.getWeight(
        testToken.address
      )} USDT balance: ${await pendleMarket.getBalance(
        testToken.address
      )} XYT weight: ${await pendleMarket.getWeight(
        pendleXyt.address
      )} XYT balance: ${await pendleMarket.getBalance(
        pendleXyt.address
      )} totalLp: ${await pendleMarket.totalSupply()}`
    );
  }

  async function addLiquiditySingleToken(
    user: Wallet,
    tokenAddress: string,
    amount: BN
  ) {
    if (tokenAddress == testToken.address) {
      await pendleRouter
        .connect(user)
<<<<<<< HEAD
        .addMarketLiquidityToken(
          consts.FORGE_AAVE,
          consts.MARKET_FACTORY,
=======
        .addMarketLiquiditySingle(
          consts.MARKET_FACTORY_AAVE,
>>>>>>> 22463993
          pendleXyt.address,
          testToken.address,
          false,
          amount,
          BN.from(0)
        );
    } else {
      // if (tokenAddress == pendleXyt.address) {
      await pendleRouter
        .connect(user)
<<<<<<< HEAD
        .addMarketLiquidityXyt(
          consts.FORGE_AAVE,
          consts.MARKET_FACTORY,
=======
        .addMarketLiquiditySingle(
          consts.MARKET_FACTORY_AAVE,
>>>>>>> 22463993
          pendleXyt.address,
          testToken.address,
          true,
          amount,
          BN.from(0)
        );
    }
  }

  async function removeLiquiditySingleToken(
    user: Wallet,
    tokenAddress: string,
    amount: BN
  ): Promise<BN> {
    let initialBalance: BN;
    let postBalance: BN;
    if (tokenAddress == testToken.address) {
      initialBalance = await testToken.balanceOf(user.address);
      await pendleRouter
        .connect(user)
<<<<<<< HEAD
        .removeMarketLiquidityToken(
          consts.FORGE_AAVE,
          consts.MARKET_FACTORY,
=======
        .removeMarketLiquiditySingle(
          consts.MARKET_FACTORY_AAVE,
>>>>>>> 22463993
          pendleXyt.address,
          testToken.address,
          false,
          amount,
          BN.from(0)
        );
      postBalance = await testToken.balanceOf(user.address);
    } else {
      // if (tokenAddress == pendleXyt.address)
      initialBalance = await pendleXyt.balanceOf(user.address);
      await pendleRouter
        .connect(user)
<<<<<<< HEAD
        .removeMarketLiquidityXyt(
          consts.FORGE_AAVE,
          consts.MARKET_FACTORY,
=======
        .removeMarketLiquiditySingle(
          consts.MARKET_FACTORY_AAVE,
>>>>>>> 22463993
          pendleXyt.address,
          testToken.address,
          true,
          amount,
          BN.from(0)
        );
      postBalance = await pendleXyt.balanceOf(user.address);
    }
    return postBalance.sub(initialBalance);
  }

  async function checkLpBalance(user: Wallet, expected: BN) {
    approxBigNumber(
      await pendleMarket.balanceOf(user.address),
      expected,
      consts.TEST_LP_DELTA
    );
  }

  // TODO: Investigate why market can handle a large amount of token swapping in
  it("add liquidity with single token test 1", async () => {
    const amountOfXyt = amountToWei(tokenUSDT, BN.from(331));
    const amountOfToken = amountToWei(tokenUSDT, BN.from(891));
    const T1 = consts.T0.add(consts.THREE_MONTH);
    const T2 = T1.add(consts.ONE_DAY);
    await bootstrapMarket(amountOfXyt, amountOfToken);

    await setTimeNextBlock(provider, T1);
    // weights: USDT: 660606624370, XYT: 438905003406

    await addLiquiditySingleToken(
      bob,
      testToken.address,
      amountToWei(tokenUSDT, BN.from(50))
    );
    await checkLpBalance(bob, BN.from("33301790282170172"));

    await setTimeNextBlock(provider, T2);
    await addLiquiditySingleToken(
      charlie,
      pendleXyt.address,
      amountToWei(tokenUSDT, BN.from(57))
    );
    await checkLpBalance(charlie, BN.from("67220816465474392"));
  });

  it("add liquidity with single token test 2", async () => {
    const amountOfXyt = amountToWei(tokenUSDT, BN.from(167));
    const amountOfToken = amountToWei(tokenUSDT, BN.from(381));
    const T1 = consts.T0.add(consts.ONE_MONTH);
    const T2 = T1.add(consts.ONE_DAY);
    await bootstrapMarket(amountOfXyt, amountOfToken);

    await setTimeNextBlock(provider, T1);
    // weights: USDT weight: 577209185546 XYT weight: 522302442230

    await addLiquiditySingleToken(
      bob,
      testToken.address,
      amountToWei(tokenUSDT, BN.from(157))
    );
    await checkLpBalance(bob, BN.from("198283961837071968"));

    await setTimeNextBlock(provider, T2);
    await addLiquiditySingleToken(
      charlie,
      pendleXyt.address,
      amountToWei(tokenUSDT, BN.from(36))
    );
    await checkLpBalance(charlie, BN.from("115989733684135088"));
  });

  it("add liquidity with single token test 3", async () => {
    const amountOfXyt = amountToWei(tokenUSDT, BN.from(45));
    const amountOfToken = amountToWei(tokenUSDT, BN.from(951));
    const T1 = consts.T0.add(consts.FIVE_MONTH);
    const T2 = T1.add(consts.ONE_DAY);
    await bootstrapMarket(amountOfXyt, amountOfToken);

    await setTimeNextBlock(provider, T1);
    // weights: USDT weight: 848215863334 XYT weight: 251295764442

    await addLiquiditySingleToken(
      bob,
      testToken.address,
      amountToWei(tokenUSDT, BN.from(729))
    );
    await checkLpBalance(bob, BN.from("550710168310602816"));

    await setTimeNextBlock(provider, T2);
    await addLiquiditySingleToken(
      charlie,
      pendleXyt.address,
      amountToWei(tokenUSDT, BN.from(12))
    );
    await checkLpBalance(charlie, BN.from("83998302108293488"));
  });

  it("remove liquidity with single token test 1", async () => {
    const amountOfXyt = amountToWei(tokenUSDT, BN.from(331));
    const amountOfToken = amountToWei(tokenUSDT, BN.from(891));
    const T1 = consts.T0.add(consts.THREE_MONTH);
    const T2 = T1.add(consts.ONE_DAY);
    await bootstrapMarket(amountOfXyt, amountOfToken);

    let lpBalanceAlice = await pendleMarket.balanceOf(alice.address);
    let amountToRemove = lpBalanceAlice.div(7);

    await setTimeNextBlock(provider, T1);
    // weights: USDT: 660606624370, XYT: 438905003406

    let balanceDiff: BN = await removeLiquiditySingleToken(
      alice,
      testToken.address,
      amountToRemove
    );
    expect(balanceDiff.toNumber()).to.be.approximately(
      201349414,
      consts.TEST_TOKEN_DELTA.toNumber()
    );

    await setTimeNextBlock(provider, T2);
    // weights: XYT weight: 436996733543
    balanceDiff = await removeLiquiditySingleToken(
      alice,
      pendleXyt.address,
      amountToRemove
    );
    expect(balanceDiff.toNumber()).to.be.approximately(
      121523300,
      consts.TEST_TOKEN_DELTA.toNumber()
    );
  });

  it("remove liquidity with single token test 2", async () => {
    const amountOfXyt = amountToWei(tokenUSDT, BN.from(167));
    const amountOfToken = amountToWei(tokenUSDT, BN.from(381));
    const T1 = consts.T0.add(consts.ONE_MONTH);
    const T2 = T1.add(consts.ONE_DAY);
    await bootstrapMarket(amountOfXyt, amountOfToken);

    let lpBalanceAlice = await pendleMarket.balanceOf(alice.address);
    let amountToRemove = lpBalanceAlice.div(15);

    await setTimeNextBlock(provider, T1);
    // weights: USDT weight: 577209185546 XYT weight: 522302442230
    let balanceDiff: BN = await removeLiquiditySingleToken(
      alice,
      testToken.address,
      amountToRemove
    );
    expect(balanceDiff.toNumber()).to.be.approximately(
      46843304,
      consts.TEST_TOKEN_DELTA.toNumber()
    );

    await setTimeNextBlock(provider, T2);
    // weights: XYT weight: 521269347121
    balanceDiff = await removeLiquiditySingleToken(
      alice,
      pendleXyt.address,
      amountToRemove
    );
    expect(balanceDiff.toNumber()).to.be.approximately(
      24122230,
      consts.TEST_TOKEN_DELTA.toNumber()
    );
  });

  it("remove liquidity with single token test 3", async () => {
    const amountOfXyt = amountToWei(tokenUSDT, BN.from(45));
    const amountOfToken = amountToWei(tokenUSDT, BN.from(951));
    const T1 = consts.T0.add(consts.FIVE_MONTH);
    const T2 = T1.add(consts.ONE_DAY);
    await bootstrapMarket(amountOfXyt, amountOfToken);

    let lpBalanceAlice = await pendleMarket.balanceOf(alice.address);
    let amountToRemove = lpBalanceAlice.div(2);

    await setTimeNextBlock(provider, T1);
    // weights: USDT weight: 848215863334 XYT weight: 251295764442
    let balanceDiff: BN = await removeLiquiditySingleToken(
      alice,
      testToken.address,
      amountToRemove
    );
    expect(balanceDiff.toNumber()).to.be.approximately(
      563321520,
      consts.TEST_TOKEN_DELTA.toNumber()
    );

    // weights: XYT weight: 245957533896
    // TODO: Enable this part after the math lib is fixed
    // await setTimeNextBlock(provider, T2);
    // balanceDiff = await removeLiquiditySingleToken(
    //   alice,
    //   pendleXyt.address,
    //   amountToRemove
    // );
    // expect(balanceDiff.toNumber()).to.be.approximately(
    //   44877732,
    //   consts.TEST_TOKEN_DELTA.toNumber()
    // );
  });

  it("add liquidity dual token test 1", async () => {
    const amountOfXyt = amountToWei(tokenUSDT, BN.from(331));
    const amountOfToken = amountToWei(tokenUSDT, BN.from(891));
    await bootstrapMarket(amountOfXyt, amountOfToken);

    const totalSupply: BN = await pendleMarket.totalSupply();
    // weights: USDT: 660606624370, XYT: 438905003406

    let initialXytBalance: BN = await pendleXyt.balanceOf(bob.address);
    let initialTokenBalance: BN = await testToken.balanceOf(bob.address);

    await pendleRouter
      .connect(bob)
<<<<<<< HEAD
      .addMarketLiquidity(
        consts.FORGE_AAVE,
        consts.MARKET_FACTORY,
=======
      .addMarketLiquidityAll(
        consts.MARKET_FACTORY_AAVE,
>>>>>>> 22463993
        pendleXyt.address,
        testToken.address,
        initialXytBalance,
        initialTokenBalance,
        totalSupply.mul(3),
        consts.HIGH_GAS_OVERRIDE
      );

    let finalXytBalance = await pendleXyt.balanceOf(bob.address);
    let finalTokenBalance = await testToken.balanceOf(bob.address);
    let amountXytUsed = initialXytBalance.sub(finalXytBalance);
    let amountTokenUsed = initialTokenBalance.sub(finalTokenBalance);

    await checkLpBalance(bob, totalSupply.mul(3));
    approxBigNumber(amountXytUsed, amountOfXyt.mul(3), consts.TEST_TOKEN_DELTA);
    approxBigNumber(
      amountTokenUsed,
      amountOfToken.mul(3),
      consts.TEST_TOKEN_DELTA
    );

    approxBigNumber(
      await pendleXyt.balanceOf(pendleMarket.address),
      amountOfXyt.mul(4),
      BN.from(0)
    );
    approxBigNumber(
      await testToken.balanceOf(pendleMarket.address),
      amountOfToken.mul(4),
      BN.from(0)
    );
    approxBigNumber(
      await pendleMarket.totalSupply(),
      totalSupply.mul(4),
      BN.from(0)
    );
  });

  it("remove liquidity dual token test 1", async () => {
    const amountOfXyt = amountToWei(tokenUSDT, BN.from(331));
    const amountOfToken = amountToWei(tokenUSDT, BN.from(891));
    await bootstrapMarket(amountOfXyt, amountOfToken);

    const totalSupply: BN = await pendleMarket.totalSupply();
    // weights: USDT: 660606624370, XYT: 438905003406

    let initialXytBalance: BN = await pendleXyt.balanceOf(alice.address);
    let initialTokenBalance: BN = await testToken.balanceOf(alice.address);

<<<<<<< HEAD
    await pendleRouter.removeMarketLiquidity(
      consts.FORGE_AAVE,
      consts.MARKET_FACTORY,
=======
    await pendleRouter.removeMarketLiquidityAll(
      consts.MARKET_FACTORY_AAVE,
>>>>>>> 22463993
      pendleXyt.address,
      testToken.address,
      totalSupply,
      BN.from(0),
      BN.from(0),
      consts.HIGH_GAS_OVERRIDE
    );

    await checkLpBalance(alice, BN.from(0));

    let finalXytBalance = await pendleXyt.balanceOf(alice.address);
    let finalTokenBalance = await testToken.balanceOf(alice.address);
    let amountXytReceived = finalXytBalance.sub(initialXytBalance);
    let amountTokenReceived = finalTokenBalance.sub(initialTokenBalance);

    approxBigNumber(amountXytReceived, amountOfXyt, consts.TEST_TOKEN_DELTA);
    approxBigNumber(
      amountTokenReceived,
      amountOfToken,
      consts.TEST_TOKEN_DELTA
    );

    approxBigNumber(
      await pendleXyt.balanceOf(pendleMarket.address),
      BN.from(0),
      BN.from(0)
    );
    approxBigNumber(
      await testToken.balanceOf(pendleMarket.address),
      BN.from(0),
      BN.from(0)
    );
    approxBigNumber(await pendleMarket.totalSupply(), BN.from(0), BN.from(0));
  });
});<|MERGE_RESOLUTION|>--- conflicted
+++ resolved
@@ -59,12 +59,7 @@
     await pendleRouter
       .connect(alice)
       .bootstrapMarket(
-<<<<<<< HEAD
-        consts.FORGE_AAVE,
-        consts.MARKET_FACTORY,
-=======
         consts.MARKET_FACTORY_AAVE,
->>>>>>> 22463993
         pendleXyt.address,
         testToken.address,
         amountOfXyt,
@@ -106,14 +101,8 @@
     if (tokenAddress == testToken.address) {
       await pendleRouter
         .connect(user)
-<<<<<<< HEAD
-        .addMarketLiquidityToken(
-          consts.FORGE_AAVE,
-          consts.MARKET_FACTORY,
-=======
         .addMarketLiquiditySingle(
           consts.MARKET_FACTORY_AAVE,
->>>>>>> 22463993
           pendleXyt.address,
           testToken.address,
           false,
@@ -124,14 +113,8 @@
       // if (tokenAddress == pendleXyt.address) {
       await pendleRouter
         .connect(user)
-<<<<<<< HEAD
-        .addMarketLiquidityXyt(
-          consts.FORGE_AAVE,
-          consts.MARKET_FACTORY,
-=======
         .addMarketLiquiditySingle(
           consts.MARKET_FACTORY_AAVE,
->>>>>>> 22463993
           pendleXyt.address,
           testToken.address,
           true,
@@ -152,14 +135,8 @@
       initialBalance = await testToken.balanceOf(user.address);
       await pendleRouter
         .connect(user)
-<<<<<<< HEAD
         .removeMarketLiquidityToken(
-          consts.FORGE_AAVE,
-          consts.MARKET_FACTORY,
-=======
-        .removeMarketLiquiditySingle(
           consts.MARKET_FACTORY_AAVE,
->>>>>>> 22463993
           pendleXyt.address,
           testToken.address,
           false,
@@ -172,14 +149,8 @@
       initialBalance = await pendleXyt.balanceOf(user.address);
       await pendleRouter
         .connect(user)
-<<<<<<< HEAD
-        .removeMarketLiquidityXyt(
-          consts.FORGE_AAVE,
-          consts.MARKET_FACTORY,
-=======
         .removeMarketLiquiditySingle(
           consts.MARKET_FACTORY_AAVE,
->>>>>>> 22463993
           pendleXyt.address,
           testToken.address,
           true,
@@ -398,14 +369,8 @@
 
     await pendleRouter
       .connect(bob)
-<<<<<<< HEAD
-      .addMarketLiquidity(
-        consts.FORGE_AAVE,
-        consts.MARKET_FACTORY,
-=======
       .addMarketLiquidityAll(
         consts.MARKET_FACTORY_AAVE,
->>>>>>> 22463993
         pendleXyt.address,
         testToken.address,
         initialXytBalance,
@@ -455,14 +420,8 @@
     let initialXytBalance: BN = await pendleXyt.balanceOf(alice.address);
     let initialTokenBalance: BN = await testToken.balanceOf(alice.address);
 
-<<<<<<< HEAD
-    await pendleRouter.removeMarketLiquidity(
-      consts.FORGE_AAVE,
-      consts.MARKET_FACTORY,
-=======
     await pendleRouter.removeMarketLiquidityAll(
       consts.MARKET_FACTORY_AAVE,
->>>>>>> 22463993
       pendleXyt.address,
       testToken.address,
       totalSupply,
