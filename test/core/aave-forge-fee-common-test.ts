--- conflicted
+++ resolved
@@ -109,16 +109,8 @@
       const treasuryAddress = await env.data.treasury();
       const treasuryBalance = await env.aUSDT.balanceOf(treasuryAddress);
       approxBigNumber(totalFee, treasuryBalance, BN.from(5));
-<<<<<<< HEAD
       const forgeFeeLeft = await env.forge.totalFee(USDT.address, env.EXPIRY);
-      approxBigNumber(forgeFeeLeft, BN.from(0), BN.from(5));
-=======
-      const forgeFeeLeft = await aaveForge.totalFee(
-        tokenUSDT.address,
-        testEnv.EXPIRY
-      );
       approxBigNumber(forgeFeeLeft, BN.from(0), BN.from(100));
->>>>>>> 4d77374b
     });
     it("Non-governance address should not be able to withdraw forge fees", async () => {
       await tokenizeYield(env, alice, REF_AMOUNT, bob);
