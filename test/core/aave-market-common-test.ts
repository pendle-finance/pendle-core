--- conflicted
+++ resolved
@@ -18,20 +18,14 @@
   removeMarketLiquiditySingle,
   swapExactInXytToToken,
   swapExactOutXytToToken,
-<<<<<<< HEAD
   toFixedPoint,
-=======
->>>>>>> 5173f4b4
 } from "../helpers";
 import {
   AMMCheckLPNearCloseTest,
   AMMNearCloseTest,
   AMMTest,
-<<<<<<< HEAD
   MarketFeesTest,
   ProtocolFeeTest,
-=======
->>>>>>> 5173f4b4
 } from "./amm-formula-test";
 import {
   marketFixture,
@@ -329,7 +323,6 @@
       await AMMTest(env, false);
     });
 
-<<<<<<< HEAD
     it("MarketFeesTest", async () => {
       await MarketFeesTest(env, true);
     });
@@ -338,11 +331,7 @@
       await ProtocolFeeTest(env, true);
     });
 
-    xit("AMM's swap outcome is correct near the market's freeze time", async () => {
-=======
     it("AMM's swap outcome is correct near the market's freeze time", async () => {
-      console.log("YES");
->>>>>>> 5173f4b4
       await env.xyt
         .connect(bob)
         .transfer(alice.address, await env.xyt.balanceOf(bob.address));
