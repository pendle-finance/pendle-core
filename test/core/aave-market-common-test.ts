--- conflicted
+++ resolved
@@ -320,11 +320,7 @@
       await AMMTest(env, false);
     });
 
-<<<<<<< HEAD
-    xit("AMM's swap outcome should be correct near the expiry", async () => {
-=======
     xit("AMM's swap outcome is correct near the market's freeze time", async () => {
->>>>>>> 3d90e481
       await env.xyt
         .connect(bob)
         .transfer(alice.address, await env.xyt.balanceOf(bob.address));
@@ -334,11 +330,7 @@
       await AMMNearCloseTest(env, false);
     });
 
-<<<<<<< HEAD
-    xit("AMM's LP outcome should be correct near the expiry", async () => {
-=======
     xit("AMM's LP outcome is correct near the market's freeze time", async () => {
->>>>>>> 3d90e481
       await AMMCheckLPNearCloseTest(env);
     });
   });
