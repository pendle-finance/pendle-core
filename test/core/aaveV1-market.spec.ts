<<<<<<< HEAD
import { expect } from "chai";
import { createFixtureLoader } from "ethereum-waffle";
import { BigNumber as BN, Contract } from "ethers";
import ERC20 from "../../build/artifacts/@openzeppelin/contracts/token/ERC20/ERC20.sol/ERC20.json";
import {
  advanceTime,
  amountToWei,
  approxBigNumber,
  consts,
  errMsg,
  evm_revert,
  evm_snapshot,
  Token,
  tokens,
} from "../helpers";
import { AMMTest, AMMNearCloseTest, AMMCheckLPNearCloseTest } from "./amm-formula-test";
import { marketFixture } from "./fixtures";

const { waffle } = require("hardhat");
const { provider } = waffle;

describe("aaveV1-market", async () => {
  const wallets = provider.getWallets();
  const loadFixture = createFixtureLoader(wallets, provider);
  const [alice, bob] = wallets;
  let router: Contract;
  let marketReader: Contract;
  let xyt: Contract;
  let xyt2: Contract;
  let stdMarket: Contract;
  let ethMarket: Contract;
  let testToken: Contract;
  let snapshotId: string;
  let globalSnapshotId: string;
  let WETH: Contract;
  let tokenUSDT: Token;

  before(async () => {
    globalSnapshotId = await evm_snapshot();

    const fixture = await loadFixture(marketFixture);
    router = fixture.core.router;
    marketReader = fixture.core.marketReader;
    xyt = fixture.aForge.aFutureYieldToken;
    xyt2 = fixture.aForge.aFutureYieldToken2;
    testToken = fixture.testToken;
    stdMarket = fixture.aMarket;
    ethMarket = fixture.ethMarket;
    tokenUSDT = tokens.USDT;
    WETH = new Contract(tokens.WETH.address, ERC20.abi, alice);
    snapshotId = await evm_snapshot();
  });

  after(async () => {
    await evm_revert(globalSnapshotId);
  });

  beforeEach(async () => {
    await evm_revert(snapshotId);
    snapshotId = await evm_snapshot();
  });

  async function bootstrapSampleMarket(amount: BN) {
    await router.bootstrapMarket(
      consts.MARKET_FACTORY_AAVE,
      xyt.address,
      testToken.address,
      amount,
      amount,
      consts.HIGH_GAS_OVERRIDE
    );
  }

  function wrapEth(object: any, weiAmount: BN): any {
    const cloneObj = JSON.parse(JSON.stringify(object));
    cloneObj.value = weiAmount;
    return cloneObj;
  }

  async function bootstrapSampleMarketEth(amount: BN) {
    await router.bootstrapMarket(
      consts.MARKET_FACTORY_AAVE,
      xyt.address,
      consts.ETH_ADDRESS,
      amount,
      amount,
      wrapEth(consts.HIGH_GAS_OVERRIDE, amount)
    );
  }

  async function bootstrapMarket(amountXyt:BN, amountTestToken: BN) {
    await router.bootstrapMarket(
      consts.MARKET_FACTORY_AAVE,
      xyt.address,
      testToken.address,
      amountXyt,
      amountTestToken,
      consts.HIGH_GAS_OVERRIDE
    );
  }

  /*
  READ ME!!!
  All tests with "_sample" suffix are legacy tests. It's improved version is in other test files
    Tests for adding/removing liquidity can be found in pendleLpFormula.spec.ts
    Tests for swapping tokens can be found in amm-formula-test.ts
  */

  it("should be able to join a bootstrapped market with a single standard token_sample", async () => {
    const amount = amountToWei(BN.from(100), 6);

    await bootstrapSampleMarket(amount);

    let totalSupply = await stdMarket.totalSupply();
    let initialWalletBalance = await stdMarket.balanceOf(alice.address);
    await router.addMarketLiquiditySingle(
      consts.MARKET_FACTORY_AAVE,
      xyt.address,
      testToken.address,
      false,
      amount.div(10),
      totalSupply.div(21),
      consts.HIGH_GAS_OVERRIDE
    );
    let currentWalletBalance = await stdMarket.balanceOf(alice.address);
    expect(currentWalletBalance).to.be.gt(initialWalletBalance);
  });
  it("should be able to bootstrap", async () => {
    const amount = amountToWei(BN.from(100), 6);

    await bootstrapSampleMarket(amount);
    let xytBalance = await xyt.balanceOf(stdMarket.address);
    let testTokenBalance = await testToken.balanceOf(stdMarket.address);

    expect(xytBalance).to.be.equal(amount);
    expect(testTokenBalance).to.be.equal(amount);
  });

  it("should be able to join a bootstrapped pool by dual tokens_sample", async () => {
    const amount = amountToWei(BN.from(10), 6);

    await bootstrapSampleMarket(amount);

    const totalSupply = await stdMarket.totalSupply();

    await router
      .connect(bob)
      .addMarketLiquidityDual(
        consts.MARKET_FACTORY_AAVE,
        xyt.address,
        testToken.address,
        amount,
        amount,
        BN.from(0),
        BN.from(0),
        consts.HIGH_GAS_OVERRIDE
      );

    let xytBalance = await xyt.balanceOf(stdMarket.address);
    let testTokenBalance = await testToken.balanceOf(stdMarket.address);
    let totalSupplyBalance = await stdMarket.totalSupply();

    expect(xytBalance).to.be.equal(amount.mul(2));
    expect(testTokenBalance).to.be.equal(amount.mul(2));
    expect(totalSupplyBalance).to.be.equal(totalSupply.mul(2));
  });

  it("should be able to swap amount out_sample", async () => {
    const amount = amountToWei(BN.from(100), 6);

    await bootstrapSampleMarket(amount);

    let xytBalanceBefore = await xyt.balanceOf(stdMarket.address);

    let result = await marketReader.getMarketRateExactOut(
      xyt.address,
      testToken.address,
      amountToWei(BN.from(10), 6),
      consts.MARKET_FACTORY_AAVE
    );

    await router
      .connect(bob)
      .swapExactOut(
        xyt.address,
        testToken.address,
        amountToWei(BN.from(10), 6),
        amountToWei(BN.from(100), 6),
        consts.MARKET_FACTORY_AAVE,
        consts.HIGH_GAS_OVERRIDE
      );

    let xytBalance = await xyt.balanceOf(stdMarket.address);
    let testTokenBalance = await testToken.balanceOf(stdMarket.address);

    expect(xytBalance.toNumber()).to.be.approximately(
      xytBalanceBefore.add(BN.from(result[1])).toNumber(),
      20
    );
    expect(testTokenBalance).to.be.equal(amount.sub(amount.div(10)));
  });

  it("should be able to swap amount in_sample", async () => {
    const amount = amountToWei(BN.from(100), 6);

    await bootstrapSampleMarket(amount);

    await router
      .connect(bob)
      .swapExactIn(
        xyt.address,
        testToken.address,
        amountToWei(BN.from(10), 6),
        BN.from(0),
        consts.MARKET_FACTORY_AAVE,
        consts.HIGH_GAS_OVERRIDE
      );

    let xytBalance = await xyt.balanceOf(stdMarket.address);
    let testTokenBalance = await testToken.balanceOf(stdMarket.address);

    expect(xytBalance.toNumber()).to.be.approximately(
      amount.add(amount.div(10)).toNumber(),
      30
    );

    expect(testTokenBalance.toNumber()).to.be.approximately(
      amount.sub(amount.div(10)).toNumber(),
      amount.div(100).toNumber()
    );
  });

  it("should be able to exit a pool by dual tokens_sample", async () => {
    const amount = amountToWei(BN.from(100), 6);
    await bootstrapSampleMarket(amount);
    await advanceTime(provider, consts.ONE_MONTH);
    const totalSupply = await stdMarket.totalSupply();

    await router.removeMarketLiquidityDual(
      consts.MARKET_FACTORY_AAVE,
      xyt.address,
      testToken.address,
      totalSupply.div(10),
      BN.from(0),
      BN.from(0),
      consts.HIGH_GAS_OVERRIDE
    );

    let xytBalance = await xyt.balanceOf(stdMarket.address);
    let testTokenBalance = await testToken.balanceOf(stdMarket.address);

    expect(xytBalance).to.be.equal(amount.sub(amount.div(10)));
    expect(testTokenBalance).to.be.equal(amount.sub(amount.div(10)));
  });

  it("the market should still be usable after all liquidity has been withdrawn", async () => {
    const amount = amountToWei(BN.from(100), 6);
    await bootstrapSampleMarket(amount);
    let lpBalanceBefore: BN = await stdMarket.balanceOf(alice.address);
    await router.removeMarketLiquidityDual(
      consts.MARKET_FACTORY_AAVE,
      xyt.address,
      testToken.address,
      lpBalanceBefore,
      BN.from(0),
      BN.from(0),
      consts.HIGH_GAS_OVERRIDE
    );

    await router.addMarketLiquidityDual(
      consts.MARKET_FACTORY_AAVE,
      xyt.address,
      testToken.address,
      amount,
      consts.INF,
      BN.from(0),
      BN.from(0),
      consts.HIGH_GAS_OVERRIDE
    );

    let xytBalance = await xyt.balanceOf(stdMarket.address);
    let testTokenBalance = await testToken.balanceOf(stdMarket.address);

    approxBigNumber(xytBalance, amount, BN.from(1000));
    approxBigNumber(testTokenBalance, amount, BN.from(1000));
  });

  it("shouldn't be able to add liquidity by dual tokens after xyt has expired", async () => {
    const amount = amountToWei(BN.from(10), 6);
    await bootstrapSampleMarket(amount);

    advanceTime(provider, consts.ONE_YEAR);

    await expect(
      router
        .connect(bob)
        .addMarketLiquidityDual(
          consts.MARKET_FACTORY_AAVE,
          xyt.address,
          testToken.address,
          amount,
          consts.INF,
          BN.from(0),
          BN.from(0),
          consts.HIGH_GAS_OVERRIDE
        )
    ).to.be.revertedWith(errMsg.MARKET_LOCKED);
  });

  it("shouldn't be able to add liquidity by xyt after xyt has expired", async () => {
    const amount = amountToWei(BN.from(10), 6);

    await bootstrapSampleMarket(amount);

    let totalSupply = await stdMarket.totalSupply();
    await advanceTime(provider, consts.ONE_YEAR);
    await expect(
      router.addMarketLiquiditySingle(
        consts.MARKET_FACTORY_AAVE,
        xyt.address,
        testToken.address,
        false,
        amount.div(10),
        totalSupply.div(21),
        consts.HIGH_GAS_OVERRIDE
      )
    ).to.be.revertedWith(errMsg.MARKET_LOCKED);
  });

  it("shouldn't be able to exit market by baseToken after the market has expired", async () => {
    const amount = amountToWei(BN.from(100), 6);
    await bootstrapSampleMarket(amount);

    const totalSupply = await stdMarket.totalSupply();

    await advanceTime(provider, consts.ONE_YEAR);

    await expect(
      router.removeMarketLiquiditySingle(
        consts.MARKET_FACTORY_AAVE,
        xyt.address,
        testToken.address,
        false,
        totalSupply.div(4),
        amount.div(6),
        consts.HIGH_GAS_OVERRIDE
      )
    ).to.be.revertedWith(errMsg.MARKET_LOCKED);

    await expect(
      router.removeMarketLiquiditySingle(
        consts.MARKET_FACTORY_AAVE,
        xyt.address,
        testToken.address,
        true,
        totalSupply.div(4),
        amount.div(6),
        consts.HIGH_GAS_OVERRIDE
      )
    ).to.be.revertedWith(errMsg.MARKET_LOCKED);
  });

  it("should be able to exit a pool by dual tokens after xyt has expired", async () => {
    const amount = amountToWei(BN.from(100), 6);
    await bootstrapSampleMarket(amount);
    await advanceTime(provider, consts.ONE_YEAR);
    const totalSupply = await stdMarket.totalSupply();

    await router.removeMarketLiquidityDual(
      consts.MARKET_FACTORY_AAVE,
      xyt.address,
      testToken.address,
      totalSupply.div(10),
      amount.div(10),
      amount.div(10),
      consts.HIGH_GAS_OVERRIDE
    );

    let xytBalance = await xyt.balanceOf(stdMarket.address);
    let testTokenBalance = await testToken.balanceOf(stdMarket.address);

    expect(xytBalance).to.be.equal(amount.sub(amount.div(10)));
    expect(testTokenBalance).to.be.equal(amount.sub(amount.div(10)));
  });

  it("should be able to getReserves", async () => {
    const amount = amountToWei(BN.from(100), 6);

    await bootstrapSampleMarket(amount);

    let { xytBalance, tokenBalance } = await stdMarket.getReserves();
    expect(xytBalance).to.be.equal(amount);
    expect(tokenBalance).to.be.equal(amount);
  });

  it("should be able to getMarketReserve", async () => {
    const amount = amountToWei(BN.from(100), 6);

    await bootstrapSampleMarket(amount);

    let { xytBalance, tokenBalance } = await marketReader.getMarketReserves(
      consts.MARKET_FACTORY_AAVE,
      xyt.address,
      testToken.address
    );
    expect(xytBalance).to.be.equal(amount);
    expect(tokenBalance).to.be.equal(amount);
  });

  it("should be able to getMarketRateExactOut", async () => {
    const amount = amountToWei(BN.from(100), 6);

    await bootstrapSampleMarket(amount);

    let result = await marketReader.getMarketRateExactOut(
      xyt.address,
      testToken.address,
      amountToWei(BN.from(10), 6),
      consts.MARKET_FACTORY_AAVE
    );

    approxBigNumber(result[1], 11111205, 1000);
  });

  it("should be able to getMarketRateExactIn", async () => {
    const amount = amountToWei(BN.from(100), 6);

    await bootstrapSampleMarket(amount);

    let result = await marketReader.getMarketRateExactIn(
      testToken.address,
      xyt.address,
      amountToWei(BN.from(10), 6),
      consts.MARKET_FACTORY_AAVE
    );

    approxBigNumber(result[1], 9090839, 1000);
  });

  it("should be able to add market liquidity for a token_sample", async () => {
    const amount = amountToWei(BN.from(10), 6);

    await bootstrapSampleMarket(amount);
    await testToken.approve(stdMarket.address, consts.INF);

    let initialLpTokenBal = await stdMarket.balanceOf(alice.address);
    let initialXytBal = await xyt.balanceOf(alice.address);
    let initialTestTokenBal = await testToken.balanceOf(alice.address);

    let totalSupply = await stdMarket.totalSupply();
    await router.addMarketLiquiditySingle(
      consts.MARKET_FACTORY_AAVE,
      xyt.address,
      testToken.address,
      false,
      amount.div(10),
      totalSupply.div(21),
      consts.HIGH_GAS_OVERRIDE
    );

    let currentLpTokenBal = await stdMarket.balanceOf(alice.address);
    let currentXytBal = await xyt.balanceOf(alice.address);
    let currentTestTokenBal = await testToken.balanceOf(alice.address);

    expect(currentLpTokenBal).to.be.gt(initialLpTokenBal);
    expect(currentTestTokenBal).to.be.lt(initialTestTokenBal);
    expect(currentXytBal).to.be.equal(initialXytBal);
  });

  it("should be able to add XYT market liquidity_sample", async () => {
    const amount = amountToWei(BN.from(10), 6);

    await bootstrapSampleMarket(amount);
    await testToken.approve(stdMarket.address, consts.INF);

    let initialLpTokenBal = await stdMarket.balanceOf(alice.address);
    let initialXytBal = await xyt.balanceOf(alice.address);
    let initialTestTokenBal = await testToken.balanceOf(alice.address);

    let totalSupply = await stdMarket.totalSupply();
    await router.addMarketLiquiditySingle(
      consts.MARKET_FACTORY_AAVE,
      xyt.address,
      testToken.address,
      true,
      amount.div(10),
      totalSupply.div(21),
      consts.HIGH_GAS_OVERRIDE
    );

    let currentLpTokenBal = await stdMarket.balanceOf(alice.address);
    let currentXytBal = await xyt.balanceOf(alice.address);
    let currentTestTokenBal = await testToken.balanceOf(alice.address);

    expect(currentLpTokenBal).to.be.gt(initialLpTokenBal);
    expect(currentTestTokenBal).to.be.equal(initialTestTokenBal);
    expect(currentXytBal).to.be.lt(initialXytBal);
  });

  it("should be able to getMarketTokenAddresses", async () => {
    let {
      token: receivedToken,
      xyt: receivedXyt,
    } = await marketReader.getMarketTokenAddresses(stdMarket.address);
    expect(receivedToken).to.be.equal(testToken.address);
    expect(receivedXyt).to.be.equal(xyt.address);
  });

  it("shouldn't be able to create duplicated markets", async () => {
    await expect(
      router.createMarket(
        consts.MARKET_FACTORY_AAVE,
        xyt.address,
        testToken.address,
        consts.HIGH_GAS_OVERRIDE
      )
    ).to.be.revertedWith("EXISTED_MARKET");
  });

  it("should be able to swapPathExactIn", async () => {
    const amount = amountToWei(BN.from(100), 6);

    await bootstrapSampleMarket(amount);
    await bootstrapSampleMarketEth(amount);

    await router.swapPathExactIn(
      [
        [
          {
            market: stdMarket.address,
            tokenIn: testToken.address,
            tokenOut: xyt.address,
            swapAmount: amount,
            limitReturnAmount: BN.from(0),
          },
          {
            market: ethMarket.address,
            tokenIn: xyt.address,
            tokenOut: WETH.address,
            swapAmount: BN.from(0),
            limitReturnAmount: BN.from(0),
          },
        ],
      ],
      testToken.address,
      WETH.address,
      amount,
      BN.from(0),
      consts.HIGH_GAS_OVERRIDE
    );

    let tokenBalance1: BN = await testToken.balanceOf(alice.address);
    let wethBalance1: BN = await WETH.balanceOf(alice.address);

    await evm_revert(snapshotId);
    snapshotId = await evm_snapshot();

    await bootstrapSampleMarket(amount);
    await bootstrapSampleMarketEth(amount);

    let initialXytBalance: BN = await xyt.balanceOf(alice.address);
    await router.swapExactIn(
      testToken.address,
      xyt.address,
      amount,
      BN.from(0),
      consts.MARKET_FACTORY_AAVE,
      consts.HIGH_GAS_OVERRIDE
    );
    let postXytBalance: BN = await xyt.balanceOf(alice.address);
    await router.swapExactIn(
      xyt.address,
      WETH.address,
      postXytBalance.sub(initialXytBalance),
      BN.from(0),
      consts.MARKET_FACTORY_AAVE,
      consts.HIGH_GAS_OVERRIDE
    );

    let tokenBalance2: BN = await testToken.balanceOf(alice.address);
    let wethBalance2: BN = await WETH.balanceOf(alice.address);

    approxBigNumber(tokenBalance2, tokenBalance1, consts.TEST_TOKEN_DELTA);
    approxBigNumber(wethBalance2, wethBalance1, consts.TEST_TOKEN_DELTA);
  });

  it("should be able to swapPathExactOut", async () => {
    const amount = amountToWei(BN.from(100), 6);
    const swapAmount = amount.div(BN.from(10));

    await bootstrapSampleMarket(amount);
    await bootstrapSampleMarketEth(amount);

    await router.swapPathExactOut(
      [
        [
          {
            market: stdMarket.address,
            tokenIn: testToken.address,
            tokenOut: xyt.address,
            swapAmount: BN.from(0),
            limitReturnAmount: consts.INF, // TODO: change to some reasonable amount?
          },
          {
            market: ethMarket.address,
            tokenIn: xyt.address,
            tokenOut: WETH.address,
            swapAmount: swapAmount,
            limitReturnAmount: consts.INF,
          },
        ],
      ],
      testToken.address,
      WETH.address,
      consts.INF,
      consts.HIGH_GAS_OVERRIDE
    );

    let tokenBalance1: BN = await testToken.balanceOf(alice.address);
    let wethBalance1: BN = await WETH.balanceOf(alice.address);

    await evm_revert(snapshotId);
    snapshotId = await evm_snapshot();

    await bootstrapSampleMarket(amount);
    await bootstrapSampleMarketEth(amount);

    let initialXytBalance: BN = await xyt.balanceOf(alice.address);

    await router.swapExactOut(
      xyt.address,
      WETH.address,
      swapAmount,
      consts.INF,
      consts.MARKET_FACTORY_AAVE,
      consts.HIGH_GAS_OVERRIDE
    );
    let postXytBalance: BN = await xyt.balanceOf(alice.address);
    await router.swapExactOut(
      testToken.address,
      xyt.address,
      initialXytBalance.sub(postXytBalance),
      consts.INF,
      consts.MARKET_FACTORY_AAVE,
      consts.HIGH_GAS_OVERRIDE
    );

    let tokenBalance2: BN = await testToken.balanceOf(alice.address);
    let wethBalance2: BN = await WETH.balanceOf(alice.address);

    approxBigNumber(tokenBalance2, tokenBalance1, consts.TEST_TOKEN_DELTA);
    approxBigNumber(wethBalance2, wethBalance1, consts.TEST_TOKEN_DELTA);
  });

  it("shouldn't be able to swapPathExactIn with invalid params", async () => {
    const amount = amountToWei(BN.from(100), 6);

    await bootstrapSampleMarket(amount);
    await bootstrapSampleMarketEth(amount);

    await expect(
      router.swapPathExactIn(
        [
          [
            {
              market: stdMarket.address,
              tokenIn: testToken.address,
              tokenOut: xyt.address,
              swapAmount: amount,
              limitReturnAmount: BN.from(0),
            },
            {
              market: ethMarket.address,
              tokenIn: xyt.address,
              tokenOut: WETH.address,
              swapAmount: BN.from(0),
              limitReturnAmount: BN.from(0),
            },
          ],
        ],
        testToken.address,
        WETH.address,
        amount.mul(2),
        BN.from(0),
        consts.HIGH_GAS_OVERRIDE
      )
    ).to.be.revertedWith(errMsg.INVALID_AMOUNTS);
  });

  it("shouldn't be able to create market with XYT as quote pair", async () => {
    await expect(
      router.createMarket(
        consts.MARKET_FACTORY_AAVE,
        xyt.address,
        xyt2.address,
        consts.HIGH_GAS_OVERRIDE
      )
    ).to.be.revertedWith("XYT_QUOTE_PAIR_FORBIDDEN");
  });

  it("Aave-ETH should be able to bootstrap", async () => {
    const amount = amountToWei(BN.from(100), 6);
    await bootstrapSampleMarketEth(amount);
  });

  it("Aave-ETH should be able to join a bootstrapped market with a single standard token_sample", async () => {
    const amount = amountToWei(BN.from(100), 6);

    await bootstrapSampleMarketEth(amount);

    let totalSupply = await ethMarket.totalSupply();
    let initialWalletBalance = await ethMarket.balanceOf(alice.address);
    await router.addMarketLiquiditySingle(
      consts.MARKET_FACTORY_AAVE,
      xyt.address,
      consts.ETH_ADDRESS,
      false,
      amount.div(10),
      totalSupply.div(21),
      wrapEth(consts.HIGH_GAS_OVERRIDE, amount.div(10))
    );
    let currentWalletBalance = await ethMarket.balanceOf(alice.address);
    expect(currentWalletBalance).to.be.gt(initialWalletBalance);
  });

  it("Aave-ETH should be able to join a bootstrapped pool by dual tokens_sample", async () => {
    const amount = amountToWei(BN.from(10), 6);

    await bootstrapSampleMarketEth(amount);

    const totalSupply = await ethMarket.totalSupply();

    await router
      .connect(bob)
      .addMarketLiquidityDual(
        consts.MARKET_FACTORY_AAVE,
        xyt.address,
        consts.ETH_ADDRESS,
        amount,
        amount,
        BN.from(0),
        BN.from(0),
        wrapEth(consts.HIGH_GAS_OVERRIDE, amount)
      );

    let xytBalance = await xyt.balanceOf(ethMarket.address);
    let ethBalance = await WETH.balanceOf(ethMarket.address);
    let totalSupplyBalance = await ethMarket.totalSupply();

    expect(xytBalance).to.be.equal(amount.mul(2));
    expect(ethBalance).to.be.equal(amount.mul(2));
    expect(totalSupplyBalance).to.be.equal(totalSupply.mul(2));
  });

  it("Aave-ETH should be able to swap amount out_sample", async () => {
    const amount = amountToWei(BN.from(100), 6);

    await bootstrapSampleMarketEth(amount);

    let xytBalanceBefore = await xyt.balanceOf(ethMarket.address);

    let result = await marketReader.getMarketRateExactOut(
      xyt.address,
      WETH.address,
      amountToWei(BN.from(10), 6),
      consts.MARKET_FACTORY_AAVE
    );

    await router
      .connect(bob)
      .swapExactOut(
        xyt.address,
        consts.ETH_ADDRESS,
        amountToWei(BN.from(10), 6),
        amountToWei(BN.from(100), 6),
        consts.MARKET_FACTORY_AAVE,
        consts.HIGH_GAS_OVERRIDE
      );

    let xytBalance = await xyt.balanceOf(ethMarket.address);
    let ethBalance = await WETH.balanceOf(ethMarket.address);

    expect(xytBalance.toNumber()).to.be.approximately(
      xytBalanceBefore.add(BN.from(result[1])).toNumber(),
      20
    );
    expect(ethBalance).to.be.equal(amount.sub(amount.div(10)));
  });

  it("Aave-ETH should be able to swap amount in_sample", async () => {
    const amount = amountToWei(BN.from(100), 6);

    await bootstrapSampleMarketEth(amount);

    await router
      .connect(bob)
      .swapExactIn(
        xyt.address,
        consts.ETH_ADDRESS,
        amountToWei(BN.from(10), 6),
        BN.from(0),
        consts.MARKET_FACTORY_AAVE,
        consts.HIGH_GAS_OVERRIDE
      );

    let xytBalance = await xyt.balanceOf(ethMarket.address);
    let ethBalance = await WETH.balanceOf(ethMarket.address);

    expect(xytBalance.toNumber()).to.be.approximately(
      amount.add(amount.div(10)).toNumber(),
      30
    );

    expect(ethBalance.toNumber()).to.be.approximately(
      amount.sub(amount.div(10)).toNumber(),
      amount.div(100).toNumber()
    );
  });

  it("Aave-ETH should be able to exit a pool by dual tokens_sample", async () => {
    const amount = amountToWei(BN.from(100), 6);
    await bootstrapSampleMarketEth(amount);
    await advanceTime(provider, consts.ONE_MONTH);
    const totalSupply = await ethMarket.totalSupply();

    await router.removeMarketLiquidityDual(
      consts.MARKET_FACTORY_AAVE,
      xyt.address,
      consts.ETH_ADDRESS,
      totalSupply.div(10),
      BN.from(0),
      BN.from(0),
      consts.HIGH_GAS_OVERRIDE
    );

    let xytBalance = await xyt.balanceOf(ethMarket.address);
    let testTokenBalance = await WETH.balanceOf(ethMarket.address);

    expect(xytBalance).to.be.equal(amount.sub(amount.div(10)));
    expect(testTokenBalance).to.be.equal(amount.sub(amount.div(10)));
  });

  it("Aave-ETH should be able to join a bootstrapped pool by dual tokens with exact token in_sample", async () => {
    const amount = amountToWei(BN.from(10), 6);

    await bootstrapSampleMarketEth(amount);

    const totalSupply = await ethMarket.totalSupply();

    await router.connect(bob).addMarketLiquidityDual(
      consts.MARKET_FACTORY_AAVE,
      xyt.address,
      consts.ETH_ADDRESS,
      amount.add(BN.from(100000)), // _desiredXytAmount
      amount, // _desiredTokenAmount
      amount, // _xytMinAmount
      amount, //_tokenMinAmount
      wrapEth(consts.HIGH_GAS_OVERRIDE, amount)
    );

    let xytBalance = await xyt.balanceOf(ethMarket.address);
    let ethBalance = await WETH.balanceOf(ethMarket.address);
    let totalSupplyBalance = await ethMarket.totalSupply();

    expect(xytBalance).to.be.equal(amount.mul(2));
    expect(ethBalance).to.be.equal(amount.mul(2));
    expect(totalSupplyBalance).to.be.equal(totalSupply.mul(2));

    await router.connect(bob).addMarketLiquidityDual(
      consts.MARKET_FACTORY_AAVE,
      xyt.address,
      consts.ETH_ADDRESS,
      amount, // _desiredXytAmount
      amount.add(BN.from(100000)), // _desiredTokenAmount
      amount, // _xytMinAmount
      amount, //_tokenMinAmount
      wrapEth(consts.HIGH_GAS_OVERRIDE, amount)
    );
    let xytBalance2 = await xyt.balanceOf(ethMarket.address);
    let ethBalance2 = await WETH.balanceOf(ethMarket.address);
    let totalSupplyBalance2 = await ethMarket.totalSupply();

    expect(xytBalance2).to.be.equal(amount.mul(3));
    expect(ethBalance2).to.be.equal(amount.mul(3));
    expect(totalSupplyBalance2).to.be.equal(totalSupply.mul(3));
  });

  it("Aave-ETH should be able to getReserves", async () => {
    const amount = amountToWei(BN.from(100), 6);

    await bootstrapSampleMarketEth(amount);

    let { xytBalance, tokenBalance } = await ethMarket.getReserves();
    expect(xytBalance).to.be.equal(amount);
    expect(tokenBalance).to.be.equal(amount);
  });

  it("Aave-ETH should be able to getMarketReserve", async () => {
    const amount = amountToWei(BN.from(100), 6);

    await bootstrapSampleMarketEth(amount);

    let [xytBalance, tokenBalance] = await marketReader.getMarketReserves(
      consts.MARKET_FACTORY_AAVE,
      xyt.address,
      WETH.address
    );
    expect(xytBalance).to.be.equal(amount);
    expect(tokenBalance).to.be.equal(amount);
  });

  it("Aave-ETH should be able to getMarketRateExactOut", async () => {
    const amount = amountToWei(BN.from(100), 6);

    await bootstrapSampleMarketEth(amount);

    let result = await marketReader.getMarketRateExactOut(
      xyt.address,
      WETH.address,
      amountToWei(BN.from(10), 6),
      consts.MARKET_FACTORY_AAVE
    );

    expect(result[1].toNumber()).to.be.approximately(11111111, 200);
  });

  it("Aave-ETH should be able to getMarketRateExactIn", async () => {
    const amount = amountToWei(BN.from(100), 6);

    await bootstrapSampleMarketEth(amount);

    let result = await marketReader.getMarketRateExactIn(
      WETH.address,
      xyt.address,
      amountToWei(BN.from(10), 6),
      consts.MARKET_FACTORY_AAVE
    );

    expect(result[1].toNumber()).to.be.approximately(
      9090909,
      consts.TEST_TOKEN_DELTA.toNumber()
    );
  });

  it("Aave-ETH should be able to add market liquidity for a token_sample", async () => {
    const amount = amountToWei(BN.from(10), 6);

    await bootstrapSampleMarketEth(amount);

    let initialLpTokenBal = await ethMarket.balanceOf(alice.address);
    let initialXytBal = await xyt.balanceOf(alice.address);
    let initialTokenBal = await provider.getBalance(alice.address);

    let totalSupply = await ethMarket.totalSupply();
    await router.addMarketLiquiditySingle(
      consts.MARKET_FACTORY_AAVE,
      xyt.address,
      consts.ETH_ADDRESS,
      false,
      amount.div(10),
      totalSupply.div(21),
      wrapEth(consts.HIGH_GAS_OVERRIDE, amount.div(10))
    );

    let currentLpTokenBal = await ethMarket.balanceOf(alice.address);
    let currentXytBal = await xyt.balanceOf(alice.address);
    let currentTokenBal = await provider.getBalance(alice.address);

    expect(currentLpTokenBal).to.be.gt(initialLpTokenBal);
    expect(currentTokenBal).to.be.lt(initialTokenBal);
    expect(currentXytBal).to.be.equal(initialXytBal);
  });

  it("Aave-ETH should be able to add XYT market liquidity_sample", async () => {
    const amount = amountToWei(BN.from(10), 6);

    await bootstrapSampleMarketEth(amount);

    let initialLpTokenBal = await ethMarket.balanceOf(alice.address);
    let initialXytBal = await xyt.balanceOf(alice.address);
    let initialTokenBal = await WETH.balanceOf(alice.address);

    let totalSupply = await ethMarket.totalSupply();
    await router.addMarketLiquiditySingle(
      consts.MARKET_FACTORY_AAVE,
      xyt.address,
      consts.ETH_ADDRESS,
      true,
      amount.div(10),
      totalSupply.div(21),
      consts.HIGH_GAS_OVERRIDE
    );

    let currentLpTokenBal = await ethMarket.balanceOf(alice.address);
    let currentXytBal = await xyt.balanceOf(alice.address);
    let currentTokenBal = await WETH.balanceOf(alice.address);

    expect(currentLpTokenBal).to.be.gt(initialLpTokenBal);
    expect(currentTokenBal).to.be.equal(initialTokenBal);
    expect(currentXytBal).to.be.lt(initialXytBal);
  });

  it("AMM's formula should be correct for swapExactIn", async () => {
    await AMMTest(
      router,
      stdMarket,
      tokenUSDT,
      testToken,
      xyt,
      bootstrapSampleMarket,
      true
    );
  });
  it("AMM's formula should be correct for swapExactOut", async () => {
    await AMMTest(
      router,
      stdMarket,
      tokenUSDT,
      testToken,
      xyt,
      bootstrapSampleMarket,
      false
    );
  });
  it("AMM's swap outcome should be correct near the expiry", async () => {
    await xyt.connect(bob).transfer(alice.address, (await xyt.balanceOf(bob.address)), consts.HIGH_GAS_OVERRIDE);
    await testToken.connect(bob).transfer(alice.address, (await testToken.balanceOf(bob.address)), consts.HIGH_GAS_OVERRIDE);
    
    await AMMNearCloseTest(
      router,
      stdMarket,
      tokenUSDT,
      testToken,
      xyt,
      bootstrapMarket,
      false
    );
  });

  it("AMM's LP outcome should be correct near the expiry", async () => {
    await AMMCheckLPNearCloseTest(
      router,
      stdMarket,
      tokenUSDT,
      testToken,
      xyt,
      bootstrapMarket,
      false,
      bob
    );
  });
=======
import { runTest } from "./aave-market-common-test";
describe("aaveV1-market", function () {
  runTest(true);
>>>>>>> 548fe105
});<|MERGE_RESOLUTION|>--- conflicted
+++ resolved
@@ -1,1058 +1,4 @@
-<<<<<<< HEAD
-import { expect } from "chai";
-import { createFixtureLoader } from "ethereum-waffle";
-import { BigNumber as BN, Contract } from "ethers";
-import ERC20 from "../../build/artifacts/@openzeppelin/contracts/token/ERC20/ERC20.sol/ERC20.json";
-import {
-  advanceTime,
-  amountToWei,
-  approxBigNumber,
-  consts,
-  errMsg,
-  evm_revert,
-  evm_snapshot,
-  Token,
-  tokens,
-} from "../helpers";
-import { AMMTest, AMMNearCloseTest, AMMCheckLPNearCloseTest } from "./amm-formula-test";
-import { marketFixture } from "./fixtures";
-
-const { waffle } = require("hardhat");
-const { provider } = waffle;
-
-describe("aaveV1-market", async () => {
-  const wallets = provider.getWallets();
-  const loadFixture = createFixtureLoader(wallets, provider);
-  const [alice, bob] = wallets;
-  let router: Contract;
-  let marketReader: Contract;
-  let xyt: Contract;
-  let xyt2: Contract;
-  let stdMarket: Contract;
-  let ethMarket: Contract;
-  let testToken: Contract;
-  let snapshotId: string;
-  let globalSnapshotId: string;
-  let WETH: Contract;
-  let tokenUSDT: Token;
-
-  before(async () => {
-    globalSnapshotId = await evm_snapshot();
-
-    const fixture = await loadFixture(marketFixture);
-    router = fixture.core.router;
-    marketReader = fixture.core.marketReader;
-    xyt = fixture.aForge.aFutureYieldToken;
-    xyt2 = fixture.aForge.aFutureYieldToken2;
-    testToken = fixture.testToken;
-    stdMarket = fixture.aMarket;
-    ethMarket = fixture.ethMarket;
-    tokenUSDT = tokens.USDT;
-    WETH = new Contract(tokens.WETH.address, ERC20.abi, alice);
-    snapshotId = await evm_snapshot();
-  });
-
-  after(async () => {
-    await evm_revert(globalSnapshotId);
-  });
-
-  beforeEach(async () => {
-    await evm_revert(snapshotId);
-    snapshotId = await evm_snapshot();
-  });
-
-  async function bootstrapSampleMarket(amount: BN) {
-    await router.bootstrapMarket(
-      consts.MARKET_FACTORY_AAVE,
-      xyt.address,
-      testToken.address,
-      amount,
-      amount,
-      consts.HIGH_GAS_OVERRIDE
-    );
-  }
-
-  function wrapEth(object: any, weiAmount: BN): any {
-    const cloneObj = JSON.parse(JSON.stringify(object));
-    cloneObj.value = weiAmount;
-    return cloneObj;
-  }
-
-  async function bootstrapSampleMarketEth(amount: BN) {
-    await router.bootstrapMarket(
-      consts.MARKET_FACTORY_AAVE,
-      xyt.address,
-      consts.ETH_ADDRESS,
-      amount,
-      amount,
-      wrapEth(consts.HIGH_GAS_OVERRIDE, amount)
-    );
-  }
-
-  async function bootstrapMarket(amountXyt:BN, amountTestToken: BN) {
-    await router.bootstrapMarket(
-      consts.MARKET_FACTORY_AAVE,
-      xyt.address,
-      testToken.address,
-      amountXyt,
-      amountTestToken,
-      consts.HIGH_GAS_OVERRIDE
-    );
-  }
-
-  /*
-  READ ME!!!
-  All tests with "_sample" suffix are legacy tests. It's improved version is in other test files
-    Tests for adding/removing liquidity can be found in pendleLpFormula.spec.ts
-    Tests for swapping tokens can be found in amm-formula-test.ts
-  */
-
-  it("should be able to join a bootstrapped market with a single standard token_sample", async () => {
-    const amount = amountToWei(BN.from(100), 6);
-
-    await bootstrapSampleMarket(amount);
-
-    let totalSupply = await stdMarket.totalSupply();
-    let initialWalletBalance = await stdMarket.balanceOf(alice.address);
-    await router.addMarketLiquiditySingle(
-      consts.MARKET_FACTORY_AAVE,
-      xyt.address,
-      testToken.address,
-      false,
-      amount.div(10),
-      totalSupply.div(21),
-      consts.HIGH_GAS_OVERRIDE
-    );
-    let currentWalletBalance = await stdMarket.balanceOf(alice.address);
-    expect(currentWalletBalance).to.be.gt(initialWalletBalance);
-  });
-  it("should be able to bootstrap", async () => {
-    const amount = amountToWei(BN.from(100), 6);
-
-    await bootstrapSampleMarket(amount);
-    let xytBalance = await xyt.balanceOf(stdMarket.address);
-    let testTokenBalance = await testToken.balanceOf(stdMarket.address);
-
-    expect(xytBalance).to.be.equal(amount);
-    expect(testTokenBalance).to.be.equal(amount);
-  });
-
-  it("should be able to join a bootstrapped pool by dual tokens_sample", async () => {
-    const amount = amountToWei(BN.from(10), 6);
-
-    await bootstrapSampleMarket(amount);
-
-    const totalSupply = await stdMarket.totalSupply();
-
-    await router
-      .connect(bob)
-      .addMarketLiquidityDual(
-        consts.MARKET_FACTORY_AAVE,
-        xyt.address,
-        testToken.address,
-        amount,
-        amount,
-        BN.from(0),
-        BN.from(0),
-        consts.HIGH_GAS_OVERRIDE
-      );
-
-    let xytBalance = await xyt.balanceOf(stdMarket.address);
-    let testTokenBalance = await testToken.balanceOf(stdMarket.address);
-    let totalSupplyBalance = await stdMarket.totalSupply();
-
-    expect(xytBalance).to.be.equal(amount.mul(2));
-    expect(testTokenBalance).to.be.equal(amount.mul(2));
-    expect(totalSupplyBalance).to.be.equal(totalSupply.mul(2));
-  });
-
-  it("should be able to swap amount out_sample", async () => {
-    const amount = amountToWei(BN.from(100), 6);
-
-    await bootstrapSampleMarket(amount);
-
-    let xytBalanceBefore = await xyt.balanceOf(stdMarket.address);
-
-    let result = await marketReader.getMarketRateExactOut(
-      xyt.address,
-      testToken.address,
-      amountToWei(BN.from(10), 6),
-      consts.MARKET_FACTORY_AAVE
-    );
-
-    await router
-      .connect(bob)
-      .swapExactOut(
-        xyt.address,
-        testToken.address,
-        amountToWei(BN.from(10), 6),
-        amountToWei(BN.from(100), 6),
-        consts.MARKET_FACTORY_AAVE,
-        consts.HIGH_GAS_OVERRIDE
-      );
-
-    let xytBalance = await xyt.balanceOf(stdMarket.address);
-    let testTokenBalance = await testToken.balanceOf(stdMarket.address);
-
-    expect(xytBalance.toNumber()).to.be.approximately(
-      xytBalanceBefore.add(BN.from(result[1])).toNumber(),
-      20
-    );
-    expect(testTokenBalance).to.be.equal(amount.sub(amount.div(10)));
-  });
-
-  it("should be able to swap amount in_sample", async () => {
-    const amount = amountToWei(BN.from(100), 6);
-
-    await bootstrapSampleMarket(amount);
-
-    await router
-      .connect(bob)
-      .swapExactIn(
-        xyt.address,
-        testToken.address,
-        amountToWei(BN.from(10), 6),
-        BN.from(0),
-        consts.MARKET_FACTORY_AAVE,
-        consts.HIGH_GAS_OVERRIDE
-      );
-
-    let xytBalance = await xyt.balanceOf(stdMarket.address);
-    let testTokenBalance = await testToken.balanceOf(stdMarket.address);
-
-    expect(xytBalance.toNumber()).to.be.approximately(
-      amount.add(amount.div(10)).toNumber(),
-      30
-    );
-
-    expect(testTokenBalance.toNumber()).to.be.approximately(
-      amount.sub(amount.div(10)).toNumber(),
-      amount.div(100).toNumber()
-    );
-  });
-
-  it("should be able to exit a pool by dual tokens_sample", async () => {
-    const amount = amountToWei(BN.from(100), 6);
-    await bootstrapSampleMarket(amount);
-    await advanceTime(provider, consts.ONE_MONTH);
-    const totalSupply = await stdMarket.totalSupply();
-
-    await router.removeMarketLiquidityDual(
-      consts.MARKET_FACTORY_AAVE,
-      xyt.address,
-      testToken.address,
-      totalSupply.div(10),
-      BN.from(0),
-      BN.from(0),
-      consts.HIGH_GAS_OVERRIDE
-    );
-
-    let xytBalance = await xyt.balanceOf(stdMarket.address);
-    let testTokenBalance = await testToken.balanceOf(stdMarket.address);
-
-    expect(xytBalance).to.be.equal(amount.sub(amount.div(10)));
-    expect(testTokenBalance).to.be.equal(amount.sub(amount.div(10)));
-  });
-
-  it("the market should still be usable after all liquidity has been withdrawn", async () => {
-    const amount = amountToWei(BN.from(100), 6);
-    await bootstrapSampleMarket(amount);
-    let lpBalanceBefore: BN = await stdMarket.balanceOf(alice.address);
-    await router.removeMarketLiquidityDual(
-      consts.MARKET_FACTORY_AAVE,
-      xyt.address,
-      testToken.address,
-      lpBalanceBefore,
-      BN.from(0),
-      BN.from(0),
-      consts.HIGH_GAS_OVERRIDE
-    );
-
-    await router.addMarketLiquidityDual(
-      consts.MARKET_FACTORY_AAVE,
-      xyt.address,
-      testToken.address,
-      amount,
-      consts.INF,
-      BN.from(0),
-      BN.from(0),
-      consts.HIGH_GAS_OVERRIDE
-    );
-
-    let xytBalance = await xyt.balanceOf(stdMarket.address);
-    let testTokenBalance = await testToken.balanceOf(stdMarket.address);
-
-    approxBigNumber(xytBalance, amount, BN.from(1000));
-    approxBigNumber(testTokenBalance, amount, BN.from(1000));
-  });
-
-  it("shouldn't be able to add liquidity by dual tokens after xyt has expired", async () => {
-    const amount = amountToWei(BN.from(10), 6);
-    await bootstrapSampleMarket(amount);
-
-    advanceTime(provider, consts.ONE_YEAR);
-
-    await expect(
-      router
-        .connect(bob)
-        .addMarketLiquidityDual(
-          consts.MARKET_FACTORY_AAVE,
-          xyt.address,
-          testToken.address,
-          amount,
-          consts.INF,
-          BN.from(0),
-          BN.from(0),
-          consts.HIGH_GAS_OVERRIDE
-        )
-    ).to.be.revertedWith(errMsg.MARKET_LOCKED);
-  });
-
-  it("shouldn't be able to add liquidity by xyt after xyt has expired", async () => {
-    const amount = amountToWei(BN.from(10), 6);
-
-    await bootstrapSampleMarket(amount);
-
-    let totalSupply = await stdMarket.totalSupply();
-    await advanceTime(provider, consts.ONE_YEAR);
-    await expect(
-      router.addMarketLiquiditySingle(
-        consts.MARKET_FACTORY_AAVE,
-        xyt.address,
-        testToken.address,
-        false,
-        amount.div(10),
-        totalSupply.div(21),
-        consts.HIGH_GAS_OVERRIDE
-      )
-    ).to.be.revertedWith(errMsg.MARKET_LOCKED);
-  });
-
-  it("shouldn't be able to exit market by baseToken after the market has expired", async () => {
-    const amount = amountToWei(BN.from(100), 6);
-    await bootstrapSampleMarket(amount);
-
-    const totalSupply = await stdMarket.totalSupply();
-
-    await advanceTime(provider, consts.ONE_YEAR);
-
-    await expect(
-      router.removeMarketLiquiditySingle(
-        consts.MARKET_FACTORY_AAVE,
-        xyt.address,
-        testToken.address,
-        false,
-        totalSupply.div(4),
-        amount.div(6),
-        consts.HIGH_GAS_OVERRIDE
-      )
-    ).to.be.revertedWith(errMsg.MARKET_LOCKED);
-
-    await expect(
-      router.removeMarketLiquiditySingle(
-        consts.MARKET_FACTORY_AAVE,
-        xyt.address,
-        testToken.address,
-        true,
-        totalSupply.div(4),
-        amount.div(6),
-        consts.HIGH_GAS_OVERRIDE
-      )
-    ).to.be.revertedWith(errMsg.MARKET_LOCKED);
-  });
-
-  it("should be able to exit a pool by dual tokens after xyt has expired", async () => {
-    const amount = amountToWei(BN.from(100), 6);
-    await bootstrapSampleMarket(amount);
-    await advanceTime(provider, consts.ONE_YEAR);
-    const totalSupply = await stdMarket.totalSupply();
-
-    await router.removeMarketLiquidityDual(
-      consts.MARKET_FACTORY_AAVE,
-      xyt.address,
-      testToken.address,
-      totalSupply.div(10),
-      amount.div(10),
-      amount.div(10),
-      consts.HIGH_GAS_OVERRIDE
-    );
-
-    let xytBalance = await xyt.balanceOf(stdMarket.address);
-    let testTokenBalance = await testToken.balanceOf(stdMarket.address);
-
-    expect(xytBalance).to.be.equal(amount.sub(amount.div(10)));
-    expect(testTokenBalance).to.be.equal(amount.sub(amount.div(10)));
-  });
-
-  it("should be able to getReserves", async () => {
-    const amount = amountToWei(BN.from(100), 6);
-
-    await bootstrapSampleMarket(amount);
-
-    let { xytBalance, tokenBalance } = await stdMarket.getReserves();
-    expect(xytBalance).to.be.equal(amount);
-    expect(tokenBalance).to.be.equal(amount);
-  });
-
-  it("should be able to getMarketReserve", async () => {
-    const amount = amountToWei(BN.from(100), 6);
-
-    await bootstrapSampleMarket(amount);
-
-    let { xytBalance, tokenBalance } = await marketReader.getMarketReserves(
-      consts.MARKET_FACTORY_AAVE,
-      xyt.address,
-      testToken.address
-    );
-    expect(xytBalance).to.be.equal(amount);
-    expect(tokenBalance).to.be.equal(amount);
-  });
-
-  it("should be able to getMarketRateExactOut", async () => {
-    const amount = amountToWei(BN.from(100), 6);
-
-    await bootstrapSampleMarket(amount);
-
-    let result = await marketReader.getMarketRateExactOut(
-      xyt.address,
-      testToken.address,
-      amountToWei(BN.from(10), 6),
-      consts.MARKET_FACTORY_AAVE
-    );
-
-    approxBigNumber(result[1], 11111205, 1000);
-  });
-
-  it("should be able to getMarketRateExactIn", async () => {
-    const amount = amountToWei(BN.from(100), 6);
-
-    await bootstrapSampleMarket(amount);
-
-    let result = await marketReader.getMarketRateExactIn(
-      testToken.address,
-      xyt.address,
-      amountToWei(BN.from(10), 6),
-      consts.MARKET_FACTORY_AAVE
-    );
-
-    approxBigNumber(result[1], 9090839, 1000);
-  });
-
-  it("should be able to add market liquidity for a token_sample", async () => {
-    const amount = amountToWei(BN.from(10), 6);
-
-    await bootstrapSampleMarket(amount);
-    await testToken.approve(stdMarket.address, consts.INF);
-
-    let initialLpTokenBal = await stdMarket.balanceOf(alice.address);
-    let initialXytBal = await xyt.balanceOf(alice.address);
-    let initialTestTokenBal = await testToken.balanceOf(alice.address);
-
-    let totalSupply = await stdMarket.totalSupply();
-    await router.addMarketLiquiditySingle(
-      consts.MARKET_FACTORY_AAVE,
-      xyt.address,
-      testToken.address,
-      false,
-      amount.div(10),
-      totalSupply.div(21),
-      consts.HIGH_GAS_OVERRIDE
-    );
-
-    let currentLpTokenBal = await stdMarket.balanceOf(alice.address);
-    let currentXytBal = await xyt.balanceOf(alice.address);
-    let currentTestTokenBal = await testToken.balanceOf(alice.address);
-
-    expect(currentLpTokenBal).to.be.gt(initialLpTokenBal);
-    expect(currentTestTokenBal).to.be.lt(initialTestTokenBal);
-    expect(currentXytBal).to.be.equal(initialXytBal);
-  });
-
-  it("should be able to add XYT market liquidity_sample", async () => {
-    const amount = amountToWei(BN.from(10), 6);
-
-    await bootstrapSampleMarket(amount);
-    await testToken.approve(stdMarket.address, consts.INF);
-
-    let initialLpTokenBal = await stdMarket.balanceOf(alice.address);
-    let initialXytBal = await xyt.balanceOf(alice.address);
-    let initialTestTokenBal = await testToken.balanceOf(alice.address);
-
-    let totalSupply = await stdMarket.totalSupply();
-    await router.addMarketLiquiditySingle(
-      consts.MARKET_FACTORY_AAVE,
-      xyt.address,
-      testToken.address,
-      true,
-      amount.div(10),
-      totalSupply.div(21),
-      consts.HIGH_GAS_OVERRIDE
-    );
-
-    let currentLpTokenBal = await stdMarket.balanceOf(alice.address);
-    let currentXytBal = await xyt.balanceOf(alice.address);
-    let currentTestTokenBal = await testToken.balanceOf(alice.address);
-
-    expect(currentLpTokenBal).to.be.gt(initialLpTokenBal);
-    expect(currentTestTokenBal).to.be.equal(initialTestTokenBal);
-    expect(currentXytBal).to.be.lt(initialXytBal);
-  });
-
-  it("should be able to getMarketTokenAddresses", async () => {
-    let {
-      token: receivedToken,
-      xyt: receivedXyt,
-    } = await marketReader.getMarketTokenAddresses(stdMarket.address);
-    expect(receivedToken).to.be.equal(testToken.address);
-    expect(receivedXyt).to.be.equal(xyt.address);
-  });
-
-  it("shouldn't be able to create duplicated markets", async () => {
-    await expect(
-      router.createMarket(
-        consts.MARKET_FACTORY_AAVE,
-        xyt.address,
-        testToken.address,
-        consts.HIGH_GAS_OVERRIDE
-      )
-    ).to.be.revertedWith("EXISTED_MARKET");
-  });
-
-  it("should be able to swapPathExactIn", async () => {
-    const amount = amountToWei(BN.from(100), 6);
-
-    await bootstrapSampleMarket(amount);
-    await bootstrapSampleMarketEth(amount);
-
-    await router.swapPathExactIn(
-      [
-        [
-          {
-            market: stdMarket.address,
-            tokenIn: testToken.address,
-            tokenOut: xyt.address,
-            swapAmount: amount,
-            limitReturnAmount: BN.from(0),
-          },
-          {
-            market: ethMarket.address,
-            tokenIn: xyt.address,
-            tokenOut: WETH.address,
-            swapAmount: BN.from(0),
-            limitReturnAmount: BN.from(0),
-          },
-        ],
-      ],
-      testToken.address,
-      WETH.address,
-      amount,
-      BN.from(0),
-      consts.HIGH_GAS_OVERRIDE
-    );
-
-    let tokenBalance1: BN = await testToken.balanceOf(alice.address);
-    let wethBalance1: BN = await WETH.balanceOf(alice.address);
-
-    await evm_revert(snapshotId);
-    snapshotId = await evm_snapshot();
-
-    await bootstrapSampleMarket(amount);
-    await bootstrapSampleMarketEth(amount);
-
-    let initialXytBalance: BN = await xyt.balanceOf(alice.address);
-    await router.swapExactIn(
-      testToken.address,
-      xyt.address,
-      amount,
-      BN.from(0),
-      consts.MARKET_FACTORY_AAVE,
-      consts.HIGH_GAS_OVERRIDE
-    );
-    let postXytBalance: BN = await xyt.balanceOf(alice.address);
-    await router.swapExactIn(
-      xyt.address,
-      WETH.address,
-      postXytBalance.sub(initialXytBalance),
-      BN.from(0),
-      consts.MARKET_FACTORY_AAVE,
-      consts.HIGH_GAS_OVERRIDE
-    );
-
-    let tokenBalance2: BN = await testToken.balanceOf(alice.address);
-    let wethBalance2: BN = await WETH.balanceOf(alice.address);
-
-    approxBigNumber(tokenBalance2, tokenBalance1, consts.TEST_TOKEN_DELTA);
-    approxBigNumber(wethBalance2, wethBalance1, consts.TEST_TOKEN_DELTA);
-  });
-
-  it("should be able to swapPathExactOut", async () => {
-    const amount = amountToWei(BN.from(100), 6);
-    const swapAmount = amount.div(BN.from(10));
-
-    await bootstrapSampleMarket(amount);
-    await bootstrapSampleMarketEth(amount);
-
-    await router.swapPathExactOut(
-      [
-        [
-          {
-            market: stdMarket.address,
-            tokenIn: testToken.address,
-            tokenOut: xyt.address,
-            swapAmount: BN.from(0),
-            limitReturnAmount: consts.INF, // TODO: change to some reasonable amount?
-          },
-          {
-            market: ethMarket.address,
-            tokenIn: xyt.address,
-            tokenOut: WETH.address,
-            swapAmount: swapAmount,
-            limitReturnAmount: consts.INF,
-          },
-        ],
-      ],
-      testToken.address,
-      WETH.address,
-      consts.INF,
-      consts.HIGH_GAS_OVERRIDE
-    );
-
-    let tokenBalance1: BN = await testToken.balanceOf(alice.address);
-    let wethBalance1: BN = await WETH.balanceOf(alice.address);
-
-    await evm_revert(snapshotId);
-    snapshotId = await evm_snapshot();
-
-    await bootstrapSampleMarket(amount);
-    await bootstrapSampleMarketEth(amount);
-
-    let initialXytBalance: BN = await xyt.balanceOf(alice.address);
-
-    await router.swapExactOut(
-      xyt.address,
-      WETH.address,
-      swapAmount,
-      consts.INF,
-      consts.MARKET_FACTORY_AAVE,
-      consts.HIGH_GAS_OVERRIDE
-    );
-    let postXytBalance: BN = await xyt.balanceOf(alice.address);
-    await router.swapExactOut(
-      testToken.address,
-      xyt.address,
-      initialXytBalance.sub(postXytBalance),
-      consts.INF,
-      consts.MARKET_FACTORY_AAVE,
-      consts.HIGH_GAS_OVERRIDE
-    );
-
-    let tokenBalance2: BN = await testToken.balanceOf(alice.address);
-    let wethBalance2: BN = await WETH.balanceOf(alice.address);
-
-    approxBigNumber(tokenBalance2, tokenBalance1, consts.TEST_TOKEN_DELTA);
-    approxBigNumber(wethBalance2, wethBalance1, consts.TEST_TOKEN_DELTA);
-  });
-
-  it("shouldn't be able to swapPathExactIn with invalid params", async () => {
-    const amount = amountToWei(BN.from(100), 6);
-
-    await bootstrapSampleMarket(amount);
-    await bootstrapSampleMarketEth(amount);
-
-    await expect(
-      router.swapPathExactIn(
-        [
-          [
-            {
-              market: stdMarket.address,
-              tokenIn: testToken.address,
-              tokenOut: xyt.address,
-              swapAmount: amount,
-              limitReturnAmount: BN.from(0),
-            },
-            {
-              market: ethMarket.address,
-              tokenIn: xyt.address,
-              tokenOut: WETH.address,
-              swapAmount: BN.from(0),
-              limitReturnAmount: BN.from(0),
-            },
-          ],
-        ],
-        testToken.address,
-        WETH.address,
-        amount.mul(2),
-        BN.from(0),
-        consts.HIGH_GAS_OVERRIDE
-      )
-    ).to.be.revertedWith(errMsg.INVALID_AMOUNTS);
-  });
-
-  it("shouldn't be able to create market with XYT as quote pair", async () => {
-    await expect(
-      router.createMarket(
-        consts.MARKET_FACTORY_AAVE,
-        xyt.address,
-        xyt2.address,
-        consts.HIGH_GAS_OVERRIDE
-      )
-    ).to.be.revertedWith("XYT_QUOTE_PAIR_FORBIDDEN");
-  });
-
-  it("Aave-ETH should be able to bootstrap", async () => {
-    const amount = amountToWei(BN.from(100), 6);
-    await bootstrapSampleMarketEth(amount);
-  });
-
-  it("Aave-ETH should be able to join a bootstrapped market with a single standard token_sample", async () => {
-    const amount = amountToWei(BN.from(100), 6);
-
-    await bootstrapSampleMarketEth(amount);
-
-    let totalSupply = await ethMarket.totalSupply();
-    let initialWalletBalance = await ethMarket.balanceOf(alice.address);
-    await router.addMarketLiquiditySingle(
-      consts.MARKET_FACTORY_AAVE,
-      xyt.address,
-      consts.ETH_ADDRESS,
-      false,
-      amount.div(10),
-      totalSupply.div(21),
-      wrapEth(consts.HIGH_GAS_OVERRIDE, amount.div(10))
-    );
-    let currentWalletBalance = await ethMarket.balanceOf(alice.address);
-    expect(currentWalletBalance).to.be.gt(initialWalletBalance);
-  });
-
-  it("Aave-ETH should be able to join a bootstrapped pool by dual tokens_sample", async () => {
-    const amount = amountToWei(BN.from(10), 6);
-
-    await bootstrapSampleMarketEth(amount);
-
-    const totalSupply = await ethMarket.totalSupply();
-
-    await router
-      .connect(bob)
-      .addMarketLiquidityDual(
-        consts.MARKET_FACTORY_AAVE,
-        xyt.address,
-        consts.ETH_ADDRESS,
-        amount,
-        amount,
-        BN.from(0),
-        BN.from(0),
-        wrapEth(consts.HIGH_GAS_OVERRIDE, amount)
-      );
-
-    let xytBalance = await xyt.balanceOf(ethMarket.address);
-    let ethBalance = await WETH.balanceOf(ethMarket.address);
-    let totalSupplyBalance = await ethMarket.totalSupply();
-
-    expect(xytBalance).to.be.equal(amount.mul(2));
-    expect(ethBalance).to.be.equal(amount.mul(2));
-    expect(totalSupplyBalance).to.be.equal(totalSupply.mul(2));
-  });
-
-  it("Aave-ETH should be able to swap amount out_sample", async () => {
-    const amount = amountToWei(BN.from(100), 6);
-
-    await bootstrapSampleMarketEth(amount);
-
-    let xytBalanceBefore = await xyt.balanceOf(ethMarket.address);
-
-    let result = await marketReader.getMarketRateExactOut(
-      xyt.address,
-      WETH.address,
-      amountToWei(BN.from(10), 6),
-      consts.MARKET_FACTORY_AAVE
-    );
-
-    await router
-      .connect(bob)
-      .swapExactOut(
-        xyt.address,
-        consts.ETH_ADDRESS,
-        amountToWei(BN.from(10), 6),
-        amountToWei(BN.from(100), 6),
-        consts.MARKET_FACTORY_AAVE,
-        consts.HIGH_GAS_OVERRIDE
-      );
-
-    let xytBalance = await xyt.balanceOf(ethMarket.address);
-    let ethBalance = await WETH.balanceOf(ethMarket.address);
-
-    expect(xytBalance.toNumber()).to.be.approximately(
-      xytBalanceBefore.add(BN.from(result[1])).toNumber(),
-      20
-    );
-    expect(ethBalance).to.be.equal(amount.sub(amount.div(10)));
-  });
-
-  it("Aave-ETH should be able to swap amount in_sample", async () => {
-    const amount = amountToWei(BN.from(100), 6);
-
-    await bootstrapSampleMarketEth(amount);
-
-    await router
-      .connect(bob)
-      .swapExactIn(
-        xyt.address,
-        consts.ETH_ADDRESS,
-        amountToWei(BN.from(10), 6),
-        BN.from(0),
-        consts.MARKET_FACTORY_AAVE,
-        consts.HIGH_GAS_OVERRIDE
-      );
-
-    let xytBalance = await xyt.balanceOf(ethMarket.address);
-    let ethBalance = await WETH.balanceOf(ethMarket.address);
-
-    expect(xytBalance.toNumber()).to.be.approximately(
-      amount.add(amount.div(10)).toNumber(),
-      30
-    );
-
-    expect(ethBalance.toNumber()).to.be.approximately(
-      amount.sub(amount.div(10)).toNumber(),
-      amount.div(100).toNumber()
-    );
-  });
-
-  it("Aave-ETH should be able to exit a pool by dual tokens_sample", async () => {
-    const amount = amountToWei(BN.from(100), 6);
-    await bootstrapSampleMarketEth(amount);
-    await advanceTime(provider, consts.ONE_MONTH);
-    const totalSupply = await ethMarket.totalSupply();
-
-    await router.removeMarketLiquidityDual(
-      consts.MARKET_FACTORY_AAVE,
-      xyt.address,
-      consts.ETH_ADDRESS,
-      totalSupply.div(10),
-      BN.from(0),
-      BN.from(0),
-      consts.HIGH_GAS_OVERRIDE
-    );
-
-    let xytBalance = await xyt.balanceOf(ethMarket.address);
-    let testTokenBalance = await WETH.balanceOf(ethMarket.address);
-
-    expect(xytBalance).to.be.equal(amount.sub(amount.div(10)));
-    expect(testTokenBalance).to.be.equal(amount.sub(amount.div(10)));
-  });
-
-  it("Aave-ETH should be able to join a bootstrapped pool by dual tokens with exact token in_sample", async () => {
-    const amount = amountToWei(BN.from(10), 6);
-
-    await bootstrapSampleMarketEth(amount);
-
-    const totalSupply = await ethMarket.totalSupply();
-
-    await router.connect(bob).addMarketLiquidityDual(
-      consts.MARKET_FACTORY_AAVE,
-      xyt.address,
-      consts.ETH_ADDRESS,
-      amount.add(BN.from(100000)), // _desiredXytAmount
-      amount, // _desiredTokenAmount
-      amount, // _xytMinAmount
-      amount, //_tokenMinAmount
-      wrapEth(consts.HIGH_GAS_OVERRIDE, amount)
-    );
-
-    let xytBalance = await xyt.balanceOf(ethMarket.address);
-    let ethBalance = await WETH.balanceOf(ethMarket.address);
-    let totalSupplyBalance = await ethMarket.totalSupply();
-
-    expect(xytBalance).to.be.equal(amount.mul(2));
-    expect(ethBalance).to.be.equal(amount.mul(2));
-    expect(totalSupplyBalance).to.be.equal(totalSupply.mul(2));
-
-    await router.connect(bob).addMarketLiquidityDual(
-      consts.MARKET_FACTORY_AAVE,
-      xyt.address,
-      consts.ETH_ADDRESS,
-      amount, // _desiredXytAmount
-      amount.add(BN.from(100000)), // _desiredTokenAmount
-      amount, // _xytMinAmount
-      amount, //_tokenMinAmount
-      wrapEth(consts.HIGH_GAS_OVERRIDE, amount)
-    );
-    let xytBalance2 = await xyt.balanceOf(ethMarket.address);
-    let ethBalance2 = await WETH.balanceOf(ethMarket.address);
-    let totalSupplyBalance2 = await ethMarket.totalSupply();
-
-    expect(xytBalance2).to.be.equal(amount.mul(3));
-    expect(ethBalance2).to.be.equal(amount.mul(3));
-    expect(totalSupplyBalance2).to.be.equal(totalSupply.mul(3));
-  });
-
-  it("Aave-ETH should be able to getReserves", async () => {
-    const amount = amountToWei(BN.from(100), 6);
-
-    await bootstrapSampleMarketEth(amount);
-
-    let { xytBalance, tokenBalance } = await ethMarket.getReserves();
-    expect(xytBalance).to.be.equal(amount);
-    expect(tokenBalance).to.be.equal(amount);
-  });
-
-  it("Aave-ETH should be able to getMarketReserve", async () => {
-    const amount = amountToWei(BN.from(100), 6);
-
-    await bootstrapSampleMarketEth(amount);
-
-    let [xytBalance, tokenBalance] = await marketReader.getMarketReserves(
-      consts.MARKET_FACTORY_AAVE,
-      xyt.address,
-      WETH.address
-    );
-    expect(xytBalance).to.be.equal(amount);
-    expect(tokenBalance).to.be.equal(amount);
-  });
-
-  it("Aave-ETH should be able to getMarketRateExactOut", async () => {
-    const amount = amountToWei(BN.from(100), 6);
-
-    await bootstrapSampleMarketEth(amount);
-
-    let result = await marketReader.getMarketRateExactOut(
-      xyt.address,
-      WETH.address,
-      amountToWei(BN.from(10), 6),
-      consts.MARKET_FACTORY_AAVE
-    );
-
-    expect(result[1].toNumber()).to.be.approximately(11111111, 200);
-  });
-
-  it("Aave-ETH should be able to getMarketRateExactIn", async () => {
-    const amount = amountToWei(BN.from(100), 6);
-
-    await bootstrapSampleMarketEth(amount);
-
-    let result = await marketReader.getMarketRateExactIn(
-      WETH.address,
-      xyt.address,
-      amountToWei(BN.from(10), 6),
-      consts.MARKET_FACTORY_AAVE
-    );
-
-    expect(result[1].toNumber()).to.be.approximately(
-      9090909,
-      consts.TEST_TOKEN_DELTA.toNumber()
-    );
-  });
-
-  it("Aave-ETH should be able to add market liquidity for a token_sample", async () => {
-    const amount = amountToWei(BN.from(10), 6);
-
-    await bootstrapSampleMarketEth(amount);
-
-    let initialLpTokenBal = await ethMarket.balanceOf(alice.address);
-    let initialXytBal = await xyt.balanceOf(alice.address);
-    let initialTokenBal = await provider.getBalance(alice.address);
-
-    let totalSupply = await ethMarket.totalSupply();
-    await router.addMarketLiquiditySingle(
-      consts.MARKET_FACTORY_AAVE,
-      xyt.address,
-      consts.ETH_ADDRESS,
-      false,
-      amount.div(10),
-      totalSupply.div(21),
-      wrapEth(consts.HIGH_GAS_OVERRIDE, amount.div(10))
-    );
-
-    let currentLpTokenBal = await ethMarket.balanceOf(alice.address);
-    let currentXytBal = await xyt.balanceOf(alice.address);
-    let currentTokenBal = await provider.getBalance(alice.address);
-
-    expect(currentLpTokenBal).to.be.gt(initialLpTokenBal);
-    expect(currentTokenBal).to.be.lt(initialTokenBal);
-    expect(currentXytBal).to.be.equal(initialXytBal);
-  });
-
-  it("Aave-ETH should be able to add XYT market liquidity_sample", async () => {
-    const amount = amountToWei(BN.from(10), 6);
-
-    await bootstrapSampleMarketEth(amount);
-
-    let initialLpTokenBal = await ethMarket.balanceOf(alice.address);
-    let initialXytBal = await xyt.balanceOf(alice.address);
-    let initialTokenBal = await WETH.balanceOf(alice.address);
-
-    let totalSupply = await ethMarket.totalSupply();
-    await router.addMarketLiquiditySingle(
-      consts.MARKET_FACTORY_AAVE,
-      xyt.address,
-      consts.ETH_ADDRESS,
-      true,
-      amount.div(10),
-      totalSupply.div(21),
-      consts.HIGH_GAS_OVERRIDE
-    );
-
-    let currentLpTokenBal = await ethMarket.balanceOf(alice.address);
-    let currentXytBal = await xyt.balanceOf(alice.address);
-    let currentTokenBal = await WETH.balanceOf(alice.address);
-
-    expect(currentLpTokenBal).to.be.gt(initialLpTokenBal);
-    expect(currentTokenBal).to.be.equal(initialTokenBal);
-    expect(currentXytBal).to.be.lt(initialXytBal);
-  });
-
-  it("AMM's formula should be correct for swapExactIn", async () => {
-    await AMMTest(
-      router,
-      stdMarket,
-      tokenUSDT,
-      testToken,
-      xyt,
-      bootstrapSampleMarket,
-      true
-    );
-  });
-  it("AMM's formula should be correct for swapExactOut", async () => {
-    await AMMTest(
-      router,
-      stdMarket,
-      tokenUSDT,
-      testToken,
-      xyt,
-      bootstrapSampleMarket,
-      false
-    );
-  });
-  it("AMM's swap outcome should be correct near the expiry", async () => {
-    await xyt.connect(bob).transfer(alice.address, (await xyt.balanceOf(bob.address)), consts.HIGH_GAS_OVERRIDE);
-    await testToken.connect(bob).transfer(alice.address, (await testToken.balanceOf(bob.address)), consts.HIGH_GAS_OVERRIDE);
-    
-    await AMMNearCloseTest(
-      router,
-      stdMarket,
-      tokenUSDT,
-      testToken,
-      xyt,
-      bootstrapMarket,
-      false
-    );
-  });
-
-  it("AMM's LP outcome should be correct near the expiry", async () => {
-    await AMMCheckLPNearCloseTest(
-      router,
-      stdMarket,
-      tokenUSDT,
-      testToken,
-      xyt,
-      bootstrapMarket,
-      false,
-      bob
-    );
-  });
-=======
 import { runTest } from "./aave-market-common-test";
 describe("aaveV1-market", function () {
   runTest(true);
->>>>>>> 548fe105
 });