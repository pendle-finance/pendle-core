import { expect } from "chai";
import { createFixtureLoader } from "ethereum-waffle";
import { BigNumber as BN, Contract } from "ethers";
import {
  advanceTime,
  amountToWei,
  consts,
  evm_revert,
  evm_snapshot,
  getAContract,
  Token,
  tokens,
} from "../helpers";
import { AMMTest } from "./AmmFormula";
import { pendleMarketFixture } from "./fixtures";

const { waffle } = require("hardhat");
const { deployContract, provider } = waffle;

describe("PendleMarket", async () => {
  const wallets = provider.getWallets();
  const loadFixture = createFixtureLoader(wallets, provider);
  const [alice, bob] = wallets;
  let pendleRouter: Contract;
  let pendleTreasury: Contract;
  let pendleMarketFactory: Contract;
  let pendleData: Contract;
  let pendleOwnershipToken: Contract;
  let pendleXyt: Contract;
  let lendingPoolCore: Contract;
  let pendleAaveForge: Contract;
  let pendleStdMarket: Contract;
  let pendleEthMarket: Contract;
  let testToken: Contract;
  let aUSDT: Contract;
  let snapshotId: string;
  let globalSnapshotId: string;
  let tokenUSDT: Token;

  before(async () => {
    globalSnapshotId = await evm_snapshot();

    const fixture = await loadFixture(pendleMarketFixture);
    pendleRouter = fixture.core.pendleRouter;
    pendleTreasury = fixture.core.pendleTreasury;
    pendleMarketFactory = fixture.core.pendleMarketFactory;
    pendleData = fixture.core.pendleData;
    pendleOwnershipToken = fixture.forge.pendleOwnershipToken;
    pendleXyt = fixture.forge.pendleFutureYieldToken;
    pendleAaveForge = fixture.forge.pendleAaveForge;
    lendingPoolCore = fixture.aave.lendingPoolCore;
    testToken = fixture.testToken;
    pendleStdMarket = fixture.pendleStdMarket;
    pendleEthMarket = fixture.pendleEthMarket;
    tokenUSDT = tokens.USDT;
    aUSDT = await getAContract(alice, lendingPoolCore, tokenUSDT);
    snapshotId = await evm_snapshot();
  });

  after(async () => {
    await evm_revert(globalSnapshotId);
  });

  beforeEach(async () => {
    await evm_revert(snapshotId);
    snapshotId = await evm_snapshot();
  });

  async function bootstrapSampleMarket(amountToTokenize: BN) {
    await pendleRouter.bootstrapMarket(
      consts.MARKET_FACTORY_AAVE,
      pendleXyt.address,
      testToken.address,
      amountToTokenize,
      amountToTokenize,
      consts.HIGH_GAS_OVERRIDE
    );
  }

<<<<<<< HEAD
  it("should be able to join a bootstrapped market with a single standard token", async () => {
=======
  it("should be able to join a bootstrapped market with a single token USDT", async () => {
>>>>>>> 7185155b
    const amountToTokenize = amountToWei(tokenUSDT, BN.from(100));

    await bootstrapSampleMarket(amountToTokenize);

<<<<<<< HEAD
    let totalSupply = await pendleStdMarket.totalSupply();
    let initalWalletBalance = await pendleStdMarket.balanceOf(alice.address);
    await pendleRouter.addMarketLiquidityToken(
      consts.FORGE_AAVE,
=======
    let totalSupply = await pendleMarket.totalSupply();
    let initalWalletBalance = await pendleMarket.balanceOf(alice.address);
    await pendleRouter.addMarketLiquiditySingle(
>>>>>>> 7185155b
      consts.MARKET_FACTORY_AAVE,
      pendleXyt.address,
      testToken.address,
      false,
      amountToTokenize.div(10),
      totalSupply.div(21),
      consts.HIGH_GAS_OVERRIDE
    );
    let currentWalletBalance = await pendleStdMarket.balanceOf(alice.address);
    expect(currentWalletBalance).to.be.gt(initalWalletBalance);
  });

  it("should be able to bootstrap", async () => {
    const amountToTokenize = amountToWei(tokenUSDT, BN.from(100));

    await bootstrapSampleMarket(amountToTokenize);
    let yieldTokenBalance = await pendleXyt.balanceOf(pendleStdMarket.address);
    let testTokenBalance = await testToken.balanceOf(pendleStdMarket.address);

    expect(yieldTokenBalance).to.be.equal(amountToTokenize);
    expect(testTokenBalance).to.be.equal(amountToTokenize);
  });

  it("should be able to join a bootstrapped pool", async () => {
    const amountToTokenize = amountToWei(tokenUSDT, BN.from(10));

    await bootstrapSampleMarket(amountToTokenize);

    const totalSupply = await pendleStdMarket.totalSupply();

    await pendleRouter
      .connect(bob)
      .addMarketLiquidityAll(
        consts.MARKET_FACTORY_AAVE,
        pendleXyt.address,
        testToken.address,
        amountToTokenize,
        amountToTokenize,
        totalSupply,
        consts.HIGH_GAS_OVERRIDE
      );

    let yieldTokenBalance = await pendleXyt.balanceOf(pendleStdMarket.address);
    let testTokenBalance = await testToken.balanceOf(pendleStdMarket.address);
    let totalSupplyBalance = await pendleStdMarket.totalSupply();

    expect(yieldTokenBalance).to.be.equal(amountToTokenize.mul(2));
    expect(testTokenBalance).to.be.equal(amountToTokenize.mul(2));
    expect(totalSupplyBalance).to.be.equal(totalSupply.mul(2));
  });

  it("should be able to swap amount out", async () => {
    const amountToTokenize = amountToWei(tokenUSDT, BN.from(100));

    await bootstrapSampleMarket(amountToTokenize);

    let yieldTokenBalanceBefore = await pendleXyt.balanceOf(
      pendleStdMarket.address
    );

    let result = await pendleRouter.getMarketRateExactOut(
      pendleXyt.address,
      testToken.address,
      amountToWei(tokenUSDT, BN.from(10)),
      consts.MARKET_FACTORY_AAVE
    );

    await pendleRouter.connect(bob).swapExactOut(
      pendleXyt.address,
      testToken.address,
      // amountToTokenize.div(10), // 100000000 xyt, 500000000000000000000000000000000000000000000 usdt!?
      amountToWei(tokenUSDT, BN.from(10)),
      amountToWei(tokenUSDT, BN.from(100)),
      consts.MAX_ALLOWANCE,
      consts.MARKET_FACTORY_AAVE,
      consts.HIGH_GAS_OVERRIDE
    );

    let yieldTokenBalance = await pendleXyt.balanceOf(pendleStdMarket.address);
    let testTokenBalance = await testToken.balanceOf(pendleStdMarket.address);

    expect(yieldTokenBalance.toNumber()).to.be.approximately(
      yieldTokenBalanceBefore.add(BN.from(result[1])).toNumber(),
      20
    );
    expect(testTokenBalance).to.be.equal(
      amountToTokenize.sub(amountToTokenize.div(10))
    );
  });

  it("should be able to swap amount in", async () => {
    const amountToTokenize = amountToWei(tokenUSDT, BN.from(100));

    await bootstrapSampleMarket(amountToTokenize);

    let yieldTokenBalanceBefore = await pendleXyt.balanceOf(
      pendleStdMarket.address
    );

    // let result = await pendleRouter
    //   .getMarketRateExactOut(
    //     pendleXyt.address,
    //     testToken.address,
    //     amountToWei(tokenUSDT, BN.from(10)),
    //     consts.MARKET_FACTORY_AAVE
    //   );

    await pendleRouter
      .connect(bob)
      .swapExactIn(
        pendleXyt.address,
        testToken.address,
        amountToWei(tokenUSDT, BN.from(10)),
        BN.from(0),
        consts.MAX_ALLOWANCE,
        consts.MARKET_FACTORY_AAVE,
        consts.HIGH_GAS_OVERRIDE
      );

    let yieldTokenBalance = await pendleXyt.balanceOf(pendleStdMarket.address);
    let testTokenBalance = await testToken.balanceOf(pendleStdMarket.address);

    expect(yieldTokenBalance.toNumber()).to.be.approximately(
      amountToTokenize.add(amountToTokenize.div(10)).toNumber(),
      30
    );

    //TODO: calculates the exact expected amount based on curve shifting
    expect(testTokenBalance.toNumber()).to.be.approximately(
      amountToTokenize.sub(amountToTokenize.div(10)).toNumber(),
      amountToTokenize.div(100).toNumber()
    );
  });

  it("should be able to get spot price", async () => {
    const amountToTokenize = amountToWei(tokenUSDT, BN.from(100));

    await bootstrapSampleMarket(amountToTokenize);

    let spotPrice = await pendleStdMarket.spotPrice(
      testToken.address,
      pendleXyt.address
    );

    expect(spotPrice.toNumber()).to.be.approximately(
      1000000000000,
      100000000000
    );
  });

  it("should be able to exit a pool", async () => {
    const amountToTokenize = amountToWei(tokenUSDT, BN.from(100));
    await bootstrapSampleMarket(amountToTokenize);
    await advanceTime(provider, consts.ONE_MONTH);
    const totalSupply = await pendleStdMarket.totalSupply();

    await pendleRouter.removeMarketLiquidityAll(
      consts.MARKET_FACTORY_AAVE,
      pendleXyt.address,
      testToken.address,
      totalSupply.div(10),
      amountToTokenize.div(10),
      amountToTokenize.div(10),
      consts.HIGH_GAS_OVERRIDE
    );

    let yieldTokenBalance = await pendleXyt.balanceOf(pendleStdMarket.address);
    let testTokenBalance = await testToken.balanceOf(pendleStdMarket.address);

    expect(yieldTokenBalance).to.be.equal(
      amountToTokenize.sub(amountToTokenize.div(10))
    );
    expect(testTokenBalance).to.be.equal(
      amountToTokenize.sub(amountToTokenize.div(10))
    );
  });

  // it("should be able to exit a pool with a single xyt token", async () => {
  //   const amountToTokenize = amountToWei(tokenUSDT, BN.from(100));
  //   await bootstrapSampleMarket(amountToTokenize);

  //   const initialFutureYieldTokenBalance = await pendleXyt.balanceOf(
  //     alice.address
  //   );
  //   const totalSupply = await pendleStdMarket.totalSupply();

  //   await advanceTime(provider, consts.ONE_MONTH);

  //   await pendleRouter.removeMarketLiquidityXyt(
  //     consts.FORGE_AAVE,
  //     consts.MARKET_FACTORY_AAVE,
  //     pendleXyt.address,
  //     testToken.address,
  //     totalSupply.div(4),
  //     amountToTokenize.div(6),
  //     consts.HIGH_GAS_OVERRIDE
  //   );

  //   const currentFutureYieldTokenBalance = await pendleXyt.balanceOf(
  //     alice.address
  //   );
  //   const expectedDifference = 43750000;

  //   expect(
  //     currentFutureYieldTokenBalance.sub(initialFutureYieldTokenBalance)
  //   ).to.be.equal(expectedDifference);
  // });

  it("should be able to getReserves", async () => {
    const amountToTokenize = amountToWei(tokenUSDT, BN.from(100));

    await bootstrapSampleMarket(amountToTokenize);

    let [
      xytReserve,
      tokenReserve,
      blockTimestamp,
    ] = await pendleStdMarket.getReserves();
    expect(xytReserve).to.be.equal(amountToTokenize);
    expect(tokenReserve).to.be.equal(amountToTokenize);
    // TODO: add expect for blockTimestamp @Long
  });

  it("should be able to getMarketReserve", async () => {
    const amountToTokenize = amountToWei(tokenUSDT, BN.from(100));

    await bootstrapSampleMarket(amountToTokenize);

    let [
      xytReserve,
      tokenReserve,
      currentTime,
    ] = await pendleRouter.getMarketReserves(
      consts.MARKET_FACTORY_AAVE,
      pendleXyt.address,
      testToken.address
    );
    expect(xytReserve).to.be.equal(amountToTokenize);
    expect(tokenReserve).to.be.equal(amountToTokenize);
    // TODO: add expect for currentTIme @Long
  });

  it("should be able to getMarketRateExactOut", async () => {
    const amountToTokenize = amountToWei(tokenUSDT, BN.from(100));

    await bootstrapSampleMarket(amountToTokenize);

    let result = await pendleRouter.getMarketRateExactOut(
      pendleXyt.address,
      testToken.address,
      amountToWei(tokenUSDT, BN.from(10)),
      consts.MARKET_FACTORY_AAVE
    );

    expect(result[1].toNumber()).to.be.approximately(11111111, 100);
  });

  it("should be able to getMarketRateExactIn", async () => {
    const amountToTokenize = amountToWei(tokenUSDT, BN.from(100));

    await bootstrapSampleMarket(amountToTokenize);

    let result = await pendleRouter.getMarketRateExactIn(
      testToken.address,
      pendleXyt.address,
      amountToWei(tokenUSDT, BN.from(10)),
      consts.MARKET_FACTORY_AAVE
    );

    expect(result[1].toNumber()).to.be.approximately(9090909, 100);
  });

  // it("should be able to removeMarketLiquidityXyt", async () => {
  //   // correct but strange
  //   const amountToTokenize = amountToWei(tokenUSDT, BN.from(100));
  //   await bootstrapSampleMarket(amountToTokenize);

  //   const initialFutureYieldTokenBalance = await pendleXyt.balanceOf(
  //     alice.address
  //   );
  //   const totalSupply = await pendleStdMarket.totalSupply();

  //   await advanceTime(provider, consts.ONE_MONTH);

  //   await pendleRouter.removeMarketLiquidityXyt(
  //     consts.FORGE_AAVE,
  //     consts.MARKET_FACTORY_AAVE,
  //     pendleXyt.address,
  //     testToken.address,
  //     totalSupply.div(4),
  //     amountToTokenize.div(6),
  //     consts.HIGH_GAS_OVERRIDE
  //   );

  //   const currentFutureYieldTokenBalance = await pendleXyt.balanceOf(
  //     alice.address
  //   );
  //   const expectedDifference = 43750000;

  //   expect(
  //     currentFutureYieldTokenBalance.sub(initialFutureYieldTokenBalance)
  //   ).to.be.equal(expectedDifference);
  // });

  // it("should be able to removeMarketLiquidityToken", async () => {
  //   // maybe correct but wrong name
  //   const amountToTokenize = amountToWei(tokenUSDT, BN.from(100));

  //   await bootstrapSampleMarket(amountToTokenize);

  //   const initialTestTokenBalance = await testToken.balanceOf(alice.address);
  //   const totalSupply = await pendleStdMarket.totalSupply();

  //   await advanceTime(provider, consts.ONE_MONTH);

  //   await pendleRouter.removeMarketLiquidityToken(
  //     consts.FORGE_AAVE,
  //     consts.MARKET_FACTORY_AAVE,
  //     pendleXyt.address,
  //     testToken.address,
  //     totalSupply.div(4),
  //     amountToTokenize.div(6),
  //     consts.HIGH_GAS_OVERRIDE
  //   );

  //   const currentTestTokenBalance = await testToken.balanceOf(alice.address);
  //   const expectedDifference = 43750000;

  //   expect(currentTestTokenBalance.sub(initialTestTokenBalance)).to.be.equal(
  //     expectedDifference
  //   );
  // });

  it("should be able to add market liquidity for a token", async () => {
    const amountToTokenize = amountToWei(tokenUSDT, BN.from(10));

    await bootstrapSampleMarket(amountToTokenize);
    await testToken.approve(pendleStdMarket.address, consts.MAX_ALLOWANCE);

    let initalLpTokenBal = await pendleStdMarket.balanceOf(alice.address);
    let initalXytBal = await pendleXyt.balanceOf(alice.address);
    let initalTestTokenBal = await testToken.balanceOf(alice.address);

<<<<<<< HEAD
    let totalSupply = await pendleStdMarket.totalSupply();
    await pendleRouter.addMarketLiquidityToken(
      consts.FORGE_AAVE,
=======
    let totalSupply = await pendleMarket.totalSupply();
    await pendleRouter.addMarketLiquiditySingle(
>>>>>>> 7185155b
      consts.MARKET_FACTORY_AAVE,
      pendleXyt.address,
      testToken.address,
      false,
      amountToTokenize.div(10),
      totalSupply.div(21),
      consts.HIGH_GAS_OVERRIDE
    );

    let currentLpTokenBal = await pendleStdMarket.balanceOf(alice.address);
    let currentXytBal = await pendleXyt.balanceOf(alice.address);
    let currentTestTokenBal = await testToken.balanceOf(alice.address);

    expect(currentLpTokenBal).to.be.gt(initalLpTokenBal);
    expect(currentTestTokenBal).to.be.lt(initalTestTokenBal);
    expect(currentXytBal).to.be.equal(initalXytBal);
    // TODO: change gt,lt to approximate @Long
  });

  it("should be able to add XYT market liquidity", async () => {
    const amountToTokenize = amountToWei(tokenUSDT, BN.from(10));

    await bootstrapSampleMarket(amountToTokenize);
    await testToken.approve(pendleStdMarket.address, consts.MAX_ALLOWANCE);

    let initalLpTokenBal = await pendleStdMarket.balanceOf(alice.address);
    let initalXytBal = await pendleXyt.balanceOf(alice.address);
    let initalTestTokenBal = await testToken.balanceOf(alice.address);

<<<<<<< HEAD
    let totalSupply = await pendleStdMarket.totalSupply();
    await pendleRouter.addMarketLiquidityXyt(
      consts.FORGE_AAVE,
=======
    let totalSupply = await pendleMarket.totalSupply();
    await pendleRouter.addMarketLiquiditySingle(
>>>>>>> 7185155b
      consts.MARKET_FACTORY_AAVE,
      pendleXyt.address,
      testToken.address,
      true,
      amountToTokenize.div(10),
      totalSupply.div(21),
      consts.HIGH_GAS_OVERRIDE
    );

    let currentLpTokenBal = await pendleStdMarket.balanceOf(alice.address);
    let currentXytBal = await pendleXyt.balanceOf(alice.address);
    let currentTestTokenBal = await testToken.balanceOf(alice.address);

    expect(currentLpTokenBal).to.be.gt(initalLpTokenBal);
    expect(currentTestTokenBal).to.be.equal(initalTestTokenBal);
    expect(currentXytBal).to.be.lt(initalXytBal);
    // TODO: change gt,lt to approximate @Long
  });

  it("should be able to getMarketTokenAddresses", async () => {
    let { token, xyt } = await pendleRouter.getMarketTokenAddresses(
      pendleStdMarket.address
    );
    expect(token).to.be.equal(testToken.address);
    expect(xyt).to.be.equal(pendleXyt.address);
  });

  it("shouldn't be able to create duplicated markets", async () => {
    await expect(
      pendleRouter.createMarket(
        consts.MARKET_FACTORY_AAVE,
        pendleXyt.address,
        testToken.address,
        consts.HIGH_GAS_OVERRIDE
      )
    ).to.be.revertedWith("Pendle: market already exists");
  });

  it("AMM's formula should be correct", async () => {
    await AMMTest(
      pendleRouter,
      pendleStdMarket,
      tokenUSDT,
      testToken,
      pendleXyt,
      bootstrapSampleMarket
    );
  });
});<|MERGE_RESOLUTION|>--- conflicted
+++ resolved
@@ -77,25 +77,14 @@
     );
   }
 
-<<<<<<< HEAD
   it("should be able to join a bootstrapped market with a single standard token", async () => {
-=======
-  it("should be able to join a bootstrapped market with a single token USDT", async () => {
->>>>>>> 7185155b
-    const amountToTokenize = amountToWei(tokenUSDT, BN.from(100));
-
-    await bootstrapSampleMarket(amountToTokenize);
-
-<<<<<<< HEAD
+    const amountToTokenize = amountToWei(tokenUSDT, BN.from(100));
+
+    await bootstrapSampleMarket(amountToTokenize);
+
     let totalSupply = await pendleStdMarket.totalSupply();
     let initalWalletBalance = await pendleStdMarket.balanceOf(alice.address);
-    await pendleRouter.addMarketLiquidityToken(
-      consts.FORGE_AAVE,
-=======
-    let totalSupply = await pendleMarket.totalSupply();
-    let initalWalletBalance = await pendleMarket.balanceOf(alice.address);
     await pendleRouter.addMarketLiquiditySingle(
->>>>>>> 7185155b
       consts.MARKET_FACTORY_AAVE,
       pendleXyt.address,
       testToken.address,
@@ -439,14 +428,8 @@
     let initalXytBal = await pendleXyt.balanceOf(alice.address);
     let initalTestTokenBal = await testToken.balanceOf(alice.address);
 
-<<<<<<< HEAD
     let totalSupply = await pendleStdMarket.totalSupply();
-    await pendleRouter.addMarketLiquidityToken(
-      consts.FORGE_AAVE,
-=======
-    let totalSupply = await pendleMarket.totalSupply();
     await pendleRouter.addMarketLiquiditySingle(
->>>>>>> 7185155b
       consts.MARKET_FACTORY_AAVE,
       pendleXyt.address,
       testToken.address,
@@ -476,14 +459,8 @@
     let initalXytBal = await pendleXyt.balanceOf(alice.address);
     let initalTestTokenBal = await testToken.balanceOf(alice.address);
 
-<<<<<<< HEAD
     let totalSupply = await pendleStdMarket.totalSupply();
-    await pendleRouter.addMarketLiquidityXyt(
-      consts.FORGE_AAVE,
-=======
-    let totalSupply = await pendleMarket.totalSupply();
     await pendleRouter.addMarketLiquiditySingle(
->>>>>>> 7185155b
       consts.MARKET_FACTORY_AAVE,
       pendleXyt.address,
       testToken.address,
