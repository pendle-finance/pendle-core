'use strict';

const {constants, expectRevert, time} = require('@openzeppelin/test-helpers');
const web3 = require('@openzeppelin/test-helpers/src/config/web3');
const {BN} = require('@openzeppelin/test-helpers/src/setup');
const {expect, assert} = require('chai');
var RLP = require('rlp');
const Benchmark = artifacts.require('Benchmark');
const BenchmarkFactory = artifacts.require('BenchmarkFactory');
// const BenchmarkForge = artifacts.require('BenchmarkForge');
const BenchmarkTreasury = artifacts.require('BenchmarkTreasury');
// const MockAToken = artifacts.require('aUSDT');
const TestToken = artifacts.require('Token');
const Helpers = require('../helpers/Helpers');
require('chai').use(require('chai-as-promised')).use(require('chai-bn')(BN)).should();

contract('BenchmarkFactory', ([deployer, governance, stub]) => {
<<<<<<< HEAD
  describe('# Initialization and Constants', async () => {
    before('create the factory', async () => {
      this.benchmark = await Benchmark.new(governance, {from: deployer});
      this.provider = await BenchmarkProvider.new(governance, {from: deployer});
      this.treasury = await BenchmarkTreasury.new(governance, {from: deployer});
      this.factory = await BenchmarkFactory.new(governance, this.treasury.address, this.provider.address, {
        from: deployer,
      });
    });

    it('should initialize the factory', async () => {
      await this.factory.initialize(this.benchmark.address, {from: deployer});

      const factoryCore = await this.factory.core();
      expect(factoryCore).to.eq(this.benchmark.address);
    });
=======
  describe.only('# Initialization and Constants', async () => {
    // it('test', async () => {
      // let addr = '0x2F02532c5608b5eBF536d852499Be3146c1E3c3A';
      // let usdt = '0xdac17f958d2ee523a2206206994597c13d831ec7';
      // let testUSDT = await TestToken.at(usdt);
      //
      // console.log(deployer);
      // console.log(governance);
      // console.log(stub);
      //
      // console.log(testUSDT.address);
      //
      // console.log((await testUSDT.balanceOf(addr)).toString());
    // });
>>>>>>> 0c667ffd

    it('should get the constants from contract creation', async () => {
      const factoryGovernance = await this.factory.governance();
      expect(factoryGovernance).to.eq(governance);
    });
  });

  // describe('# Forge Creation', async () => {
  //   const allForges = [];
  //   const getForge = {};
  //
  //   before('create the factory and tokens', async () => {
  //     this.benchmark = await Benchmark.new(governance, {from: deployer});
  //     this.provider = await BenchmarkProvider.new(governance, {from: deployer});
  //     this.treasury = await BenchmarkTreasury.new(governance, {from: deployer});
  //     this.factory = await BenchmarkFactory.new(governance, this.treasury.address, this.provider.address, {
  //       from: deployer,
  //     });
  //     this.token = await TestToken.new('Token', 'TST', '18', {from: deployer});
  //     console.log(this.token.address)
  //   });
  //
  //   it('should create an aUSDT Forge', async () => {
  //     // Initialize
  //     await this.factory.initialize(this.benchmark.address, {from: deployer});
  //
  //     const computedForgeAddress = Helpers.getCreate2Address(
  //       this.factory.address,
  //       web3.utils.sha3(this.token.address),
  //       BenchmarkForge._json.bytecode,
  //       ['address', 'address', 'address'],
  //       [this.token.address, this.treasury.address, this.provider.address]
  //     );
  //
  //     let forge = await this.factory.createForge(this.token.address);
  //     forge = forge.logs[0].args.forge;
  //
  //     allForges.push(forge);
  //     getForge[this.token.address] = forge;
  //
  //     expect(forge).to.eq(computedForgeAddress);
  //   });
  //
  //   it('should get forge address given an underlying token', async () => {
  //     const forgeAddress = await this.factory.getForge(this.token.address);
  //     expect(forgeAddress).to.eq(getForge[this.token.address]);
  //   });
  //
  //   it('should get all forges', async () => {
  //     const factoryAllForges = await this.factory.getAllForges();
  //     expect(factoryAllForges).to.deep.equal(allForges);
  //   });
  // });

  // describe('# Forge Reverts', async () => {
  //   before('create the factory', async () => {
  //     this.benchmark = await Benchmark.new(governance, {from: deployer});
  //     this.provider = await BenchmarkProvider.new(governance, {from: deployer});
  //     this.treasury = await BenchmarkTreasury.new(governance, {from: deployer});
  //     this.factory = await BenchmarkFactory.new(governance, this.treasury.address, this.provider.address, {
  //       from: deployer,
  //     });
  //     this.token = await TestToken.new('Token', 'TST', '18', {from: deployer});
  //   });
  //
  //   it('should revert for initialize() if initializer was not the deployer address', async () => {
  //     await expectRevert(this.factory.initialize(this.benchmark.address, {from: stub}), 'Benchmark: forbidden');
  //   });
  //
  //   it('should revert for initialize() if Benchmark core address param is zero address', async () => {
  //     await expectRevert(this.factory.initialize(constants.ZERO_ADDRESS, {from: deployer}), 'Benchmark: zero address');
  //   });
  //
  //   it('should revert for createForge() if factory is not initialized', async () => {
  //     await expectRevert(this.factory.createForge(this.token.address), 'Benchmark: not initialized');
  //   });
  //
  //   it('should revert for createForge() if underlying yield token is zero address', async () => {
  //     await this.factory.initialize(this.benchmark.address, {from: deployer});
  //     await expectRevert(this.factory.createForge(constants.ZERO_ADDRESS), 'Benchmark: zero address');
  //   });
  //
  //   it('should revert for createForge() if the forge for underlying yield token already exists', async () => {
  //     await this.factory.createForge(this.token.address);
  //     await expectRevert(this.factory.createForge(this.token.address), 'Benchmark: forge exists');
  //   });
  // });

  // describe('# Market Creation', async () => {});

  // describe('# Market Reverts', async () => {});
});<|MERGE_RESOLUTION|>--- conflicted
+++ resolved
@@ -15,13 +15,11 @@
 require('chai').use(require('chai-as-promised')).use(require('chai-bn')(BN)).should();
 
 contract('BenchmarkFactory', ([deployer, governance, stub]) => {
-<<<<<<< HEAD
   describe('# Initialization and Constants', async () => {
     before('create the factory', async () => {
       this.benchmark = await Benchmark.new(governance, {from: deployer});
-      this.provider = await BenchmarkProvider.new(governance, {from: deployer});
       this.treasury = await BenchmarkTreasury.new(governance, {from: deployer});
-      this.factory = await BenchmarkFactory.new(governance, this.treasury.address, this.provider.address, {
+      this.factory = await BenchmarkFactory.new(governance, this.treasury.address, {
         from: deployer,
       });
     });
@@ -32,22 +30,6 @@
       const factoryCore = await this.factory.core();
       expect(factoryCore).to.eq(this.benchmark.address);
     });
-=======
-  describe.only('# Initialization and Constants', async () => {
-    // it('test', async () => {
-      // let addr = '0x2F02532c5608b5eBF536d852499Be3146c1E3c3A';
-      // let usdt = '0xdac17f958d2ee523a2206206994597c13d831ec7';
-      // let testUSDT = await TestToken.at(usdt);
-      //
-      // console.log(deployer);
-      // console.log(governance);
-      // console.log(stub);
-      //
-      // console.log(testUSDT.address);
-      //
-      // console.log((await testUSDT.balanceOf(addr)).toString());
-    // });
->>>>>>> 0c667ffd
 
     it('should get the constants from contract creation', async () => {
       const factoryGovernance = await this.factory.governance();
