import { assert, expect } from "chai";
import { Contract, BigNumber } from "ethers";
import { createFixtureLoader } from "ethereum-waffle";

import { benchmarkMarketFixture } from "./fixtures";
import {
  constants,
  tokens,
  amountToWei,
  getAContract,
  evm_snapshot,
  evm_revert,
  advanceTime,
} from "../helpers";
const { waffle } = require("hardhat");
const { deployContract, provider } = waffle;

describe("BenchmarkMarket", async () => {
  const wallets = provider.getWallets();
  const loadFixture = createFixtureLoader(wallets, provider);
  const [wallet, wallet1] = wallets;
  let benchmark: Contract;
  let benchmarkTreasury: Contract;
  let benchmarkAaveMarketFactory: Contract;
  let benchmarkData: Contract;
  let benchmarkOwnershipToken: Contract;
  let benchmarkFutureYieldToken: Contract;
  let lendingPoolCore: Contract;
  let benchmarkAaveForge: Contract;
  let benchmarkMarket: Contract;
  let testToken: Contract;
  let aUSDT: Contract;
  let snapshotId: string;
  let globalSnapshotId: string;

  before(async () => {
    globalSnapshotId = await evm_snapshot();

    const fixture = await loadFixture(benchmarkMarketFixture);
    benchmark = fixture.core.benchmark;
    benchmarkTreasury = fixture.core.benchmarkTreasury;
    benchmarkAaveMarketFactory = fixture.core.benchmarkAaveMarketFactory;
    benchmarkData = fixture.core.benchmarkData;
    benchmarkOwnershipToken = fixture.forge.benchmarkOwnershipToken;
    benchmarkFutureYieldToken = fixture.forge.benchmarkFutureYieldToken;
    benchmarkAaveForge = fixture.forge.benchmarkAaveForge;
    lendingPoolCore = fixture.aave.lendingPoolCore;
    testToken = fixture.testToken;
    benchmarkMarket = fixture.benchmarkMarket;
    aUSDT = await getAContract(wallet, lendingPoolCore, tokens.USDT);
    snapshotId = await evm_snapshot();
  });

  after(async () => {
    await evm_revert(globalSnapshotId);
  });

  beforeEach(async () => {
    await evm_revert(snapshotId);
    snapshotId = await evm_snapshot();
  });

  it("should be able to bootstrap", async () => {
    const token = tokens.USDT;
    const amountToTokenize = amountToWei(token, BigNumber.from(100));

    await benchmark.bootStrapMarket(
      constants.FORGE_AAVE,
      constants.MARKET_FACTORY_AAVE,
      benchmarkFutureYieldToken.address,
      testToken.address,
      amountToTokenize,
      amountToTokenize,
      constants.HIGH_GAS_OVERRIDE
    );
    let yieldTokenBalance = await benchmarkFutureYieldToken.balanceOf(
      benchmarkMarket.address
    );
    let testTokenBalance = await testToken.balanceOf(benchmarkMarket.address);

    expect(yieldTokenBalance).to.be.equal(amountToTokenize);
    expect(testTokenBalance).to.be.equal(amountToTokenize);
  });

  it("should be able to join a bootstrapped pool", async () => {
    const token = tokens.USDT;
    const amountToTokenize = amountToWei(token, BigNumber.from(10));

    await benchmark.bootStrapMarket(
      constants.FORGE_AAVE,
      constants.MARKET_FACTORY_AAVE,
      benchmarkFutureYieldToken.address,
      testToken.address,
      amountToTokenize,
      amountToTokenize,
      constants.HIGH_GAS_OVERRIDE
    );

    await testToken.approve(benchmarkMarket.address, constants.MAX_ALLOWANCE);

    const totalSupply = await benchmarkMarket.totalSupply();

    await benchmark
      .connect(wallet1)
      .addMarketLiquidity(
        constants.FORGE_AAVE,
        constants.MARKET_FACTORY_AAVE,
        benchmarkFutureYieldToken.address,
        testToken.address,
        totalSupply,
        amountToTokenize,
        amountToTokenize,
        constants.HIGH_GAS_OVERRIDE
      );

    let yieldTokenBalance = await benchmarkFutureYieldToken.balanceOf(
      benchmarkMarket.address
    );
    let testTokenBalance = await testToken.balanceOf(benchmarkMarket.address);
    let totalSupplyBalance = await benchmarkMarket.totalSupply();

    expect(yieldTokenBalance).to.be.equal(amountToTokenize.mul(2));
    expect(testTokenBalance).to.be.equal(amountToTokenize.mul(2));
    expect(totalSupplyBalance).to.be.equal(totalSupply.mul(2));
  });

  it("should be able to join a bootstrapped pool with a single token", async () => {
    const token = tokens.USDT;
    const amountToTokenize = amountToWei(token, BigNumber.from(10));

    await benchmarkMarket.bootstrap(
      amountToTokenize,
      amountToTokenize,
      constants.HIGH_GAS_OVERRIDE
    );

    await testToken.approve(benchmarkMarket.address, constants.MAX_ALLOWANCE);
    let totalSupplyBalance = await benchmarkMarket.totalSupply();

    await benchmarkMarket
      .connect(wallet1)
      .joinPoolSingleToken(
        testToken.address,
        amountToTokenize.div(10),
        totalSupplyBalance.div(21)
      );
    let wallet1Balance = await benchmarkMarket.balanceOf(wallet1.address);
    assert(BigNumber.from(wallet1Balance).gt(0));
  });

  it("should be able to swap amount out", async () => {
    const token = tokens.USDT;
    const amountToTokenize = amountToWei(token, BigNumber.from(100));

    await benchmark.bootStrapMarket(
      constants.FORGE_AAVE,
      constants.MARKET_FACTORY_AAVE,
      benchmarkFutureYieldToken.address,
      testToken.address,
      amountToTokenize,
      amountToTokenize,
      constants.HIGH_GAS_OVERRIDE
    );

    await benchmark
      .connect(wallet1)
      .swapXytFromToken(
        constants.FORGE_AAVE,
        constants.MARKET_FACTORY_AAVE,
        benchmarkFutureYieldToken.address,
        testToken.address,
        amountToTokenize.div(10),
        constants.MAX_ALLOWANCE,
        constants.MAX_ALLOWANCE,
        constants.HIGH_GAS_OVERRIDE
      );

    let yieldTokenBalance = await benchmarkFutureYieldToken.balanceOf(
      benchmarkMarket.address
    );
    let testTokenBalance = await testToken.balanceOf(benchmarkMarket.address);

    expect(yieldTokenBalance).to.be.equal(
      amountToTokenize.sub(amountToTokenize.div(10))
    );
<<<<<<< HEAD
    expect(testTokenBalance.toNumber()).to.be.approximately(111111080, 100);
=======
    expect(testTokenBalance.toNumber()).to.be.approximately(111111080, 30);
>>>>>>> e30280a0
  });

  it("should be able to swap amount in", async () => {
    const token = tokens.USDT;
    const amountToTokenize = amountToWei(token, BigNumber.from(100));

    await benchmark.bootStrapMarket(
      constants.FORGE_AAVE,
      constants.MARKET_FACTORY_AAVE,
      benchmarkFutureYieldToken.address,
      testToken.address,
      amountToTokenize,
      amountToTokenize,
      constants.HIGH_GAS_OVERRIDE
    );

    await benchmark
      .connect(wallet1)
      .swapXytToToken(
        constants.FORGE_AAVE,
        constants.MARKET_FACTORY_AAVE,
        benchmarkFutureYieldToken.address,
        testToken.address,
        amountToTokenize.div(10),
        BigNumber.from(0),
        constants.MAX_ALLOWANCE,
        constants.HIGH_GAS_OVERRIDE
      );

    let yieldTokenBalance = await benchmarkFutureYieldToken.balanceOf(
      benchmarkMarket.address
    );
    let testTokenBalance = await testToken.balanceOf(benchmarkMarket.address);

    expect(yieldTokenBalance.toNumber()).to.be.approximately(
      amountToTokenize.add(amountToTokenize.div(10)).toNumber(),
      30
    );

    //TODO: calculates the exact expected amount based on curve shifting
    expect(testTokenBalance.toNumber()).to.be.approximately(
      amountToTokenize.sub(amountToTokenize.div(10)).toNumber(),
      amountToTokenize.div(100).toNumber()
    );
  });

  it("should be able to get spot price", async () => {
    const token = tokens.USDT;
    const amountToTokenize = amountToWei(token, BigNumber.from(100));

    await benchmarkMarket.bootstrap(
      amountToTokenize,
      amountToTokenize,
      constants.HIGH_GAS_OVERRIDE
    );

    let spotPrice = await benchmarkMarket.spotPrice(
      testToken.address,
      benchmarkFutureYieldToken.address
    );

    expect(spotPrice.toNumber()).to.be.approximately(
      1000000000000,
      100000000000
    );
  });

  it("should be able to exit a pool", async () => {
    const token = tokens.USDT;
    const amountToTokenize = amountToWei(token, BigNumber.from(100));
    await benchmark.bootStrapMarket(
      constants.FORGE_AAVE,
      constants.MARKET_FACTORY_AAVE,
      benchmarkFutureYieldToken.address,
      testToken.address,
      amountToTokenize,
      amountToTokenize,
      constants.HIGH_GAS_OVERRIDE
    );
    await advanceTime(provider, constants.ONE_MOUNTH);
    const totalSuply = await benchmarkMarket.totalSupply();

    await benchmark.removeMarketLiquidity(
      constants.FORGE_AAVE,
      constants.MARKET_FACTORY_AAVE,
      benchmarkFutureYieldToken.address,
      testToken.address,
      totalSuply.div(10),
      amountToTokenize.div(10),
      amountToTokenize.div(10),
      constants.HIGH_GAS_OVERRIDE
    );

    let yieldTokenBalance = await benchmarkFutureYieldToken.balanceOf(
      benchmarkMarket.address
    );
    let testTokenBalance = await testToken.balanceOf(benchmarkMarket.address);

    expect(yieldTokenBalance).to.be.equal(
      amountToTokenize.sub(amountToTokenize.div(10))
    );
    expect(testTokenBalance).to.be.equal(
      amountToTokenize.sub(amountToTokenize.div(10))
    );
  });

  it("should be able to exit a pool with a single token", async () => {
    const token = tokens.USDT;
    const amountToTokenize = amountToWei(token, BigNumber.from(100));
    await benchmarkMarket.bootstrap(amountToTokenize, amountToTokenize);

    await advanceTime(provider, constants.ONE_MOUNTH);

    const totalSupply = await benchmarkMarket.totalSupply();

    await benchmarkMarket.exitPoolSingleToken(
      benchmarkFutureYieldToken.address,
      totalSupply.div(4),
      amountToTokenize.div(6),
      constants.HIGH_GAS_OVERRIDE
    );

    let benchmarkFutureYieldTokenBalance = await benchmarkFutureYieldToken.balanceOf(
      wallet.address
    );

    expect(benchmarkFutureYieldTokenBalance).to.be.equal(43750000);
  });
});<|MERGE_RESOLUTION|>--- conflicted
+++ resolved
@@ -183,11 +183,7 @@
     expect(yieldTokenBalance).to.be.equal(
       amountToTokenize.sub(amountToTokenize.div(10))
     );
-<<<<<<< HEAD
-    expect(testTokenBalance.toNumber()).to.be.approximately(111111080, 100);
-=======
     expect(testTokenBalance.toNumber()).to.be.approximately(111111080, 30);
->>>>>>> e30280a0
   });
 
   it("should be able to swap amount in", async () => {
