import { Wallet, providers, BigNumber, Contract } from 'ethers'
import { benchmarkCoreFixture, BenchmarkCoreFixture } from './benchmarkCore.fixture';
import {benchmarkAaveForgeFixture, BenchmarkAaveFixture} from './benchmarkAaveForge.fixture'
import {aaveFixture, AaveFixture} from './aave.fixture';
import {constants, tokens, mintAproveTokenizeYield, amountToWei} from "../../helpers";
import TestToken from "../../../build/artifacts/contracts/mock/TestToken.sol/TestToken.json";
import BenchmarkMarket from "../../../build/artifacts/contracts/core/BenchmarkMarket.sol/BenchmarkMarket.json"
const { waffle } = require("hardhat");
const { deployContract } = waffle;

interface BenchmarkMarketFixture {
  core: BenchmarkCoreFixture,
  forge: BenchmarkAaveFixture,
  aave: AaveFixture,
  testToken: Contract,
  benchmarkMarket: Contract
  }

export async function benchmarkMarketFixture(
  wallets: Wallet[],
provider: providers.Web3Provider
): Promise<BenchmarkMarketFixture> {
  const [wallet, wallet1] = wallets
  const core = await benchmarkCoreFixture(wallets, provider);
  const forge = await benchmarkAaveForgeFixture(wallet, core);
  const aave = await aaveFixture(wallet);
  const {benchmark, benchmarkAaveMarketFactory, benchmarkData} = core;
  const {benchmarkAaveForge, benchmarkFutureYieldToken} = forge;
  const token = tokens.USDT

  const amount = amountToWei(token, BigNumber.from(100));

  await mintAproveTokenizeYield(provider, token, wallet, amount, benchmark, benchmarkAaveForge);
  await mintAproveTokenizeYield(provider, token, wallet1, amount, benchmark, benchmarkAaveForge);
<<<<<<< HEAD
                             
=======


>>>>>>> e30280a0
  const testToken = await deployContract(wallet, TestToken, ['Test Token', 'TEST', 6]);
  const totalSupply = await testToken.totalSupply();
  await testToken.transfer(wallet1.address, totalSupply.div(2))

  await benchmark.addMarketFactory(constants.FORGE_AAVE, constants.MARKET_FACTORY_AAVE, benchmarkAaveMarketFactory.address);

  await benchmarkAaveMarketFactory.createMarket(
      constants.FORGE_AAVE,
      benchmarkFutureYieldToken.address,
      testToken.address,
      constants.TEST_EXPIRY,
      constants.HIGH_GAS_OVERRIDE
    );

    const benchmarkMarketAddress = await benchmarkData.getMarket(
      constants.FORGE_AAVE,
      constants.MARKET_FACTORY_AAVE,
      benchmarkFutureYieldToken.address,
      testToken.address
    );

    const benchmarkMarket = new Contract(benchmarkMarketAddress, BenchmarkMarket.abi, wallet)
    await testToken.approve(benchmarkMarketAddress, totalSupply);
    await testToken.connect(wallet1).approve(benchmarkMarketAddress, totalSupply);

    await benchmarkFutureYieldToken.approve(benchmarkMarketAddress, constants.MAX_ALLOWANCE);
    await benchmarkFutureYieldToken.connect(wallet1).approve(benchmarkMarketAddress, constants.MAX_ALLOWANCE);

  return {core, aave, forge, testToken, benchmarkMarket}
}<|MERGE_RESOLUTION|>--- conflicted
+++ resolved
@@ -1,8 +1,8 @@
 import { Wallet, providers, BigNumber, Contract } from 'ethers'
 import { benchmarkCoreFixture, BenchmarkCoreFixture } from './benchmarkCore.fixture';
-import {benchmarkAaveForgeFixture, BenchmarkAaveFixture} from './benchmarkAaveForge.fixture'
-import {aaveFixture, AaveFixture} from './aave.fixture';
-import {constants, tokens, mintAproveTokenizeYield, amountToWei} from "../../helpers";
+import { benchmarkAaveForgeFixture, BenchmarkAaveFixture } from './benchmarkAaveForge.fixture'
+import { aaveFixture, AaveFixture } from './aave.fixture';
+import { constants, tokens, mintAproveTokenizeYield, amountToWei } from "../../helpers";
 import TestToken from "../../../build/artifacts/contracts/mock/TestToken.sol/TestToken.json";
 import BenchmarkMarket from "../../../build/artifacts/contracts/core/BenchmarkMarket.sol/BenchmarkMarket.json"
 const { waffle } = require("hardhat");
@@ -14,30 +14,25 @@
   aave: AaveFixture,
   testToken: Contract,
   benchmarkMarket: Contract
-  }
+}
 
 export async function benchmarkMarketFixture(
   wallets: Wallet[],
-provider: providers.Web3Provider
+  provider: providers.Web3Provider
 ): Promise<BenchmarkMarketFixture> {
   const [wallet, wallet1] = wallets
   const core = await benchmarkCoreFixture(wallets, provider);
   const forge = await benchmarkAaveForgeFixture(wallet, core);
   const aave = await aaveFixture(wallet);
-  const {benchmark, benchmarkAaveMarketFactory, benchmarkData} = core;
-  const {benchmarkAaveForge, benchmarkFutureYieldToken} = forge;
+  const { benchmark, benchmarkAaveMarketFactory, benchmarkData } = core;
+  const { benchmarkAaveForge, benchmarkFutureYieldToken } = forge;
   const token = tokens.USDT
 
   const amount = amountToWei(token, BigNumber.from(100));
 
   await mintAproveTokenizeYield(provider, token, wallet, amount, benchmark, benchmarkAaveForge);
   await mintAproveTokenizeYield(provider, token, wallet1, amount, benchmark, benchmarkAaveForge);
-<<<<<<< HEAD
-                             
-=======
 
-
->>>>>>> e30280a0
   const testToken = await deployContract(wallet, TestToken, ['Test Token', 'TEST', 6]);
   const totalSupply = await testToken.totalSupply();
   await testToken.transfer(wallet1.address, totalSupply.div(2))
@@ -45,26 +40,26 @@
   await benchmark.addMarketFactory(constants.FORGE_AAVE, constants.MARKET_FACTORY_AAVE, benchmarkAaveMarketFactory.address);
 
   await benchmarkAaveMarketFactory.createMarket(
-      constants.FORGE_AAVE,
-      benchmarkFutureYieldToken.address,
-      testToken.address,
-      constants.TEST_EXPIRY,
-      constants.HIGH_GAS_OVERRIDE
-    );
+    constants.FORGE_AAVE,
+    benchmarkFutureYieldToken.address,
+    testToken.address,
+    constants.TEST_EXPIRY,
+    constants.HIGH_GAS_OVERRIDE
+  );
 
-    const benchmarkMarketAddress = await benchmarkData.getMarket(
-      constants.FORGE_AAVE,
-      constants.MARKET_FACTORY_AAVE,
-      benchmarkFutureYieldToken.address,
-      testToken.address
-    );
+  const benchmarkMarketAddress = await benchmarkData.getMarket(
+    constants.FORGE_AAVE,
+    constants.MARKET_FACTORY_AAVE,
+    benchmarkFutureYieldToken.address,
+    testToken.address
+  );
 
-    const benchmarkMarket = new Contract(benchmarkMarketAddress, BenchmarkMarket.abi, wallet)
-    await testToken.approve(benchmarkMarketAddress, totalSupply);
-    await testToken.connect(wallet1).approve(benchmarkMarketAddress, totalSupply);
+  const benchmarkMarket = new Contract(benchmarkMarketAddress, BenchmarkMarket.abi, wallet)
+  await testToken.approve(benchmarkMarketAddress, totalSupply);
+  await testToken.connect(wallet1).approve(benchmarkMarketAddress, totalSupply);
 
-    await benchmarkFutureYieldToken.approve(benchmarkMarketAddress, constants.MAX_ALLOWANCE);
-    await benchmarkFutureYieldToken.connect(wallet1).approve(benchmarkMarketAddress, constants.MAX_ALLOWANCE);
+  await benchmarkFutureYieldToken.approve(benchmarkMarketAddress, constants.MAX_ALLOWANCE);
+  await benchmarkFutureYieldToken.connect(wallet1).approve(benchmarkMarketAddress, constants.MAX_ALLOWANCE);
 
-  return {core, aave, forge, testToken, benchmarkMarket}
+  return { core, aave, forge, testToken, benchmarkMarket }
 }