--- conflicted
+++ resolved
@@ -1,10 +1,5 @@
-<<<<<<< HEAD
-import { Contract, providers, Wallet } from 'ethers';
-import PendleAaveForge from '../../../build/artifacts/contracts/core/PendleAaveForge.sol/PendleAaveForge.json';
-=======
 import { Contract, providers, Wallet } from "ethers";
 import PendleAaveForge from "../../../build/artifacts/contracts/core/PendleAaveForge.sol/PendleAaveForge.json";
->>>>>>> 9ddc13a3
 import PendleFutureYieldToken from "../../../build/artifacts/contracts/tokens/PendleFutureYieldToken.sol/PendleFutureYieldToken.json";
 import PendleOwnershipToken from "../../../build/artifacts/contracts/tokens/PendleOwnershipToken.sol/PendleOwnershipToken.json";
 import { consts, setTimeNextBlock, tokens } from "../../helpers";
@@ -15,17 +10,11 @@
 const { deployContract } = waffle;
 
 export interface PendleAaveFixture {
-<<<<<<< HEAD
-    pendleAaveForge: Contract
-    pendleOwnershipToken: Contract
-    pendleFutureYieldAToken: Contract
-=======
   pendleAaveForge: Contract;
   pendleOwnershipToken: Contract;
-  pendleFutureYieldToken: Contract;
+  pendleFutureYieldAToken: Contract;
   pendleOwnershipToken2: Contract;
-  pendleFutureYieldToken2: Contract;
->>>>>>> 9ddc13a3
+  pendleFutureYieldAToken2: Contract;
 }
 
 export async function pendleAaveForgeFixture(
@@ -68,7 +57,7 @@
     PendleOwnershipToken.abi,
     alice
   );
-  const pendleFutureYieldToken = new Contract(
+  const pendleFutureYieldAToken = new Contract(
     xytTokenAddress,
     PendleFutureYieldToken.abi,
     alice
@@ -93,18 +82,12 @@
     consts.T0.add(consts.SIX_MONTH)
   );
 
-<<<<<<< HEAD
-    const pendleOwnershipToken = new Contract(otTokenAddress, PendleOwnershipToken.abi, alice);
-    const pendleFutureYieldAToken = new Contract(xytTokenAddress, PendleFutureYieldToken.abi, alice);
-
-    return { pendleAaveForge, pendleOwnershipToken, pendleFutureYieldAToken };
-=======
   const pendleOwnershipToken2 = new Contract(
     otTokenAddress2,
     PendleOwnershipToken.abi,
     alice
   );
-  const pendleFutureYieldToken2 = new Contract(
+  const pendleFutureYieldAToken2 = new Contract(
     xytTokenAddress2,
     PendleFutureYieldToken.abi,
     alice
@@ -113,9 +96,8 @@
   return {
     pendleAaveForge,
     pendleOwnershipToken,
-    pendleFutureYieldToken,
+    pendleFutureYieldAToken,
     pendleOwnershipToken2,
-    pendleFutureYieldToken2,
+    pendleFutureYieldAToken2,
   };
->>>>>>> 9ddc13a3
 }