import { BigNumber as BN, Contract, providers, Wallet } from 'ethers';
import PendleLiquidityMining from "../../../build/artifacts/contracts/core/PendleLiquidityMining.sol/PendleLiquidityMining.json";
import PENDLE from "../../../build/artifacts/contracts/tokens/PENDLE.sol/PENDLE.json";
import { amountToWei, consts, tokens } from '../../helpers';
import { AaveFixture } from './aave.fixture';
import { AaveForgeFixture } from './aaveForge.fixture';
import { CompoundFixture } from './compoundForge.fixture';
import { CoreFixture } from './core.fixture';
import { marketFixture } from './market.fixture';

const { waffle } = require("hardhat");
const hre = require("hardhat");
const { deployContract } = waffle;

interface LiquidityMiningFixture {
  core: CoreFixture,
  aForge: AaveForgeFixture,
  cForge: CompoundFixture,
  aave: AaveFixture,
  testToken: Contract,
  pdl: Contract,
  aMarket: Contract,
  cMarket: Contract,
  aLiquidityMining: Contract,
  cLiquidityMining: Contract,
  aLiquidityMiningWeb3: any
  params: liqParams,
}

export interface liqParams {
  START_TIME: BN,
  EPOCH_DURATION: BN,
  REWARDS_PER_EPOCH: BN[],
  NUMBER_OF_EPOCHS: BN,
  VESTING_EPOCHS: BN,
  TOTAL_NUMERATOR: BN,
  INITIAL_LP_AMOUNT: BN,
}
export class UserStakeAction {
  time: BN;
  isStaking: boolean;
  amount: BN;
  id: number; // will not be used in calExpectedRewards
  constructor(time: BN, amount: BN, isStaking: boolean, id: number) {
    this.time = time;
    this.amount = amount;
    this.isStaking = isStaking;
    this.id = id;
  }
}

// TOTAL_DURATION = 10 days * 20 = 200 days
const params: liqParams = {
  START_TIME: consts.T0_C.add(1000), // starts in 1000s
  EPOCH_DURATION: BN.from(3600 * 24 * 10), //10 days
<<<<<<< HEAD
  REWARDS_PER_EPOCH: [1, 2, 3, 4, 5, 6, 7, 8, 9, 10, 11, 12, 13, 14, 15, 16, 17, 18, 19, 20].map((a) => BN.from("10000000000").mul(a)), // = [10000000000, 20000000000, ..]
=======
  REWARDS_PER_EPOCH: [1,2,3,4,5,6,7,8,9,10,11,12,13,14,15,16,17,18,19,20].map((a) => BN.from("10000000000").mul(a)), // = [10000000000, 20000000000, ..]
>>>>>>> c7ebe2c2
  NUMBER_OF_EPOCHS: BN.from(20),
  VESTING_EPOCHS: BN.from(4),
  TOTAL_NUMERATOR: BN.from(10 ** 9),
  INITIAL_LP_AMOUNT: BN.from(10).pow(17),
};

export async function liquidityMiningFixture(
  wallets: Wallet[],
  provider: providers.Web3Provider,
): Promise<LiquidityMiningFixture> {
  let [alice, bob, charlie, dave, eve] = wallets;
  let { core, aForge, cForge, aave, testToken, aMarket, cMarket } = await marketFixture(wallets, provider);
  let router = core.router;
  let data = core.data;
  let aXyt = aForge.aFutureYieldToken;
  let cXyt = cForge.cFutureYieldToken;
  const amount = amountToWei(BN.from(100), 6);

  await router.bootstrapMarket(
    consts.MARKET_FACTORY_AAVE,
    aXyt.address,
    testToken.address,
    amount,
    amount,
    consts.HIGH_GAS_OVERRIDE
  );
  await router.bootstrapMarket(
    consts.MARKET_FACTORY_COMPOUND,
    cXyt.address,
    testToken.address,
    amount,
    amount,
    consts.HIGH_GAS_OVERRIDE
  );

  let pdl = await deployContract(alice, PENDLE, [alice.address, alice.address, alice.address, alice.address, alice.address]);

  let aLiquidityMining = await deployContract(
    alice,
    PendleLiquidityMining,
    [
      alice.address,
      pdl.address,
      router.address,
      consts.MARKET_FACTORY_AAVE,
      consts.FORGE_AAVE,
      tokens.USDT.address,
      testToken.address,
      params.START_TIME,
      params.EPOCH_DURATION,
      params.VESTING_EPOCHS,
    ]
  );

  let cLiquidityMining = await deployContract(
    alice,
    PendleLiquidityMining,
    [
      alice.address,
      pdl.address,
      router.address,
      consts.MARKET_FACTORY_COMPOUND,
      consts.FORGE_COMPOUND,
      tokens.USDT.address,
      testToken.address,
      params.START_TIME,
      params.EPOCH_DURATION,
      params.VESTING_EPOCHS,
    ]
  );

  await pdl.approve(aLiquidityMining.address, consts.MAX_ALLOWANCE);
  await pdl.approve(cLiquidityMining.address, consts.MAX_ALLOWANCE);

  await aMarket.approve(
    aLiquidityMining.address,
    consts.MAX_ALLOWANCE
  );
  await cMarket.approve(
    cLiquidityMining.address,
    consts.MAX_ALLOWANCE
  );
  await aLiquidityMining.setAllocationSetting(
    [consts.T0.add(consts.SIX_MONTH)],
    [params.TOTAL_NUMERATOR],
    consts.HIGH_GAS_OVERRIDE
  );
  await cLiquidityMining.setAllocationSetting(
    [consts.T0_C.add(consts.SIX_MONTH)],
    [params.TOTAL_NUMERATOR],
    consts.HIGH_GAS_OVERRIDE
  );


  for (var person of [bob, charlie, dave]) {
    await aMarket
      .connect(person)
      .approve(aLiquidityMining.address, consts.MAX_ALLOWANCE);
    await cMarket
      .connect(person)
      .approve(cLiquidityMining.address, consts.MAX_ALLOWANCE);
  }

  await aLiquidityMining.fund(params.REWARDS_PER_EPOCH);
  await cLiquidityMining.fund(params.REWARDS_PER_EPOCH);
  await pdl.transfer(aLiquidityMining.address, await pdl.balanceOf(alice.address));
  await pdl.transfer(cLiquidityMining.address, await pdl.balanceOf(alice.address));
  await data.setReentrancyWhitelist([aLiquidityMining.address], [true]);
  await data.setReentrancyWhitelist([cLiquidityMining.address], [true]);

  // originally alice has 1e18 LP tokens
  for (var person of [bob, charlie, dave]) { // transfer some LP to each user
    await aMarket.transfer(person.address, params.INITIAL_LP_AMOUNT);
    await cMarket.transfer(person.address, params.INITIAL_LP_AMOUNT);
  }

  let aLiquidityMiningWeb3 = new hre.web3.eth.Contract(
    PendleLiquidityMining.abi,
    aLiquidityMining.address
  );

  return { core, aForge, cForge, aave, testToken, pdl, aMarket, cMarket, aLiquidityMining, cLiquidityMining, aLiquidityMiningWeb3, params };
}<|MERGE_RESOLUTION|>--- conflicted
+++ resolved
@@ -53,11 +53,7 @@
 const params: liqParams = {
   START_TIME: consts.T0_C.add(1000), // starts in 1000s
   EPOCH_DURATION: BN.from(3600 * 24 * 10), //10 days
-<<<<<<< HEAD
   REWARDS_PER_EPOCH: [1, 2, 3, 4, 5, 6, 7, 8, 9, 10, 11, 12, 13, 14, 15, 16, 17, 18, 19, 20].map((a) => BN.from("10000000000").mul(a)), // = [10000000000, 20000000000, ..]
-=======
-  REWARDS_PER_EPOCH: [1,2,3,4,5,6,7,8,9,10,11,12,13,14,15,16,17,18,19,20].map((a) => BN.from("10000000000").mul(a)), // = [10000000000, 20000000000, ..]
->>>>>>> c7ebe2c2
   NUMBER_OF_EPOCHS: BN.from(20),
   VESTING_EPOCHS: BN.from(4),
   TOTAL_NUMERATOR: BN.from(10 ** 9),
