<<<<<<< HEAD
import { Contract, Wallet, providers } from 'ethers'
import PENDLE from '../../../build/artifacts/contracts/tokens/PENDLE.sol/PENDLE.json'
import Timelock from '../../../build/artifacts/contracts/periphery/Timelock.sol/Timelock.json'
import PendleGovernance from '../../../build/artifacts/contracts/core/PendleGovernance.sol/PendleGovernance.json'
import Bmk from '../../../build/artifacts/contracts/core/PendleRouter.sol/PendleRouter.json'
import { tokens } from "../../helpers/Constants"

=======
import { Contract, providers, Wallet } from 'ethers';
import Bmk from '../../../build/artifacts/contracts/core/Pendle.sol/Pendle.json';
import PendleGovernance from '../../../build/artifacts/contracts/core/PendleGovernance.sol/PendleGovernance.json';
import Timelock from '../../../build/artifacts/contracts/periphery/Timelock.sol/Timelock.json';
import { tokens } from "../../helpers";
>>>>>>> 09d11568
const { waffle } = require("hardhat");
const { deployContract } = waffle;

export interface PendleGovernanceFixture {
  pendle: Contract
  timelock: Contract
  pendleGovernor: Contract
}

<<<<<<< HEAD
export async function pendleGovernanceFixture(
  [wallet]: Wallet[],
=======
export async function governanceFixture(
  [alice]: Wallet[],
>>>>>>> 09d11568
  provider: providers.Web3Provider
): Promise<PendleGovernanceFixture> {
  // deploy PDL, sending the total supply to the deployer.
<<<<<<< HEAD
  const pendle = await deployContract(wallet, PENDLE, [wallet.address])
=======
  const pdl = await deployContract(alice, Bmk, [alice.address, tokens.WETH.address])
>>>>>>> 09d11568

  // deploy timelock, controlled by what will be the governor
  const timelock = await deployContract(alice, Timelock, [])

<<<<<<< HEAD
  // deploy pendleGovernor
  const pendleGovernor = await deployContract(wallet, PendleGovernance, [pendle.address, timelock.address, wallet.address])
=======
  // deploy pdlGovernor
  const pdlGovernor = await deployContract(alice, PendleGovernance, [pdl.address, timelock.address, alice.address])
>>>>>>> 09d11568

  return { pendle, timelock, pendleGovernor }
}<|MERGE_RESOLUTION|>--- conflicted
+++ resolved
@@ -1,4 +1,3 @@
-<<<<<<< HEAD
 import { Contract, Wallet, providers } from 'ethers'
 import PENDLE from '../../../build/artifacts/contracts/tokens/PENDLE.sol/PENDLE.json'
 import Timelock from '../../../build/artifacts/contracts/periphery/Timelock.sol/Timelock.json'
@@ -6,13 +5,6 @@
 import Bmk from '../../../build/artifacts/contracts/core/PendleRouter.sol/PendleRouter.json'
 import { tokens } from "../../helpers/Constants"
 
-=======
-import { Contract, providers, Wallet } from 'ethers';
-import Bmk from '../../../build/artifacts/contracts/core/Pendle.sol/Pendle.json';
-import PendleGovernance from '../../../build/artifacts/contracts/core/PendleGovernance.sol/PendleGovernance.json';
-import Timelock from '../../../build/artifacts/contracts/periphery/Timelock.sol/Timelock.json';
-import { tokens } from "../../helpers";
->>>>>>> 09d11568
 const { waffle } = require("hardhat");
 const { deployContract } = waffle;
 
@@ -22,32 +14,18 @@
   pendleGovernor: Contract
 }
 
-<<<<<<< HEAD
 export async function pendleGovernanceFixture(
-  [wallet]: Wallet[],
-=======
-export async function governanceFixture(
   [alice]: Wallet[],
->>>>>>> 09d11568
   provider: providers.Web3Provider
 ): Promise<PendleGovernanceFixture> {
   // deploy PDL, sending the total supply to the deployer.
-<<<<<<< HEAD
-  const pendle = await deployContract(wallet, PENDLE, [wallet.address])
-=======
-  const pdl = await deployContract(alice, Bmk, [alice.address, tokens.WETH.address])
->>>>>>> 09d11568
+  const pendle = await deployContract(alice, PENDLE, [alice.address])
 
   // deploy timelock, controlled by what will be the governor
   const timelock = await deployContract(alice, Timelock, [])
 
-<<<<<<< HEAD
   // deploy pendleGovernor
-  const pendleGovernor = await deployContract(wallet, PendleGovernance, [pendle.address, timelock.address, wallet.address])
-=======
-  // deploy pdlGovernor
-  const pdlGovernor = await deployContract(alice, PendleGovernance, [pdl.address, timelock.address, alice.address])
->>>>>>> 09d11568
+  const pendleGovernor = await deployContract(alice, PendleGovernance, [pendle.address, timelock.address, alice.address])
 
   return { pendle, timelock, pendleGovernor }
 }