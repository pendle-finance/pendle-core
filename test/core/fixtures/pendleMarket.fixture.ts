--- conflicted
+++ resolved
@@ -22,20 +22,13 @@
 
 interface PendleMarketFixture {
   core: PendleCoreFixture,
-<<<<<<< HEAD
   aForge: PendleAaveFixture,
   cForge: PendleCompoundFixture,
   aave: AaveFixture,
   testToken: Contract,
   pendleAMarket: Contract,
   pendleCMarket: Contract,
-=======
-  forge: PendleAaveFixture,
-  aave: AaveFixture,
-  testToken: Contract,
-  pendleStdMarket: Contract
-  pendleEthMarket: Contract
->>>>>>> b513c431
+  pendleEthMarket: Contract,
 }
 
 export async function pendleMarketFixture(
@@ -48,24 +41,16 @@
   const aForge = await pendleAaveForgeFixture(alice, provider, core, governance);
   const cForge = await pendleCompoundForgeFixture(alice, provider, core, governance);
   const aave = await aaveFixture(alice);
-<<<<<<< HEAD
   const { pendleRouter, pendleAMarketFactory, pendleCMarketFactory, pendleData } = core;
 
   const {
-    pendleAaveForge,
     pendleFutureYieldAToken,
     pendleFutureYieldAToken2,
   } = aForge;
   const {
-    pendleCompoundForge,
     pendleFutureYieldCToken,
   } = cForge;
   const token = tokens.USDT;
-=======
-  const { pendleRouter, pendleMarketFactory, pendleData } = core;
-  const { pendleFutureYieldToken } = forge;
-  const token = tokens.USDT
->>>>>>> b513c431
 
   const amount = amountToWei(token, consts.INITIAL_OT_XYT_AMOUNT);
 
@@ -108,17 +93,12 @@
     consts.HIGH_GAS_OVERRIDE
   );
 
-<<<<<<< HEAD
   const pendleAMarketAddress = await pendleData.getMarket(
-=======
-  const pendleStdMarketAddress = await pendleData.getMarket(
->>>>>>> b513c431
     consts.MARKET_FACTORY_AAVE,
     pendleFutureYieldAToken.address,
     testToken.address
   );
 
-<<<<<<< HEAD
   const pendleCMarketAddress = await pendleData.getMarket(
     consts.MARKET_FACTORY_COMPOUND,
     pendleFutureYieldCToken.address,
@@ -134,20 +114,17 @@
     pendleCMarketAddress,
     PendleMarket.abi,
     alice
-=======
+  );
   const pendleEthMarketAddress = await pendleData.getMarket(
     consts.MARKET_FACTORY_AAVE,
-    pendleFutureYieldToken.address,
+    pendleFutureYieldAToken.address,
     tokens.WETH.address,
->>>>>>> b513c431
   );
 
-  const pendleStdMarket = new Contract(pendleStdMarketAddress, PendleMarket.abi, alice)
   const pendleEthMarket = new Contract(pendleEthMarketAddress, PendleMarket.abi, alice)
 
   for (var person of [alice, bob, charlie, dave]) {
     await testToken.connect(person).approve(pendleRouter.address, totalSupply);
-<<<<<<< HEAD
     await pendleFutureYieldAToken
       .connect(person)
       .approve(pendleRouter.address, consts.MAX_ALLOWANCE);
@@ -160,15 +137,8 @@
     await pendleCMarket
       .connect(person)
       .approve(pendleRouter.address, consts.MAX_ALLOWANCE);
-  }
-
-  return { core, aave, aForge, cForge, testToken, pendleAMarket, pendleCMarket }
-=======
-    await pendleFutureYieldToken.connect(person).approve(pendleRouter.address, consts.MAX_ALLOWANCE);
-    await pendleStdMarket.connect(person).approve(pendleRouter.address, consts.MAX_ALLOWANCE);
     await pendleEthMarket.connect(person).approve(pendleRouter.address, consts.MAX_ALLOWANCE);
   }
 
-  return { core, aave, forge, testToken, pendleStdMarket, pendleEthMarket }
->>>>>>> b513c431
+  return { core, aForge, cForge, aave, testToken, pendleAMarket, pendleCMarket, pendleEthMarket }
 }