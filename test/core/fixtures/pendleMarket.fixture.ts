import { Wallet, providers, BigNumber as BN, Contract } from "ethers";
import { pendleCoreFixture, PendleCoreFixture } from "./pendleCore.fixture";
import {
  pendleAaveForgeFixture,
  PendleAaveFixture,
} from "./pendleAaveForge.fixture";
import {
  pendleCompoundForgeFixture,
  PendleCompoundFixture,
} from './pendleCompoundForge.fixture'
import {
  pendleGovernanceFixture,
  PendleGovernanceFixture,
} from "./pendleGovernance.fixture";
import { aaveFixture, AaveFixture } from "./aave.fixture";
import { consts, tokens, mintOtAndXyt, amountToWei } from "../../helpers";
import TestToken from "../../../build/artifacts/contracts/mock/TestToken.sol/TestToken.json";
import PendleMarket from "../../../build/artifacts/contracts/core/PendleMarket.sol/PendleMarket.json";

const { waffle } = require("hardhat");
const { deployContract } = waffle;

interface PendleMarketFixture {
  core: PendleCoreFixture,
  aForge: PendleAaveFixture,
  cForge: PendleCompoundFixture,
  aave: AaveFixture,
  testToken: Contract,
  pendleAMarket: Contract,
  pendleCMarket: Contract,
  pendleEthMarket: Contract,
}

export async function pendleMarketFixture(
  wallets: Wallet[],
  provider: providers.Web3Provider
): Promise<PendleMarketFixture> {
  const [alice, bob, charlie, dave, eve] = wallets
  const core = await pendleCoreFixture(wallets, provider);
  const governance = await pendleGovernanceFixture(wallets, provider);
  const aForge = await pendleAaveForgeFixture(alice, provider, core, governance);
  const cForge = await pendleCompoundForgeFixture(alice, provider, core, governance);
  const aave = await aaveFixture(alice);
  const { pendleRouter, pendleAMarketFactory, pendleCMarketFactory, pendleData } = core;

  const {
    pendleAFutureYieldToken,
    pendleAFutureYieldToken2,
  } = aForge;
  const {
    pendleCFutureYieldToken,
  } = cForge;
  const token = tokens.USDT;

  const amount = amountToWei(token, consts.INITIAL_OT_XYT_AMOUNT);

  for (var person of [alice, bob, charlie]) {
    await mintOtAndXyt(provider, token, person, amount, pendleRouter);
  }

  const testToken = await deployContract(alice, TestToken, [
    "Test Token",
    "TEST",
    6,
  ]);
  const totalSupply = await testToken.totalSupply();

  for (var person of [bob, charlie]) {
    // no alice since alice is holding all tokens
    await testToken.transfer(person.address, totalSupply.div(4));
  }

  await pendleRouter.addMarketFactory(
    consts.MARKET_FACTORY_AAVE,
    pendleAMarketFactory.address
  );
  await pendleRouter.addMarketFactory(
    consts.MARKET_FACTORY_COMPOUND,
    pendleCMarketFactory.address
  );

  await pendleData.setForgeFactoryValidity(consts.FORGE_AAVE, consts.MARKET_FACTORY_AAVE, true);
  await pendleData.setForgeFactoryValidity(consts.FORGE_COMPOUND, consts.MARKET_FACTORY_COMPOUND, true);

  await pendleRouter.createMarket(
    consts.MARKET_FACTORY_AAVE,
    pendleAFutureYieldToken.address,
    testToken.address,
    consts.HIGH_GAS_OVERRIDE
  );

  await pendleRouter.createMarket(
    consts.MARKET_FACTORY_COMPOUND,
    pendleCFutureYieldToken.address,
    testToken.address,
    consts.HIGH_GAS_OVERRIDE
  );

<<<<<<< HEAD
  await pendleRouter.createMarket(
    consts.MARKET_FACTORY_AAVE,
    pendleFutureYieldToken.address,
    tokens.WETH.address,
    consts.HIGH_GAS_OVERRIDE
  );

  const pendleStdMarketAddress = await pendleData.getMarket(
=======
  const pendleAMarketAddress = await pendleData.getMarket(
>>>>>>> 03188e2e
    consts.MARKET_FACTORY_AAVE,
    pendleAFutureYieldToken.address,
    testToken.address
  );

  const pendleCMarketAddress = await pendleData.getMarket(
    consts.MARKET_FACTORY_COMPOUND,
    pendleCFutureYieldToken.address,
    testToken.address
  );

  const pendleAMarket = new Contract(
    pendleAMarketAddress,
    PendleMarket.abi,
    alice
  );
  const pendleCMarket = new Contract(
    pendleCMarketAddress,
    PendleMarket.abi,
    alice
  );
  const pendleEthMarketAddress = await pendleData.getMarket(
    consts.MARKET_FACTORY_AAVE,
    pendleAFutureYieldToken.address,
    tokens.WETH.address,
  );
  const pendleEthMarket = new Contract(
    pendleEthMarketAddress,
    PendleMarket.abi,
    alice
  );

<<<<<<< HEAD
  await pendleData.setReentrancyWhitelist([pendleStdMarketAddress, pendleEthMarketAddress], [true, true]);
  await pendleData.setLockParams(BN.from(1), BN.from(180)); // lock market

  const pendleStdMarket = new Contract(pendleStdMarketAddress, PendleMarket.abi, alice)
  const pendleEthMarket = new Contract(pendleEthMarketAddress, PendleMarket.abi, alice)
=======
  await pendleData.setReentrancyWhitelist([pendleAMarketAddress, pendleCMarketAddress, pendleEthMarketAddress], [true, true, true]);
>>>>>>> 03188e2e

  for (var person of [alice, bob, charlie, dave]) {
    await testToken.connect(person).approve(pendleRouter.address, totalSupply);
    await pendleAFutureYieldToken
      .connect(person)
      .approve(pendleRouter.address, consts.MAX_ALLOWANCE);
    await pendleCFutureYieldToken
      .connect(person)
      .approve(pendleRouter.address, consts.MAX_ALLOWANCE);
    await pendleAMarket
      .connect(person)
      .approve(pendleRouter.address, consts.MAX_ALLOWANCE);
    await pendleCMarket
      .connect(person)
      .approve(pendleRouter.address, consts.MAX_ALLOWANCE);
    await pendleEthMarket.connect(person).approve(pendleRouter.address, consts.MAX_ALLOWANCE);
  }

<<<<<<< HEAD

  return { core, aave, forge, testToken, pendleStdMarket, pendleEthMarket }
=======
  return { core, aForge, cForge, aave, testToken, pendleAMarket, pendleCMarket, pendleEthMarket }
>>>>>>> 03188e2e
}<|MERGE_RESOLUTION|>--- conflicted
+++ resolved
@@ -96,18 +96,14 @@
     consts.HIGH_GAS_OVERRIDE
   );
 
-<<<<<<< HEAD
   await pendleRouter.createMarket(
     consts.MARKET_FACTORY_AAVE,
     pendleFutureYieldToken.address,
     tokens.WETH.address,
     consts.HIGH_GAS_OVERRIDE
   );
-
-  const pendleStdMarketAddress = await pendleData.getMarket(
-=======
+  
   const pendleAMarketAddress = await pendleData.getMarket(
->>>>>>> 03188e2e
     consts.MARKET_FACTORY_AAVE,
     pendleAFutureYieldToken.address,
     testToken.address
@@ -140,15 +136,7 @@
     alice
   );
 
-<<<<<<< HEAD
-  await pendleData.setReentrancyWhitelist([pendleStdMarketAddress, pendleEthMarketAddress], [true, true]);
-  await pendleData.setLockParams(BN.from(1), BN.from(180)); // lock market
-
-  const pendleStdMarket = new Contract(pendleStdMarketAddress, PendleMarket.abi, alice)
-  const pendleEthMarket = new Contract(pendleEthMarketAddress, PendleMarket.abi, alice)
-=======
   await pendleData.setReentrancyWhitelist([pendleAMarketAddress, pendleCMarketAddress, pendleEthMarketAddress], [true, true, true]);
->>>>>>> 03188e2e
 
   for (var person of [alice, bob, charlie, dave]) {
     await testToken.connect(person).approve(pendleRouter.address, totalSupply);
@@ -167,10 +155,5 @@
     await pendleEthMarket.connect(person).approve(pendleRouter.address, consts.MAX_ALLOWANCE);
   }
 
-<<<<<<< HEAD
-
-  return { core, aave, forge, testToken, pendleStdMarket, pendleEthMarket }
-=======
   return { core, aForge, cForge, aave, testToken, pendleAMarket, pendleCMarket, pendleEthMarket }
->>>>>>> 03188e2e
 }