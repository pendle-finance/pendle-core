--- conflicted
+++ resolved
@@ -18,15 +18,10 @@
   aave: AaveFixture,
   testToken: Contract,
   pdl: Contract,
-<<<<<<< HEAD
   pendleAMarket: Contract,
   pendleCMarket: Contract,
   pendleALiquidityMining: Contract,
   pendleCLiquidityMining: Contract,
-=======
-  pendleStdMarket: Contract,
-  pendleLiquidityMining: Contract,
->>>>>>> b513c431
   params: liqParams,
 }
 
@@ -67,13 +62,8 @@
   wallets: Wallet[],
   provider: providers.Web3Provider,
 ): Promise<PendleLiquidityMiningFixture> {
-<<<<<<< HEAD
-  let [alice, bob, charlie, dave] = wallets;
+  let [alice, bob, charlie, dave, eve] = wallets;
   let { core, aForge, cForge, aave, testToken, pendleAMarket, pendleCMarket } = await pendleMarketFixture(wallets, provider);
-=======
-  let [alice, bob, charlie, dave, eve] = wallets;
-  let { core, forge, aave, testToken, pendleStdMarket } = await pendleMarketFixture(wallets, provider);
->>>>>>> b513c431
   let pendleRouter = core.pendleRouter;
   let pendleData = core.pendleData;
   let pendleAaveForge = aForge.pendleAaveForge;
@@ -122,7 +112,6 @@
     ]
   );
 
-<<<<<<< HEAD
   let pendleCLiquidityMining = await deployContract(
     alice,
     PendleLiquidityMining,
@@ -147,11 +136,6 @@
 
   await pendleAMarket.approve(
     pendleALiquidityMining.address,
-=======
-  await pdl.approve(pendleLiquidityMining.address, consts.MAX_ALLOWANCE);
-  await pendleStdMarket.approve(
-    pendleLiquidityMining.address,
->>>>>>> b513c431
     consts.MAX_ALLOWANCE
   );
   await pendleCMarket.approve(
@@ -171,14 +155,10 @@
 
 
   for (var person of [bob, charlie, dave]) {
-<<<<<<< HEAD
     await pendleAMarket
       .connect(person)
       .approve(pendleALiquidityMining.address, consts.MAX_ALLOWANCE);
     await pendleCMarket
-=======
-    await pendleStdMarket
->>>>>>> b513c431
       .connect(person)
       .approve(pendleCLiquidityMining.address, consts.MAX_ALLOWANCE);
   }
@@ -188,18 +168,10 @@
   await pdl.transfer(pendleALiquidityMining.address, await pdl.balanceOf(alice.address));
   await pdl.transfer(pendleCLiquidityMining.address, await pdl.balanceOf(alice.address));
 
-<<<<<<< HEAD
   for (var person of [bob, charlie, dave]) {
     await pendleAMarket.transfer(person.address, params.INITIAL_LP_AMOUNT);
     await pendleCMarket.transfer(person.address, params.INITIAL_LP_AMOUNT);
   }
 
   return { core, aForge, cForge, aave, testToken, pdl, pendleAMarket, pendleCMarket, pendleALiquidityMining, pendleCLiquidityMining, params };
-=======
-  for (var person of [bob, charlie, dave, eve]) {
-    await pendleStdMarket.transfer(person.address, params.INITIAL_LP_AMOUNT);
-  }
-
-  return { core, forge, aave, testToken, pdl, pendleStdMarket, pendleLiquidityMining, params };
->>>>>>> b513c431
 }