--- conflicted
+++ resolved
@@ -165,13 +165,10 @@
       .approve(pendleCLiquidityMining.address, consts.MAX_ALLOWANCE);
   }
 
-<<<<<<< HEAD
   await pendleALiquidityMining.fund();
   await pendleCLiquidityMining.fund();
-=======
-  await pendleLiquidityMining.fund();
-  await pdl.transfer(pendleLiquidityMining.address, await pdl.balanceOf(alice.address));
->>>>>>> b651806c
+  await pdl.transfer(pendleALiquidityMining.address, await pdl.balanceOf(alice.address));
+  await pdl.transfer(pendleCLiquidityMining.address, await pdl.balanceOf(alice.address));
 
   for (var person of [bob, charlie, dave]) {
     await pendleAMarket.transfer(person.address, params.INITIAL_LP_AMOUNT);
