import { BigNumber as BN, Contract, providers, Wallet } from 'ethers';
import PendleLiquidityMining from "../../../build/artifacts/contracts/core/PendleLiquidityMining.sol/PendleLiquidityMining.json";
import PENDLE from "../../../build/artifacts/contracts/tokens/PENDLE.sol/PENDLE.json";
import { amountToWei, consts, tokens } from '../../helpers/';
import { AaveFixture } from './aave.fixture';
import { PendleAaveFixture } from './pendleAaveForge.fixture';
import { PendleCompoundFixture } from './pendleCompoundForge.fixture';
import { PendleCoreFixture } from './pendleCore.fixture';
import { pendleMarketFixture } from './pendleMarket.fixture';

const { waffle } = require("hardhat");
const { deployContract } = waffle;

interface PendleLiquidityMiningFixture {
  core: PendleCoreFixture,
  aForge: PendleAaveFixture,
  cForge: PendleCompoundFixture,
  aave: AaveFixture,
  testToken: Contract,
  pdl: Contract,
  pendleAMarket: Contract,
  pendleCMarket: Contract,
  pendleALiquidityMining: Contract,
  pendleCLiquidityMining: Contract,
  params: liqParams,
}

export interface liqParams {
  START_TIME: BN,
  EPOCH_DURATION: BN,
  REWARDS_PER_EPOCH: BN,
  NUMBER_OF_EPOCHS: BN,
  VESTING_EPOCHS: BN,
  TOTAL_NUMERATOR: BN,
  INITIAL_LP_AMOUNT: BN,
}
export class userStakeAction {
  time: BN;
  isStaking: boolean;
  amount: BN;
  id: number; // will not be used in calExpectedRewards
  constructor(time: BN, amount: BN, isStaking: boolean, id: number) {
    this.time = time;
    this.amount = amount;
    this.isStaking = isStaking;
    this.id = id;
  }
}

const params: liqParams = {
  START_TIME: consts.T0.add(1000), // starts in 1000s
  EPOCH_DURATION: BN.from(3600 * 24 * 10), //10 days
  REWARDS_PER_EPOCH: BN.from("10000000000"), // 1e10
  NUMBER_OF_EPOCHS: BN.from(20),
  VESTING_EPOCHS: BN.from(4),
  TOTAL_NUMERATOR: BN.from(10 ** 9),
  INITIAL_LP_AMOUNT: BN.from(10).pow(17),

};

export async function pendleLiquidityMiningFixture(
  wallets: Wallet[],
  provider: providers.Web3Provider,
): Promise<PendleLiquidityMiningFixture> {
  let [alice, bob, charlie, dave] = wallets;
  let { core, aForge, cForge, aave, testToken, pendleAMarket, pendleCMarket } = await pendleMarketFixture(wallets, provider);
  let pendleRouter = core.pendleRouter;
  let pendleData = core.pendleData;
  let pendleAaveForge = aForge.pendleAaveForge;
  let pendleCompoundForge = cForge.pendleCompoundForge;
  let pendleAXyt = aForge.pendleFutureYieldAToken;
  let pendleCXyt = cForge.pendleFutureYieldCToken;
  let pendleMarketFactory = core.pendleMarketFactory;
  const amountToTokenize = amountToWei(tokens.USDT, BN.from(100));

  await pendleRouter.bootstrapMarket(
<<<<<<< HEAD
    consts.FORGE_AAVE,
    consts.MARKET_FACTORY,
    pendleAXyt.address,
    testToken.address,
    amountToTokenize,
    amountToTokenize,
    consts.HIGH_GAS_OVERRIDE
  );

  await pendleRouter.bootstrapMarket(
    consts.FORGE_COMPOUND,
    consts.MARKET_FACTORY,
    pendleCXyt.address,
=======
    consts.MARKET_FACTORY_AAVE,
    pendleXyt.address,
>>>>>>> 22463993
    testToken.address,
    amountToTokenize,
    amountToTokenize,
    consts.HIGH_GAS_OVERRIDE
  );

  let pdl = await deployContract(alice, PENDLE, [alice.address]);

  let pendleALiquidityMining = await deployContract(
    alice,
    PendleLiquidityMining,
    [
      alice.address,
      pdl.address,
      pendleData.address,
      pendleMarketFactory.address,
      pendleAaveForge.address,
      tokens.USDT.address,
      testToken.address,
      params.START_TIME,
      params.EPOCH_DURATION,
      params.REWARDS_PER_EPOCH,
      params.NUMBER_OF_EPOCHS,
      params.VESTING_EPOCHS,
    ]
  );

  let pendleCLiquidityMining = await deployContract(
    alice,
    PendleLiquidityMining,
    [
      alice.address,
      pdl.address,
      pendleData.address,
      pendleMarketFactory.address,
      pendleCompoundForge.address,
      tokens.USDT.address,
      testToken.address,
      params.START_TIME,
      params.EPOCH_DURATION,
      params.REWARDS_PER_EPOCH,
      params.NUMBER_OF_EPOCHS,
      params.VESTING_EPOCHS,
    ]
  );

  await pdl.approve(pendleALiquidityMining.address, consts.MAX_ALLOWANCE);
  await pdl.approve(pendleCLiquidityMining.address, consts.MAX_ALLOWANCE);

  await pendleAMarket.approve(
    pendleALiquidityMining.address,
    consts.MAX_ALLOWANCE
  );
  await pendleCMarket.approve(
    pendleCLiquidityMining.address,
    consts.MAX_ALLOWANCE
  );
  await pendleALiquidityMining.setAllocationSetting(
    [consts.T0.add(consts.SIX_MONTH)],
    [params.TOTAL_NUMERATOR],
    consts.HIGH_GAS_OVERRIDE
  );
  await pendleCLiquidityMining.setAllocationSetting(
    [consts.T0.add(consts.ONE_MONTH)],
    [params.TOTAL_NUMERATOR],
    consts.HIGH_GAS_OVERRIDE
  );


  for (var person of [bob, charlie, dave]) {
    await pendleAMarket
      .connect(person)
      .approve(pendleALiquidityMining.address, consts.MAX_ALLOWANCE);
    await pendleCMarket
      .connect(person)
      .approve(pendleCLiquidityMining.address, consts.MAX_ALLOWANCE);
  }

  await pendleALiquidityMining.fund();
  await pendleCLiquidityMining.fund();
  await pdl.transfer(pendleALiquidityMining.address, await pdl.balanceOf(alice.address));
  await pdl.transfer(pendleCLiquidityMining.address, await pdl.balanceOf(alice.address));

  for (var person of [bob, charlie, dave]) {
    await pendleAMarket.transfer(person.address, params.INITIAL_LP_AMOUNT);
    await pendleCMarket.transfer(person.address, params.INITIAL_LP_AMOUNT);
  }

  return { core, aForge, cForge, aave, testToken, pdl, pendleAMarket, pendleCMarket, pendleALiquidityMining, pendleCLiquidityMining, params };
}<|MERGE_RESOLUTION|>--- conflicted
+++ resolved
@@ -70,13 +70,12 @@
   let pendleCompoundForge = cForge.pendleCompoundForge;
   let pendleAXyt = aForge.pendleFutureYieldAToken;
   let pendleCXyt = cForge.pendleFutureYieldCToken;
-  let pendleMarketFactory = core.pendleMarketFactory;
+  let pendleAMarketFactory = core.pendleAMarketFactory;
+  let pendleCMarketFactory = core.pendleCMarketFactory;
   const amountToTokenize = amountToWei(tokens.USDT, BN.from(100));
 
   await pendleRouter.bootstrapMarket(
-<<<<<<< HEAD
-    consts.FORGE_AAVE,
-    consts.MARKET_FACTORY,
+    consts.MARKET_FACTORY_AAVE,
     pendleAXyt.address,
     testToken.address,
     amountToTokenize,
@@ -85,13 +84,8 @@
   );
 
   await pendleRouter.bootstrapMarket(
-    consts.FORGE_COMPOUND,
-    consts.MARKET_FACTORY,
+    consts.MARKET_FACTORY_COMPOUND,
     pendleCXyt.address,
-=======
-    consts.MARKET_FACTORY_AAVE,
-    pendleXyt.address,
->>>>>>> 22463993
     testToken.address,
     amountToTokenize,
     amountToTokenize,
@@ -107,7 +101,7 @@
       alice.address,
       pdl.address,
       pendleData.address,
-      pendleMarketFactory.address,
+      pendleAMarketFactory.address,
       pendleAaveForge.address,
       tokens.USDT.address,
       testToken.address,
@@ -126,7 +120,7 @@
       alice.address,
       pdl.address,
       pendleData.address,
-      pendleMarketFactory.address,
+      pendleCMarketFactory.address,
       pendleCompoundForge.address,
       tokens.USDT.address,
       testToken.address,
