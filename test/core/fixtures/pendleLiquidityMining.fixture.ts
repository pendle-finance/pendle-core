import { BigNumber as BN, Contract, providers, Wallet } from 'ethers';
import PendleLiquidityMining from "../../../build/artifacts/contracts/core/PendleLiquidityMining.sol/PendleLiquidityMining.json";
import PENDLE from "../../../build/artifacts/contracts/tokens/PENDLE.sol/PENDLE.json";
import { amountToWei, consts, tokens } from '../../helpers/';
import { AaveFixture } from './aave.fixture';
import { PendleAaveFixture } from './pendleAaveForge.fixture';
import { PendleCompoundFixture } from './pendleCompoundForge.fixture';
import { PendleCoreFixture } from './pendleCore.fixture';
import { pendleMarketFixture } from './pendleMarket.fixture';

const { waffle } = require("hardhat");
const { deployContract } = waffle;

interface PendleLiquidityMiningFixture {
  core: PendleCoreFixture,
  aForge: PendleAaveFixture,
  cForge: PendleCompoundFixture,
  aave: AaveFixture,
  testToken: Contract,
  pdl: Contract,
  pendleAMarket: Contract,
  pendleCMarket: Contract,
  pendleALiquidityMining: Contract,
  pendleCLiquidityMining: Contract,
  params: liqParams,
}

export interface liqParams {
  START_TIME: BN,
  EPOCH_DURATION: BN,
  REWARDS_PER_EPOCH: BN,
  NUMBER_OF_EPOCHS: BN,
  VESTING_EPOCHS: BN,
  TOTAL_NUMERATOR: BN,
  INITIAL_LP_AMOUNT: BN,
}
export class UserStakeAction {
  time: BN;
  isStaking: boolean;
  amount: BN;
  id: number; // will not be used in calExpectedRewards
  constructor(time: BN, amount: BN, isStaking: boolean, id: number) {
    this.time = time;
    this.amount = amount;
    this.isStaking = isStaking;
    this.id = id;
  }
}

const params: liqParams = {
  START_TIME: consts.T0.add(1000), // starts in 1000s
  EPOCH_DURATION: BN.from(3600 * 24 * 10), //10 days
  REWARDS_PER_EPOCH: BN.from("10000000000"), // 1e10
  NUMBER_OF_EPOCHS: BN.from(20),
  VESTING_EPOCHS: BN.from(4),
  TOTAL_NUMERATOR: BN.from(10 ** 9),
  INITIAL_LP_AMOUNT: BN.from(10).pow(17),

};

export async function pendleLiquidityMiningFixture(
  wallets: Wallet[],
  provider: providers.Web3Provider,
): Promise<PendleLiquidityMiningFixture> {
  let [alice, bob, charlie, dave, eve] = wallets;
  let { core, aForge, cForge, aave, testToken, pendleAMarket, pendleCMarket } = await pendleMarketFixture(wallets, provider);
  let pendleRouter = core.pendleRouter;
  let pendleData = core.pendleData;
  let pendleAaveForge = aForge.pendleAaveForge;
  let pendleCompoundForge = cForge.pendleCompoundForge;
  let pendleAXyt = aForge.pendleAFutureYieldToken;
  let pendleCXyt = cForge.pendleCFutureYieldToken;
  let pendleAMarketFactory = core.pendleAMarketFactory;
  let pendleCMarketFactory = core.pendleCMarketFactory;
  const amountToTokenize = amountToWei(tokens.USDT, BN.from(100));

  await pendleRouter.bootstrapMarket(
    consts.MARKET_FACTORY_AAVE,
    pendleAXyt.address,
    testToken.address,
    amountToTokenize,
    amountToTokenize,
    consts.HIGH_GAS_OVERRIDE
  );
  await pendleRouter.bootstrapMarket(
    consts.MARKET_FACTORY_COMPOUND,
    pendleCXyt.address,
    testToken.address,
    amountToTokenize,
    amountToTokenize,
    consts.HIGH_GAS_OVERRIDE
  );

  let pdl = await deployContract(alice, PENDLE, [alice.address]);

  let pendleALiquidityMining = await deployContract(
    alice,
    PendleLiquidityMining,
    [
      alice.address,
      pdl.address,
<<<<<<< HEAD
      pendleData.address,
      pendleAMarketFactory.address,
      pendleAaveForge.address,
=======
      pendleRouter.address,
      consts.MARKET_FACTORY_AAVE,
      consts.FORGE_AAVE,
>>>>>>> e9c60e68
      tokens.USDT.address,
      testToken.address,
      params.START_TIME,
      params.EPOCH_DURATION,
      params.REWARDS_PER_EPOCH,
      params.NUMBER_OF_EPOCHS,
      params.VESTING_EPOCHS,
    ]
  );

  let pendleCLiquidityMining = await deployContract(
    alice,
    PendleLiquidityMining,
    [
      alice.address,
      pdl.address,
      pendleData.address,
      pendleCMarketFactory.address,
      pendleCompoundForge.address,
      tokens.USDT.address,
      testToken.address,
      params.START_TIME,
      params.EPOCH_DURATION,
      params.REWARDS_PER_EPOCH,
      params.NUMBER_OF_EPOCHS,
      params.VESTING_EPOCHS,
    ]
  );

  await pdl.approve(pendleALiquidityMining.address, consts.MAX_ALLOWANCE);
  await pdl.approve(pendleCLiquidityMining.address, consts.MAX_ALLOWANCE);

  await pendleAMarket.approve(
    pendleALiquidityMining.address,
    consts.MAX_ALLOWANCE
  );
  await pendleCMarket.approve(
    pendleCLiquidityMining.address,
    consts.MAX_ALLOWANCE
  );
  await pendleALiquidityMining.setAllocationSetting(
    [consts.T0.add(consts.SIX_MONTH)],
    [params.TOTAL_NUMERATOR],
    consts.HIGH_GAS_OVERRIDE
  );
  await pendleCLiquidityMining.setAllocationSetting(
    [consts.T0_C.add(consts.ONE_MONTH)],
    [params.TOTAL_NUMERATOR],
    consts.HIGH_GAS_OVERRIDE
  );


  for (var person of [bob, charlie, dave]) {
    await pendleAMarket
      .connect(person)
      .approve(pendleALiquidityMining.address, consts.MAX_ALLOWANCE);
    await pendleCMarket
      .connect(person)
      .approve(pendleCLiquidityMining.address, consts.MAX_ALLOWANCE);
  }

<<<<<<< HEAD
  await pendleALiquidityMining.fund();
  await pendleCLiquidityMining.fund();
  await pdl.transfer(pendleALiquidityMining.address, await pdl.balanceOf(alice.address));
  await pdl.transfer(pendleCLiquidityMining.address, await pdl.balanceOf(alice.address));
=======
  await pendleLiquidityMining.fund();
  await pdl.transfer(pendleLiquidityMining.address, await pdl.balanceOf(alice.address));
  await pendleData.setReentrancyWhitelist([pendleLiquidityMining.address], [true]);
>>>>>>> e9c60e68

  for (var person of [bob, charlie, dave]) {
    await pendleAMarket.transfer(person.address, params.INITIAL_LP_AMOUNT);
    await pendleCMarket.transfer(person.address, params.INITIAL_LP_AMOUNT);
  }

  return { core, aForge, cForge, aave, testToken, pdl, pendleAMarket, pendleCMarket, pendleALiquidityMining, pendleCLiquidityMining, params };
}<|MERGE_RESOLUTION|>--- conflicted
+++ resolved
@@ -99,15 +99,9 @@
     [
       alice.address,
       pdl.address,
-<<<<<<< HEAD
-      pendleData.address,
-      pendleAMarketFactory.address,
-      pendleAaveForge.address,
-=======
       pendleRouter.address,
       consts.MARKET_FACTORY_AAVE,
       consts.FORGE_AAVE,
->>>>>>> e9c60e68
       tokens.USDT.address,
       testToken.address,
       params.START_TIME,
@@ -124,9 +118,9 @@
     [
       alice.address,
       pdl.address,
-      pendleData.address,
-      pendleCMarketFactory.address,
-      pendleCompoundForge.address,
+      pendleRouter.address,
+      consts.MARKET_FACTORY_COMPOUND,
+      consts.FORGE_COMPOUND,
       tokens.USDT.address,
       testToken.address,
       params.START_TIME,
@@ -169,16 +163,12 @@
       .approve(pendleCLiquidityMining.address, consts.MAX_ALLOWANCE);
   }
 
-<<<<<<< HEAD
   await pendleALiquidityMining.fund();
   await pendleCLiquidityMining.fund();
   await pdl.transfer(pendleALiquidityMining.address, await pdl.balanceOf(alice.address));
   await pdl.transfer(pendleCLiquidityMining.address, await pdl.balanceOf(alice.address));
-=======
-  await pendleLiquidityMining.fund();
-  await pdl.transfer(pendleLiquidityMining.address, await pdl.balanceOf(alice.address));
-  await pendleData.setReentrancyWhitelist([pendleLiquidityMining.address], [true]);
->>>>>>> e9c60e68
+  await pendleData.setReentrancyWhitelist([pendleALiquidityMining.address], [true]);
+  await pendleData.setReentrancyWhitelist([pendleCLiquidityMining.address], [true]);
 
   for (var person of [bob, charlie, dave]) {
     await pendleAMarket.transfer(person.address, params.INITIAL_LP_AMOUNT);
