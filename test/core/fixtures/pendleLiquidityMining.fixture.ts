import { BigNumber as BN, Contract, providers, Wallet } from 'ethers';
import PendleLiquidityMining from "../../../build/artifacts/contracts/core/PendleLiquidityMining.sol/PendleLiquidityMining.json";
import PENDLE from "../../../build/artifacts/contracts/tokens/PENDLE.sol/PENDLE.json";
import { amountToWei, consts, tokens } from '../../helpers/';
import { AaveFixture } from './aave.fixture';
import { PendleAaveFixture } from './pendleAaveForge.fixture';
import { PendleCompoundFixture } from './pendleCompoundForge.fixture';
import { PendleCoreFixture } from './pendleCore.fixture';
import { pendleMarketFixture } from './pendleMarket.fixture';

const { waffle } = require("hardhat");
const hre = require("hardhat");
const { deployContract } = waffle;

interface PendleLiquidityMiningFixture {
  core: PendleCoreFixture,
  aForge: PendleAaveFixture,
  cForge: PendleCompoundFixture,
  aave: AaveFixture,
  testToken: Contract,
  pdl: Contract,
<<<<<<< HEAD
  pendleStdMarket: Contract,
  pendleLiquidityMining: Contract,
  pendleLiquidityMiningWeb3: any
=======
  pendleAMarket: Contract,
  pendleCMarket: Contract,
  pendleALiquidityMining: Contract,
  pendleCLiquidityMining: Contract,
>>>>>>> 03188e2e
  params: liqParams,
}

export interface liqParams {
  START_TIME: BN,
  EPOCH_DURATION: BN,
  REWARDS_PER_EPOCH: BN,
  NUMBER_OF_EPOCHS: BN,
  VESTING_EPOCHS: BN,
  TOTAL_NUMERATOR: BN,
  INITIAL_LP_AMOUNT: BN,
}
export class UserStakeAction {
  time: BN;
  isStaking: boolean;
  amount: BN;
  id: number; // will not be used in calExpectedRewards
  constructor(time: BN, amount: BN, isStaking: boolean, id: number) {
    this.time = time;
    this.amount = amount;
    this.isStaking = isStaking;
    this.id = id;
  }
}

const params: liqParams = {
  START_TIME: consts.T0.add(1000), // starts in 1000s
  EPOCH_DURATION: BN.from(3600 * 24 * 10), //10 days
  REWARDS_PER_EPOCH: BN.from("10000000000"), // 1e10
  NUMBER_OF_EPOCHS: BN.from(20),
  VESTING_EPOCHS: BN.from(4),
  TOTAL_NUMERATOR: BN.from(10 ** 9),
  INITIAL_LP_AMOUNT: BN.from(10).pow(17),

};

export async function pendleLiquidityMiningFixture(
  wallets: Wallet[],
  provider: providers.Web3Provider,
): Promise<PendleLiquidityMiningFixture> {
  let [alice, bob, charlie, dave, eve] = wallets;
  let { core, aForge, cForge, aave, testToken, pendleAMarket, pendleCMarket } = await pendleMarketFixture(wallets, provider);
  let pendleRouter = core.pendleRouter;
  let pendleData = core.pendleData;
  let pendleAaveForge = aForge.pendleAaveForge;
  let pendleCompoundForge = cForge.pendleCompoundForge;
  let pendleAXyt = aForge.pendleAFutureYieldToken;
  let pendleCXyt = cForge.pendleCFutureYieldToken;
  let pendleAMarketFactory = core.pendleAMarketFactory;
  let pendleCMarketFactory = core.pendleCMarketFactory;
  const amountToTokenize = amountToWei(tokens.USDT, BN.from(100));

  await pendleRouter.bootstrapMarket(
    consts.MARKET_FACTORY_AAVE,
    pendleAXyt.address,
    testToken.address,
    amountToTokenize,
    amountToTokenize,
    consts.HIGH_GAS_OVERRIDE
  );
  await pendleRouter.bootstrapMarket(
    consts.MARKET_FACTORY_COMPOUND,
    pendleCXyt.address,
    testToken.address,
    amountToTokenize,
    amountToTokenize,
    consts.HIGH_GAS_OVERRIDE
  );

  let pdl = await deployContract(alice, PENDLE, [alice.address]);

  let pendleALiquidityMining = await deployContract(
    alice,
    PendleLiquidityMining,
    [
      alice.address,
      pdl.address,
      pendleRouter.address,
      consts.MARKET_FACTORY_AAVE,
      consts.FORGE_AAVE,
      tokens.USDT.address,
      testToken.address,
      params.START_TIME,
      params.EPOCH_DURATION,
      params.REWARDS_PER_EPOCH,
      params.NUMBER_OF_EPOCHS,
      params.VESTING_EPOCHS,
    ]
  );

  let pendleCLiquidityMining = await deployContract(
    alice,
    PendleLiquidityMining,
    [
      alice.address,
      pdl.address,
      pendleRouter.address,
      consts.MARKET_FACTORY_COMPOUND,
      consts.FORGE_COMPOUND,
      tokens.USDT.address,
      testToken.address,
      params.START_TIME,
      params.EPOCH_DURATION,
      params.REWARDS_PER_EPOCH,
      params.NUMBER_OF_EPOCHS,
      params.VESTING_EPOCHS,
    ]
  );

  await pdl.approve(pendleALiquidityMining.address, consts.MAX_ALLOWANCE);
  await pdl.approve(pendleCLiquidityMining.address, consts.MAX_ALLOWANCE);

  await pendleAMarket.approve(
    pendleALiquidityMining.address,
    consts.MAX_ALLOWANCE
  );
  await pendleCMarket.approve(
    pendleCLiquidityMining.address,
    consts.MAX_ALLOWANCE
  );
  await pendleALiquidityMining.setAllocationSetting(
    [consts.T0.add(consts.SIX_MONTH)],
    [params.TOTAL_NUMERATOR],
    consts.HIGH_GAS_OVERRIDE
  );
  await pendleCLiquidityMining.setAllocationSetting(
    [consts.T0_C.add(consts.ONE_MONTH)],
    [params.TOTAL_NUMERATOR],
    consts.HIGH_GAS_OVERRIDE
  );


  for (var person of [bob, charlie, dave]) {
    await pendleAMarket
      .connect(person)
      .approve(pendleALiquidityMining.address, consts.MAX_ALLOWANCE);
    await pendleCMarket
      .connect(person)
      .approve(pendleCLiquidityMining.address, consts.MAX_ALLOWANCE);
  }

  await pendleALiquidityMining.fund();
  await pendleCLiquidityMining.fund();
  await pdl.transfer(pendleALiquidityMining.address, await pdl.balanceOf(alice.address));
  await pdl.transfer(pendleCLiquidityMining.address, await pdl.balanceOf(alice.address));
  await pendleData.setReentrancyWhitelist([pendleALiquidityMining.address], [true]);
  await pendleData.setReentrancyWhitelist([pendleCLiquidityMining.address], [true]);

  for (var person of [bob, charlie, dave]) {
    await pendleAMarket.transfer(person.address, params.INITIAL_LP_AMOUNT);
    await pendleCMarket.transfer(person.address, params.INITIAL_LP_AMOUNT);
  }

<<<<<<< HEAD
  let pendleLiquidityMiningWeb3 = new hre.web3.eth.Contract(
    PendleLiquidityMining.abi,
    pendleLiquidityMining.address
  );

  return { core, forge, aave, testToken, pdl, pendleStdMarket, pendleLiquidityMining, pendleLiquidityMiningWeb3, params };
=======
  return { core, aForge, cForge, aave, testToken, pdl, pendleAMarket, pendleCMarket, pendleALiquidityMining, pendleCLiquidityMining, params };
>>>>>>> 03188e2e
}<|MERGE_RESOLUTION|>--- conflicted
+++ resolved
@@ -19,16 +19,11 @@
   aave: AaveFixture,
   testToken: Contract,
   pdl: Contract,
-<<<<<<< HEAD
-  pendleStdMarket: Contract,
-  pendleLiquidityMining: Contract,
-  pendleLiquidityMiningWeb3: any
-=======
   pendleAMarket: Contract,
   pendleCMarket: Contract,
   pendleALiquidityMining: Contract,
   pendleCLiquidityMining: Contract,
->>>>>>> 03188e2e
+  pendleLiquidityMiningWeb3: any
   params: liqParams,
 }
 
@@ -182,14 +177,10 @@
     await pendleCMarket.transfer(person.address, params.INITIAL_LP_AMOUNT);
   }
 
-<<<<<<< HEAD
   let pendleLiquidityMiningWeb3 = new hre.web3.eth.Contract(
     PendleLiquidityMining.abi,
     pendleLiquidityMining.address
   );
 
-  return { core, forge, aave, testToken, pdl, pendleStdMarket, pendleLiquidityMining, pendleLiquidityMiningWeb3, params };
-=======
-  return { core, aForge, cForge, aave, testToken, pdl, pendleAMarket, pendleCMarket, pendleALiquidityMining, pendleCLiquidityMining, params };
->>>>>>> 03188e2e
+  return { core, aForge, cForge, aave, testToken, pdl, pendleAMarket, pendleCMarket, pendleALiquidityMining, pendleCLiquidityMining, pendleLiquidityMiningWeb3,params };
 }