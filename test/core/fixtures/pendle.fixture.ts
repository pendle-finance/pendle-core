--- conflicted
+++ resolved
@@ -64,13 +64,8 @@
 
   const aContract = await getAContract(alice, lendingPoolCore, tokens.USDT);
   await aContract.approve(core.pendleRouter.address, consts.MAX_ALLOWANCE);
-<<<<<<< HEAD
-  // const cContract = await getCContract(alice, tokens.UDST);
-  // await cContract.approve(core.pendleRouter.address, consts.MAX_ALLOWANCE);
-=======
   const cContract = await getCContract(alice, tokens.USDT);
   await cContract.approve(core.pendleRouter.address, consts.MAX_ALLOWANCE);
->>>>>>> 9a612cc3
 
   return { core, aave, aForge }; //cForge;
 }