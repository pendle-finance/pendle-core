--- conflicted
+++ resolved
@@ -24,11 +24,8 @@
   const cForge = await pendleCompoundForgeFixture(alice, provider, core, governance);
   const aave = await aaveFixture(alice);
 
-<<<<<<< HEAD
   const { pendleAaveForge } = aForge;
   const { pendleCompoundForge } = cForge;
-=======
->>>>>>> b513c431
   const { lendingPoolCore } = aave;
 
   await mint(provider, tokens.USDT, alice, consts.INITIAL_USDT_AMOUNT);
