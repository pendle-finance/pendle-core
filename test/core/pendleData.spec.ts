import { expect } from "chai";
import { createFixtureLoader } from "ethereum-waffle";
import { Contract } from "ethers";
import { consts, evm_revert, evm_snapshot, Token, tokens } from "../helpers";
import { pendleMarketFixture } from "./fixtures";

const { waffle } = require("hardhat");
const provider = waffle.provider;

describe("PendleData", async () => {
  const wallets = provider.getWallets();
  const loadFixture = createFixtureLoader(wallets, provider);

  let pendleRouter: Contract;
  let pendleMarketFactory: Contract;
  let pendleData: Contract;
  let pendleTreasury: Contract;
  let pendleXyt: Contract;
  let tokenUSDT: Token;
  let snapshotId: string;
  let globalSnapshotId: string;

  before(async () => {
    globalSnapshotId = await evm_snapshot();

    const fixture = await loadFixture(pendleMarketFixture);
    pendleRouter = fixture.core.pendleRouter;
    pendleTreasury = fixture.core.pendleTreasury;
    pendleData = fixture.core.pendleData;
    pendleMarketFactory = fixture.core.pendleMarketFactory;
    pendleXyt = fixture.aForge.pendleFutureYieldAToken;
    tokenUSDT = tokens.USDT;
    snapshotId = await evm_snapshot();
  });

  after(async () => {
    await evm_revert(globalSnapshotId);
  });

  beforeEach(async () => {
    await evm_revert(snapshotId);
    snapshotId = await evm_snapshot();
  });

  it("should be able to setMarketFees", async () => {
    await pendleData.setMarketFees(10, 100);
    let swapFee = await pendleData.swapFee();
    let exitFee = await pendleData.exitFee();
    expect(swapFee).to.be.eq(10);
    expect(exitFee).to.be.eq(100);
  });

  it("allMarketsLength", async () => {
    let allMarketsLength = await pendleData.allMarketsLength();
    expect(allMarketsLength).to.be.eq(1);
  });

  it("getAllMarkets", async () => {
    let filter = pendleMarketFactory.filters.MarketCreated();
    let tx = await pendleRouter.createMarket(
<<<<<<< HEAD
      consts.FORGE_AAVE,
      consts.MARKET_FACTORY,
=======
      consts.MARKET_FACTORY_AAVE,
>>>>>>> 22463993
      pendleXyt.address,
      tokenUSDT.address,
      consts.HIGH_GAS_OVERRIDE
    );
    let allEvents = await pendleMarketFactory.queryFilter(filter, tx.blockHash);
    let expectedMarkets: string[] = [];
    allEvents.forEach((event) => {
      expectedMarkets.push(event.args!.market);
    });
    let allMarkets = await pendleData.getAllMarkets();
    expect(allMarkets).to.have.members(expectedMarkets);
  });

  it("Should be able to setTreasury", async () => {
    await expect(pendleData.setTreasury(pendleTreasury.address))
      .to.emit(pendleData, "TreasurySet")
      .withArgs(pendleTreasury.address);
  });
});<|MERGE_RESOLUTION|>--- conflicted
+++ resolved
@@ -27,7 +27,7 @@
     pendleRouter = fixture.core.pendleRouter;
     pendleTreasury = fixture.core.pendleTreasury;
     pendleData = fixture.core.pendleData;
-    pendleMarketFactory = fixture.core.pendleMarketFactory;
+    pendleMarketFactory = fixture.core.pendleAMarketFactory;
     pendleXyt = fixture.aForge.pendleFutureYieldAToken;
     tokenUSDT = tokens.USDT;
     snapshotId = await evm_snapshot();
@@ -58,12 +58,7 @@
   it("getAllMarkets", async () => {
     let filter = pendleMarketFactory.filters.MarketCreated();
     let tx = await pendleRouter.createMarket(
-<<<<<<< HEAD
-      consts.FORGE_AAVE,
-      consts.MARKET_FACTORY,
-=======
       consts.MARKET_FACTORY_AAVE,
->>>>>>> 22463993
       pendleXyt.address,
       tokenUSDT.address,
       consts.HIGH_GAS_OVERRIDE
