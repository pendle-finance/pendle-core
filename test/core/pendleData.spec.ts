import { assert, expect } from "chai";
import { createFixtureLoader } from "ethereum-waffle";
<<<<<<< HEAD

import { pendleMarketFixture } from "./fixtures";
import { constants, evm_revert, evm_snapshot, tokens, Token } from "../helpers";
=======
import { Contract } from "ethers";
import { evm_revert, evm_snapshot } from "../helpers";
import { pendleCoreFixture } from "./fixtures";
>>>>>>> 09d11568

const { waffle } = require("hardhat");
const provider = waffle.provider;

describe("PendleData", async () => {
  const wallets = provider.getWallets();
  const loadFixture = createFixtureLoader(wallets, provider);

  let pendleRouter: Contract;
  let pendleAaveMarketFactory: Contract;
  let pendleData: Contract;
  let pendleTreasury: Contract;
  let pendleXyt: Contract;
  let tokenUSDT: Token;
  let snapshotId: string;
  let globalSnapshotId: string;

  before(async () => {
    globalSnapshotId = await evm_snapshot();

    const fixture = await loadFixture(pendleMarketFixture);
    pendleRouter = fixture.router.pendleRouter;
    pendleTreasury = fixture.router.pendleTreasury;
    pendleData = fixture.router.pendleData;
    pendleAaveMarketFactory = fixture.router.pendleAaveMarketFactory;
    pendleXyt = fixture.forge.pendleFutureYieldToken;
    tokenUSDT = tokens.USDT;
    snapshotId = await evm_snapshot();
  });

  after(async () => {
    await evm_revert(globalSnapshotId);
  });

  beforeEach(async () => {
    await evm_revert(snapshotId);
    snapshotId = await evm_snapshot();
  });

  it("should be able to setMarketFees", async () => {
    await pendleData.setMarketFees(10, 100);
    let swapFee = await pendleData.swapFee();
    let exitFee = await pendleData.exitFee();
    expect(swapFee).to.be.eq(10);
    expect(exitFee).to.be.eq(100);
  });

  it("allMarketsLength", async () => {
    let allMarketsLength = await pendleData.allMarketsLength();
    expect(allMarketsLength).to.be.eq(1);
  });

  it("getAllMarkets", async () => {
    let filter = pendleAaveMarketFactory.filters.MarketCreated();
    let tx = await pendleRouter.createMarket(
      constants.FORGE_AAVE,
      constants.MARKET_FACTORY_AAVE,
      pendleXyt.address,
      tokenUSDT.address,
      constants.THREE_MONTH_FROM_NOW,
      constants.HIGH_GAS_OVERRIDE
    );
    let allEvents = await pendleAaveMarketFactory.queryFilter(
      filter,
      tx.blockHash
    );
    let expectedMarkets: string[] = [];
    allEvents.forEach((event) => {
      expectedMarkets.push(event.args!.market);
    });
    let allMarkets = await pendleData.getAllMarkets();
    expect(allMarkets).to.have.members(expectedMarkets);
  });

  it("should be able to setRouter", async () => {
    await expect(pendleData.setRouter(pendleRouter.address))
      .to.emit(pendleData, "RouterSet")
      .withArgs(pendleRouter.address);
  });

  it("Should be able to setTreasury", async () => {
    await expect(pendleData.setTreasury(pendleTreasury.address))
      .to.emit(pendleData, "TreasurySet")
      .withArgs(pendleTreasury.address);
  });
});<|MERGE_RESOLUTION|>--- conflicted
+++ resolved
@@ -1,14 +1,8 @@
 import { assert, expect } from "chai";
 import { createFixtureLoader } from "ethereum-waffle";
-<<<<<<< HEAD
-
-import { pendleMarketFixture } from "./fixtures";
-import { constants, evm_revert, evm_snapshot, tokens, Token } from "../helpers";
-=======
 import { Contract } from "ethers";
-import { evm_revert, evm_snapshot } from "../helpers";
-import { pendleCoreFixture } from "./fixtures";
->>>>>>> 09d11568
+import { consts, evm_revert, evm_snapshot, tokens, Token } from "../helpers";
+import { pendleRouterFixture } from "./fixtures";
 
 const { waffle } = require("hardhat");
 const provider = waffle.provider;
@@ -18,7 +12,7 @@
   const loadFixture = createFixtureLoader(wallets, provider);
 
   let pendleRouter: Contract;
-  let pendleAaveMarketFactory: Contract;
+  let pendleMarketFactory: Contract;
   let pendleData: Contract;
   let pendleTreasury: Contract;
   let pendleXyt: Contract;
@@ -29,12 +23,12 @@
   before(async () => {
     globalSnapshotId = await evm_snapshot();
 
-    const fixture = await loadFixture(pendleMarketFixture);
-    pendleRouter = fixture.router.pendleRouter;
-    pendleTreasury = fixture.router.pendleTreasury;
-    pendleData = fixture.router.pendleData;
-    pendleAaveMarketFactory = fixture.router.pendleAaveMarketFactory;
-    pendleXyt = fixture.forge.pendleFutureYieldToken;
+    const fixture = await loadFixture(pendleRouterFixture);
+    pendleRouter = fixture.pendleRouter;
+    pendleTreasury = fixture.pendleTreasury;
+    pendleData = fixture.pendleData;
+    pendleMarketFactory = fixture.pendleMarketFactory;
+    pendleXyt = fixture.pendleXyt;
     tokenUSDT = tokens.USDT;
     snapshotId = await evm_snapshot();
   });
@@ -62,16 +56,16 @@
   });
 
   it("getAllMarkets", async () => {
-    let filter = pendleAaveMarketFactory.filters.MarketCreated();
+    let filter = pendleMarketFactory.filters.MarketCreated();
     let tx = await pendleRouter.createMarket(
-      constants.FORGE_AAVE,
-      constants.MARKET_FACTORY_AAVE,
+      consts.FORGE_AAVE,
+      consts.MARKET_FACTORY_AAVE,
       pendleXyt.address,
       tokenUSDT.address,
-      constants.THREE_MONTH_FROM_NOW,
-      constants.HIGH_GAS_OVERRIDE
+      consts.THREE_MONTH,
+      consts.HIGH_GAS_OVERRIDE
     );
-    let allEvents = await pendleAaveMarketFactory.queryFilter(
+    let allEvents = await pendleMarketFactory.queryFilter(
       filter,
       tx.blockHash
     );
