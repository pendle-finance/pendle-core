--- conflicted
+++ resolved
@@ -46,24 +46,6 @@
   currentEpoch: number
 ): BN[][] {
   let userCurrentStakes: BN[] = [];
-<<<<<<< HEAD
-  let rewards: BN[][] = [];
-
-  let nUsers = userStakingData[0].length;
-  let availableRewardsForEpoch: BN[][] = []; // availableRewardsForEpoch[userId][epochId]
-
-  for (let i: number = 0; i < nUsers; i++) {
-    userCurrentStakes.push(BN.from(0));
-    rewards.push([]);
-    availableRewardsForEpoch.push([]);
-    for (
-      let j: number = 0;
-      j < params.NUMBER_OF_EPOCHS.add(params.VESTING_EPOCHS).toNumber();
-      j++
-    ) {
-      availableRewardsForEpoch[i].push(BN.from(0));
-    }
-=======
   let userLastWithdrawnEpoch: number[] = [];
   let rewards: BN[][] = [];
 
@@ -82,7 +64,6 @@
     // ) {
     //   availableRewardsForEpoch[i].push(BN.from(0));
     // }
->>>>>>> c71a35c7
     for (let j: number = 0; j < params.VESTING_EPOCHS.toNumber(); j++) {
       rewards[i].push(BN.from(0));
     }
@@ -90,8 +71,6 @@
 
   userStakingData.forEach((epochData, i) => {
     let epochId = i + 1;
-<<<<<<< HEAD
-=======
     epochData.forEach((userData, userId) => {
       userData.forEach((userAction, actionId) => {
         if (!userAction.isStaking) {
@@ -103,7 +82,6 @@
 
   userStakingData.forEach((epochData, i) => {
     let epochId = i + 1;
->>>>>>> c71a35c7
     if (epochId >= currentEpoch) return; // only count for epoches before currentEpoch
     let userStakeSeconds: BN[] = [];
     let totalStakeSeconds = BN.from(0);
@@ -154,12 +132,9 @@
         e <= epochId + params.VESTING_EPOCHS.toNumber();
         e++
       ) {
-<<<<<<< HEAD
-=======
         if (e <= userLastWithdrawnEpoch[userId]) {
           continue; // this would be withdrawn by the user's last withdraw action
         }
->>>>>>> c71a35c7
         if (e <= currentEpoch) {
           rewards[userId][0] = rewards[userId][0].add(rewardsPerVestingEpoch);
           continue;
@@ -255,7 +230,6 @@
             },
           ],
         ],
-<<<<<<< HEAD
         // [ // epoch 2
         //   [],
         //   [ // epoche 2 - user 1
@@ -271,23 +245,6 @@
       ],
       params,
       2
-=======
-        [ // epoch 2
-          [],
-          [ // epoche 2 - user 1
-            {
-              time: BN.from(params.START_TIME.add(params.EPOCH_DURATION)), // start of epoch
-              amount: BN.from(10000),
-              isStaking: false //withdraw all
-            },
-          ],
-          [ // epoche 2 - user 2: dont do anything
-          ],
-        ]
-      ],
-      params,
-      3
->>>>>>> c71a35c7
     );
 
     console.log(`rewardsPerEpoch in params = ${params.REWARDS_PER_EPOCH}`);
