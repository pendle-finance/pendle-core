--- conflicted
+++ resolved
@@ -3,18 +3,11 @@
   addMarketLiquidityDualXyt,
   addMarketLiquiditySingle,
   amountToWei,
-<<<<<<< HEAD
   addMarketLiquidityDual,
   approxBigNumber,
   bootstrapMarket,
   consts,
   toFixedPoint,
-=======
-  approxBigNumber,
-  bootstrapMarket,
-  consts,
-  logMarketReservesData,
->>>>>>> 5173f4b4
   removeMarketLiquiditySingle,
   setTimeNextBlock,
   swapExactInTokenToXyt,
@@ -107,19 +100,14 @@
   );
 }
 
-<<<<<<< HEAD
-export async function AMMNearCloseTest(env: TestEnv, useSwapIn: boolean) {
-  let T = env.T0.add(consts.SIX_MONTH).sub(consts.ONE_DAY.add(consts.ONE_HOUR));
-=======
 export async function AMMNearCloseTest(
   env: TestEnv,
   useSwapIn: boolean // if this is true, use swapExactIn. use swapExactOut otherwise.
 ) {
   let T1 = env.T0.add(consts.SIX_MONTH).sub(
-      consts.ONE_DAY.add(consts.ONE_HOUR)
-    ),
+    consts.ONE_DAY.add(consts.ONE_HOUR)
+  ),
     seg = BN.from(60);
->>>>>>> 5173f4b4
   const amount = amountToWei(BN.from(10000), 6);
   await bootstrapMarket(env, alice, amount, amount.div(BN.from(10).pow(5)));
   await addMarketLiquidityDualXyt(env, alice, BN.from(1));
@@ -158,7 +146,7 @@
     useSwapIn
   );
 
-  await logMarketReservesData(env.market);
+  // await logMarketReservesData(env.market);
 }
 
 export async function AMMCheckLPNearCloseTest(env: TestEnv) {
@@ -188,8 +176,8 @@
   }
 
   let T1 = env.T0.add(consts.SIX_MONTH).sub(
-      consts.ONE_DAY.add(consts.ONE_HOUR)
-    ),
+    consts.ONE_DAY.add(consts.ONE_HOUR)
+  ),
     seg = BN.from(60);
   const amount = amountToWei(BN.from(1000), 6);
   await bootstrapMarket(env, alice, amount, amount.div(BN.from(10).pow(5)));
@@ -299,7 +287,6 @@
     let currentTreasuryLP = BN.from(
       await env.market.balanceOf(env.treasury.address)
     );
-    console.log(currentTreasuryLP.toNumber());
     approxBigNumber(
       currentTreasuryLP,
       expectedLP,
