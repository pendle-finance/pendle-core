<<<<<<< HEAD
import { expect } from "chai";
import { BigNumber as BN, Contract, Wallet } from "ethers";
import { amountToWei, consts, setTimeNextBlock, Token, logMarketReservesData, approxBigNumber } from "../helpers";
=======
import { BigNumber as BN } from "ethers";
import {
  amountToWei,
  consts,
  setTimeNextBlock,
  bootstrapMarket,
  swapExactInTokenToXyt,
  swapExactInXytToToken,
  swapExactOutTokenToXyt,
  swapExactOutXytToToken,
  approxBigNumber,
} from "../helpers";
import { TestEnv } from "./fixtures";
>>>>>>> 548fe105

const { waffle } = require("hardhat");
const { provider } = waffle;
const wallets = provider.getWallets();
const [alice, bob] = wallets;

export async function AMMTest(
  env: TestEnv,
  useSwapIn: boolean // if this is true, use swapExactIn. use swapExactOut otherwise.
) {
  async function runTestTokenToXyt(time: BN, tokenIn: BN, xytOut: BN) {
    var {
      xytBalance: initialXytBalance,
      tokenBalance: initialTokenBalance,
    } = await env.stdMarket.getReserves();

    await setTimeNextBlock(time);
    if (useSwapIn) {
      await swapExactInTokenToXyt(env, alice, tokenIn);
    } else {
      await swapExactOutTokenToXyt(env, alice, xytOut);
    }
    var { xytBalance, tokenBalance } = await env.stdMarket.getReserves();

    var actualXytOut = initialXytBalance.sub(xytBalance);
    var actualTokenIn = tokenBalance.sub(initialTokenBalance);

    approxBigNumber(actualTokenIn, tokenIn, consts.TEST_TOKEN_DELTA, false);
    approxBigNumber(actualXytOut, xytOut, consts.TEST_TOKEN_DELTA, false);
  }

  async function runTestXytToToken(time: BN, xytIn: BN, tokenOut: BN) {
    var {
      xytBalance: initialXytBalance,
      tokenBalance: initialTokenBalance,
    } = await env.stdMarket.getReserves();

    await setTimeNextBlock(time);
    if (useSwapIn) {
      await swapExactInXytToToken(env, alice, xytIn);
    } else {
      // tokenIn.mul(2): double the expected rate to make sure the transaction is successful.
      await swapExactOutXytToToken(env, alice, tokenOut);
    }
    var { xytBalance, tokenBalance } = await env.stdMarket.getReserves();

    var actualXytIn: BN = xytBalance.sub(initialXytBalance);
    var actualTokenOut: BN = initialTokenBalance.sub(tokenBalance);

    approxBigNumber(actualTokenOut, tokenOut, consts.TEST_TOKEN_DELTA);
    approxBigNumber(actualXytIn, xytIn, consts.TEST_TOKEN_DELTA);
  }

  /*-------------------------------------------------------------*/
  const amount = amountToWei(BN.from(1000), 6);
  await bootstrapMarket(env, alice, amount);
  await env.testToken.approve(env.stdMarket.address, consts.INF);

  await runTestTokenToXyt(
    env.T0.add(3600),
    BN.from(20405615),
    BN.from(20000000)
  );
  await runTestXytToToken(
    env.T0.add(3660),
    BN.from(120000000),
    BN.from(111303781)
  );
  await runTestTokenToXyt(
    env.T0.add(43200),
    BN.from(300000000),
    BN.from(273280448)
  );
  await runTestXytToToken(
    env.T0.add(43210),
    BN.from(74655258),
    BN.from(100000000)
  );
  await runTestXytToToken(
    env.T0.add(2592030),
    BN.from(100000000),
    BN.from(100716340)
  );
  await runTestXytToToken(
    env.T0.add(14515300),
    BN.from(200000000),
    BN.from(24266823)
  );
  await runTestTokenToXyt(
    env.T0.add(14861000),
    BN.from(26338047),
    BN.from(300000000)
  );
  await runTestXytToToken(
    env.T0.add(15120300),
    BN.from(400000000),
    BN.from(21595046)
  );
  await runTestTokenToXyt(
    env.T0.add(15120360),
    BN.from(3696839),
    BN.from(80000000)
  );
  await runTestXytToToken(
    env.T0.add(15379200),
    BN.from(800000016),
    BN.from(11997610)
  );
}

export async function AMMNearCloseTest(
  router: Contract,
  market: Contract,
  tokenUSDT: Token,
  testToken: Contract,
  xyt: Contract,
  bootstrapSampleMarket: Function,
  useSwapIn: boolean // if this is true, use swapExactIn. use swapExactOut otherwise.
) {
  async function swapExactInTokenToXyt(inAmount: BN) {
    await router.swapExactIn(
      testToken.address,
      xyt.address,
      inAmount,
      BN.from(0),
      consts.MARKET_FACTORY_AAVE,
      consts.HIGH_GAS_OVERRIDE
    );
  }

  async function swapExactInXytToToken(inAmount: BN) {
    await router.swapExactIn(
      xyt.address,
      testToken.address,
      inAmount,
      BN.from(0),
      consts.MARKET_FACTORY_AAVE,
      consts.HIGH_GAS_OVERRIDE
    );
  }

  async function swapExactOutTokenToXyt(outAmount: BN, inAmountLimit: BN) {
    await router.swapExactOut(
      testToken.address,
      xyt.address,
      outAmount,
      inAmountLimit,
      consts.MARKET_FACTORY_AAVE,
      consts.HIGH_GAS_OVERRIDE
    );
  }

  async function swapExactOutXytToToken(outAmount: BN, inAmountLimit: BN) {
    await router.swapExactOut(
      xyt.address,
      testToken.address,
      outAmount,
      inAmountLimit,
      consts.MARKET_FACTORY_AAVE,
      consts.HIGH_GAS_OVERRIDE
    );
  }

  async function addMarketLiquidityDual(amountXyt: BN | number, amountToken: BN | number) {
    await router.addMarketLiquidityDual(
      consts.MARKET_FACTORY_AAVE,
      xyt.address,
      testToken.address,
      amountXyt,
      amountToken,
      0,
      0,
      consts.HIGH_GAS_OVERRIDE
    );
  }

  async function runTestTokenToXyt(tokenIn: BN, xytOut: BN, delta: number) {
    var {
      xytBalance: initialXytBalance,
      tokenBalance: initialTokenBalance,
    } = await market.getReserves();

    if (useSwapIn) {
      await swapExactInTokenToXyt(tokenIn);
    } else {
      // tokenIn.mul(2): double the expected rate to make sure the transaction is successful.
      await swapExactOutTokenToXyt(xytOut, tokenIn.mul(2));
    }
    var { xytBalance, tokenBalance } = await market.getReserves();

    var actualXytOut = initialXytBalance.sub(xytBalance);
    var actualTokenIn = tokenBalance.sub(initialTokenBalance);

    expect(tokenIn.toNumber()).to.be.approximately(
      actualTokenIn.toNumber(),
      delta
    );
    expect(xytOut.toNumber()).to.be.approximately(
      actualXytOut.toNumber(),
      delta
    );
  }

  async function runTestXytToToken(xytIn: BN, tokenOut: BN, delta: number) {
    var {
      xytBalance: initialXytBalance,
      tokenBalance: initialTokenBalance,
    } = await market.getReserves();

    if (useSwapIn) {
      await swapExactInXytToToken(xytIn);
    } else {
      // tokenIn.mul(2): double the expected rate to make sure the transaction is successful.
      await swapExactOutXytToToken(tokenOut, xytIn.mul(2));
    }
    var { xytBalance, tokenBalance } = await market.getReserves();

    var actualXytIn: BN = xytBalance.sub(initialXytBalance);
    var actualTokenOut: BN = initialTokenBalance.sub(tokenBalance);

    expect(tokenOut.toNumber()).to.be.approximately(
      actualTokenOut.toNumber(),
      delta,
    );
    expect(xytIn.toNumber()).to.be.approximately(
      actualXytIn.toNumber(),
      delta
    );

  }

  let T = consts.T0.add(consts.SIX_MONTH).sub(consts.ONE_DAY.add(consts.ONE_HOUR));
  const amount = amountToWei(BN.from(10000), 6);
  await bootstrapSampleMarket(amount, amount.div(BN.from(10).pow(5)));

  await setTimeNextBlock(provider, T);
  await addMarketLiquidityDual(1, 1);

  await runTestXytToToken(
    BN.from(993586042),
    BN.from(120),
    15000
  );

  await runTestXytToToken(
    BN.from(2297718631),
    BN.from(240),
    30000
  );

  await runTestXytToToken(
    BN.from(6163346979),
    BN.from(480),
    90000
  );

  await runTestTokenToXyt(
    BN.from(1000),
    BN.from(10639807417),
    100
  );

  await runTestTokenToXyt(
    BN.from(10),
    BN.from(69158563),
    100
  );
} 

export async function AMMCheckLPNearCloseTest(
  router: Contract,
  market: Contract,
  tokenUSDT: Token,
  testToken: Contract,
  xyt: Contract,
  bootstrapSampleMarket: Function,
  useSwapIn: boolean, // if this is true, use swapExactIn. use swapExactOut otherwise.
  bob: Wallet
) {
  async function addMarketLiquidityDual(amountXyt: BN | number, amountToken: BN | number) {
    await router.addMarketLiquidityDual(
      consts.MARKET_FACTORY_AAVE,
      xyt.address,
      testToken.address,
      amountXyt,
      amountToken,
      0,
      0,
      consts.HIGH_GAS_OVERRIDE
    );
  }

  let lastRecordedLP = BN.from(0);

  async function addXyt(inAmount:BN) {
    await router.connect(bob).addMarketLiquiditySingle(
      consts.MARKET_FACTORY_AAVE,
      xyt.address,
      testToken.address,
      true,
      inAmount,
      0,
      consts.HIGH_GAS_OVERRIDE
    );
  }

  async function addToken(inAmount:BN) {
    await router.connect(bob).addMarketLiquiditySingle(
      consts.MARKET_FACTORY_AAVE,
      xyt.address,
      testToken.address,
      false,
      inAmount,
      0,
      consts.HIGH_GAS_OVERRIDE
    );
  }

  async function removeXyt(amountLP:BN) {
    await router.connect(bob).removeMarketLiquiditySingle(
      consts.MARKET_FACTORY_AAVE,
      xyt.address,
      testToken.address,
      true,
      amountLP,
      0,
      consts.HIGH_GAS_OVERRIDE
    );
  }

  async function removeToken(amountLP:BN) {
    await router.connect(bob).removeMarketLiquiditySingle(
      consts.MARKET_FACTORY_AAVE,
      xyt.address,
      testToken.address,
      false,
      amountLP,
      0,
      consts.HIGH_GAS_OVERRIDE
    );  
  }

  let bobLP = BN.from(0), bobXyt:BN, bobToken:BN;

  async function checkAmountLPGained(expectedLPGained:BN, delta:BN) {
    let totalLPGained = await market.balanceOf(bob.address);
    let LPGained = totalLPGained.sub(bobLP);
    bobLP = totalLPGained;
    approxBigNumber(
      LPGained,
      expectedLPGained,
      delta,
      true
    );
  }

  async function checkAmountTokenGained(expectedTokenGained:BN, delta:BN) {
    let totalTokenGained = await testToken.balanceOf(bob.address);
    let tokenGained = totalTokenGained.sub(bobToken);
    bobToken = totalTokenGained;
    approxBigNumber(
      tokenGained,
      expectedTokenGained,
      delta,
      true
    );
  }

  async function checkAmountXytGained(expectedXytGained:BN, delta:BN) {
    let totalXytGained = (await xyt.balanceOf(bob.address));
    let xytGained = totalXytGained.sub(bobXyt);
    bobXyt = totalXytGained;
    approxBigNumber(
      xytGained,
      expectedXytGained,
      delta,
      true
    );
  }


  let T = consts.T0.add(consts.SIX_MONTH).sub(consts.ONE_DAY.add(consts.ONE_HOUR));
  const amount = amountToWei(BN.from(1000), 6);
  await bootstrapSampleMarket(amount, amount.div(BN.from(10).pow(5)));

  await setTimeNextBlock(provider, T);
  await addMarketLiquidityDual(1, 1);

  await addXyt(BN.from(53241241));
  await checkAmountLPGained(
    BN.from(2053),
    BN.from(20)
  );

  await addToken(BN.from(53210));
  await checkAmountLPGained(
    BN.from(16381062),
    BN.from(30)
  );

  await addXyt(BN.from(100000000));
  await checkAmountLPGained(
    BN.from(22202),
    BN.from(30)
  );

  await addToken(BN.from(100000000));
  await checkAmountLPGained(
    BN.from(28227913256),
    BN.from(30000)
  );
  
  bobXyt = (await xyt.balanceOf(bob.address));
  bobToken = (await testToken.balanceOf(bob.address));

  await removeXyt(BN.from("1412375459"));
  await checkAmountXytGained(
    BN.from(1134092376), 
    BN.from(1000)
  );

  await removeToken(BN.from("14123754590"));
  await checkAmountTokenGained(
    BN.from(53111632),
    BN.from(1000)
  );
} 
<|MERGE_RESOLUTION|>--- conflicted
+++ resolved
@@ -1,8 +1,3 @@
-<<<<<<< HEAD
-import { expect } from "chai";
-import { BigNumber as BN, Contract, Wallet } from "ethers";
-import { amountToWei, consts, setTimeNextBlock, Token, logMarketReservesData, approxBigNumber } from "../helpers";
-=======
 import { BigNumber as BN } from "ethers";
 import {
   amountToWei,
@@ -16,7 +11,6 @@
   approxBigNumber,
 } from "../helpers";
 import { TestEnv } from "./fixtures";
->>>>>>> 548fe105
 
 const { waffle } = require("hardhat");
 const { provider } = waffle;
