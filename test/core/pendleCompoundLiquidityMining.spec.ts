--- conflicted
+++ resolved
@@ -421,17 +421,10 @@
     );
 
     // Now we wait for another 15 days to withdraw (at the very start of epoch 4), then the rewards to be withdrawn for bob should be:
-<<<<<<< HEAD
-    // From epoch 1: rewardsPerEpoch[0] * 2/4    ( 1/4 is released at start of epoch 3, 1/4 is released at start of epoch 4)
-    // From epoch 2: (rewardsPerEpoch[1]/2 + rewardsPerEpoch[1]/2/2) * 2/4  ( first half: get all the rewards = rewardsPerEpoch/2, 2nd half: get half)
-    // From epoch 3: rewardsPerEpoch[2]/2 * 1/4  ( two stakers with the same stake & duration => each gets rewardsPerEpoch/2)
-    //  Total: rewardsPerEpoch[0] * 1/2 + rewardsPerEpoch[1]*3/8 + rewardsPerEpoch[2]*1/8)
-=======
     // From epoch 1: rewardsForEpoch[0] * 2/4    ( 1/4 is released at start of epoch 3, 1/4 is released at start of epoch 4)
     // From epoch 2: (rewardsForEpoch[1]/2 + rewardsForEpoch[1]/2/2) * 2/4  ( first half: get all the rewards = rewardsForEpoch/2, 2nd half: get half)
     // From epoch 3: rewardsForEpoch[2]/2 * 1/4  ( two stakers with the same stake & duration => each gets rewardsForEpoch/2)
     //  Total: rewardsForEpoch[0] * 1/2 + rewardsForEpoch[1]*3/8 + rewardsForEpoch[2]*1/8)
->>>>>>> c7ebe2c2
     await advanceTime(provider, FIFTEEN_DAYS);
 
     // console.log(`abi = ${liq.abi}`);
