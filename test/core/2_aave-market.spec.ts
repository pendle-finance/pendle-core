import chai, { expect } from 'chai';
import { solidity } from 'ethereum-waffle';
import { BigNumber as BN } from 'ethers';
import {
  addMarketLiquidityDual,
  addMarketLiquidityDualXyt,
  addMarketLiquiditySingle,
  advanceTime,
  amountToWei,
  approxBigNumber,
  bootstrapMarket,
  consts,
  createAaveMarketWithExpiry,
  errMsg,
  evm_revert,
  evm_snapshot,
  getMarketRateExactIn,
  getMarketRateExactOut,
  logMarketReservesData,
  mineBlock,
  removeMarketLiquidityDual,
  removeMarketLiquiditySingle,
  setTimeNextBlock,
  swapExactInXytToToken,
  swapExactOutXytToToken,
<<<<<<< HEAD
  toFixedPoint,
=======
  approxByPercent,
>>>>>>> 5f17da62
} from '../helpers';
import {
  AMMCheckLPNearCloseTest,
  AMMNearCloseTest,
  AMMTest,
  AMMTestWhenBlockDeltaIsNonZero,
  marketBalanceNonZeroSwapTest,
  marketBalanceNonZeroTest,
  MarketFeesTest,
  ProtocolFeeTest,
  marketAddLiquidityDualTest,
} from './common-test/amm-formula-test';
import { MultiExpiryMarketTest } from './common-test/multi-market-common-test';
import { marketFixture, MarketFixture, Mode, parseTestEnvMarketFixture, TestEnv } from './fixtures';
const { waffle } = require('hardhat');
chai.use(solidity);

const { loadFixture, provider } = waffle;

describe('AaveV2-market', async () => {
  const wallets = provider.getWallets();
  const [alice, bob] = wallets;
  let snapshotId: string;
  let globalSnapshotId: string;
  let env: TestEnv = {} as TestEnv;
  const REF_AMOUNT: BN = amountToWei(BN.from(100), 6);

  async function buildTestEnv() {
    let fixture: MarketFixture = await loadFixture(marketFixture);
    await parseTestEnvMarketFixture(alice, Mode.AAVE_V2, env, fixture);
    env.TEST_DELTA = BN.from(60000);
  }

  before(async () => {
    await buildTestEnv();
    globalSnapshotId = await evm_snapshot();
    snapshotId = await evm_snapshot();
  });

  after(async () => {
    await evm_revert(globalSnapshotId);
  });

  beforeEach(async () => {
    await evm_revert(snapshotId);
    snapshotId = await evm_snapshot();
  });

  it('bootstrapMarket', async () => {
    await bootstrapMarket(env, alice, REF_AMOUNT);
    let xytBalance = await env.xyt.balanceOf(env.market.address);
    let testTokenBalance = await env.testToken.balanceOf(env.market.address);

    expect(xytBalance).to.be.equal(REF_AMOUNT);
    expect(testTokenBalance).to.be.equal(REF_AMOUNT);
  });

  it('addMarketLiquidityDual', async () => {
    await bootstrapMarket(env, alice, REF_AMOUNT);
    const totalSupply = await env.market.totalSupply();
    await addMarketLiquidityDualXyt(env, bob, REF_AMOUNT);

    let xytBalance = await env.xyt.balanceOf(env.market.address);
    let testTokenBalance = await env.testToken.balanceOf(env.market.address);
    let totalSupplyBalance = await env.market.totalSupply();

    expect(xytBalance).to.be.equal(REF_AMOUNT.mul(2));
    expect(testTokenBalance).to.be.equal(REF_AMOUNT.mul(2));
    expect(totalSupplyBalance).to.be.equal(totalSupply.mul(2));
  });

  it('swapExactOutXytToToken', async () => {
    await bootstrapMarket(env, alice, REF_AMOUNT);

    let xytBalanceBefore = await env.xyt.balanceOf(env.market.address);

    let result: any[] = await getMarketRateExactOut(
      env,
      env.xyt.address,
      env.testToken.address,
      amountToWei(BN.from(10), 6)
    );

    await swapExactOutXytToToken(env, bob, amountToWei(BN.from(10), 6));

    let xytBalance = await env.xyt.balanceOf(env.market.address);
    let testTokenBalance = await env.testToken.balanceOf(env.market.address);

    approxBigNumber(xytBalance, xytBalanceBefore.add(BN.from(result[1])), 200);
    approxBigNumber(testTokenBalance, REF_AMOUNT.sub(REF_AMOUNT.div(10)), 0);
  });

  it('swapExactInXytToToken', async () => {
    await bootstrapMarket(env, alice, REF_AMOUNT);

    await swapExactInXytToToken(env, bob, amountToWei(BN.from(10), 6));

    let xytBalance = await env.xyt.balanceOf(env.market.address);
    let testTokenBalance = await env.testToken.balanceOf(env.market.address);

    approxBigNumber(xytBalance, REF_AMOUNT.add(REF_AMOUNT.div(10)), 200);
    approxBigNumber(testTokenBalance, REF_AMOUNT.sub(REF_AMOUNT.div(10)), REF_AMOUNT.div(100));
  });

  it('removeMarketLiquidityDual', async () => {
    await bootstrapMarket(env, alice, REF_AMOUNT);
    await advanceTime(consts.ONE_MONTH);
    const totalSupply = await env.market.totalSupply();

    await removeMarketLiquidityDual(env, alice, totalSupply.div(10));

    let xytBalance = await env.xyt.balanceOf(env.market.address);
    let testTokenBalance = await env.testToken.balanceOf(env.market.address);

    expect(xytBalance).to.be.equal(REF_AMOUNT.sub(REF_AMOUNT.div(10)));
    expect(testTokenBalance).to.be.equal(REF_AMOUNT.sub(REF_AMOUNT.div(10)));
  });

  it('addMarketLiquidityDual is still possible after all liquidity has been withdrawn from the market', async () => {
    await bootstrapMarket(env, alice, REF_AMOUNT);
    let lpBalanceBefore: BN = await env.market.balanceOf(alice.address);

    await removeMarketLiquidityDual(env, alice, lpBalanceBefore);

    await addMarketLiquidityDualXyt(env, alice, REF_AMOUNT);

    let xytBalance = await env.xyt.balanceOf(env.market.address);
    let testTokenBalance = await env.testToken.balanceOf(env.market.address);

    approxBigNumber(xytBalance, REF_AMOUNT, BN.from(1000));
    approxBigNumber(testTokenBalance, REF_AMOUNT, BN.from(1000));
  });

  it('addMarketLiquidityDual is not possible after xyt has expired', async () => {
    await bootstrapMarket(env, alice, REF_AMOUNT);

    advanceTime(consts.ONE_YEAR);

    await expect(addMarketLiquidityDualXyt(env, alice, REF_AMOUNT)).to.be.revertedWith(errMsg.MARKET_LOCKED);
  });

  it('addMarketLiquiditySingle is not possible after xyt has expired', async () => {
    await bootstrapMarket(env, alice, REF_AMOUNT);

    await advanceTime(consts.ONE_YEAR);
    await expect(addMarketLiquiditySingle(env, alice, REF_AMOUNT.div(10), false)).to.be.revertedWith(
      errMsg.MARKET_LOCKED
    );
  });

  it('removeMarketLiquiditySingle is not possible after xyt has expired', async () => {
    await bootstrapMarket(env, alice, REF_AMOUNT);

    await advanceTime(consts.ONE_YEAR);

    await expect(removeMarketLiquiditySingle(env, alice, BN.from(100), false)).to.be.revertedWith(errMsg.MARKET_LOCKED);

    await expect(removeMarketLiquiditySingle(env, alice, BN.from(100), true)).to.be.revertedWith(errMsg.MARKET_LOCKED);
  });

  it('removeMarketLiquidityDual is still possible after xyt has expired', async () => {
    await bootstrapMarket(env, alice, REF_AMOUNT);
    await advanceTime(consts.ONE_YEAR);
    const totalSupply = await env.market.totalSupply();

    await removeMarketLiquidityDual(env, alice, totalSupply.div(10));

    let xytBalance = await env.xyt.balanceOf(env.market.address);
    let testTokenBalance = await env.testToken.balanceOf(env.market.address);

    expect(xytBalance).to.be.equal(REF_AMOUNT.sub(REF_AMOUNT.div(10)));
    expect(testTokenBalance).to.be.equal(REF_AMOUNT.sub(REF_AMOUNT.div(10)));
  });

  it('getReserves', async () => {
    await bootstrapMarket(env, alice, REF_AMOUNT);

    let { xytBalance, tokenBalance } = await env.market.getReserves();
    expect(xytBalance).to.be.equal(REF_AMOUNT);
    expect(tokenBalance).to.be.equal(REF_AMOUNT);
  });

  it('marketReader.getMarketReserve', async () => {
    await bootstrapMarket(env, alice, REF_AMOUNT);

    let { xytBalance, tokenBalance } = await env.marketReader.getMarketReserves(
      env.MARKET_FACTORY_ID,
      env.xyt.address,
      env.testToken.address
    );
    expect(xytBalance).to.be.equal(REF_AMOUNT);
    expect(tokenBalance).to.be.equal(REF_AMOUNT);
  });

  it('getMarketRateExactOut', async () => {
    await bootstrapMarket(env, alice, REF_AMOUNT);
    let result: any[] = await getMarketRateExactOut(
      env,
      env.xyt.address,
      env.testToken.address,
      amountToWei(BN.from(10), 6)
    );
    approxBigNumber(result[1], 11111205, 1000);
  });

  it('getMarketRateExactIn', async () => {
    await bootstrapMarket(env, alice, REF_AMOUNT);
    let result: any[] = await getMarketRateExactIn(
      env,
      env.testToken.address,
      env.xyt.address,
      amountToWei(BN.from(10), 6)
    );
    approxBigNumber(result[1], 9090839, 1000);
  });

  it('addMarketLiquiditySingle by token', async () => {
    await bootstrapMarket(env, alice, REF_AMOUNT);
    await env.testToken.approve(env.market.address, consts.INF);

    let initialLpTokenBal = await env.market.balanceOf(alice.address);
    let initialXytBal = await env.xyt.balanceOf(alice.address);
    let initialTestTokenBal = await env.testToken.balanceOf(alice.address);

    await addMarketLiquiditySingle(env, alice, REF_AMOUNT.div(10), false);

    let currentLpTokenBal = await env.market.balanceOf(alice.address);
    let currentXytBal = await env.xyt.balanceOf(alice.address);
    let currentTestTokenBal = await env.testToken.balanceOf(alice.address);

    expect(currentLpTokenBal).to.be.gt(initialLpTokenBal);
    expect(currentTestTokenBal).to.be.lt(initialTestTokenBal);
    expect(currentXytBal).to.be.equal(initialXytBal);
  });

  it('addMarketLiquiditySingle by XYT', async () => {
    await bootstrapMarket(env, alice, REF_AMOUNT);
    await env.testToken.approve(env.market.address, consts.INF);

    let initialLpTokenBal = await env.market.balanceOf(alice.address);
    let initialXytBal = await env.xyt.balanceOf(alice.address);
    let initialTestTokenBal = await env.testToken.balanceOf(alice.address);

    await addMarketLiquiditySingle(env, alice, REF_AMOUNT.div(10), true);

    let currentLpTokenBal = await env.market.balanceOf(alice.address);
    let currentXytBal = await env.xyt.balanceOf(alice.address);
    let currentTestTokenBal = await env.testToken.balanceOf(alice.address);

    expect(currentLpTokenBal).to.be.gt(initialLpTokenBal);
    expect(currentTestTokenBal).to.be.equal(initialTestTokenBal);
    expect(currentXytBal).to.be.lt(initialXytBal);
  });

  it('marketReader.getMarketTokenAddresses', async () => {
    let { token: receivedToken, xyt: receivedXyt } = await env.marketReader.getMarketTokenAddresses(env.market.address);
    expect(receivedToken).to.be.equal(env.testToken.address);
    expect(receivedXyt).to.be.equal(env.xyt.address);
  });

  it('createMarket with a duplicated pair of XYT/token is not possible', async () => {
    await expect(
      env.router.createMarket(env.MARKET_FACTORY_ID, env.xyt.address, env.testToken.address, consts.HG)
    ).to.be.revertedWith('EXISTED_MARKET');
  });

  it('createMarket using XYT as the quote pair is not possible', async () => {
    await expect(
      env.router.createMarket(env.MARKET_FACTORY_ID, env.xyt.address, env.xyt18.address, consts.HG)
    ).to.be.revertedWith('YT_QUOTE_PAIR_FORBIDDEN');
  });

  it("AMM's formulas is correct for swapExactIn", async () => {
    await AMMTest(env, true);
  });

  it("AMM's formulas is correct for swapExactIn when BLOCK_DELTA is non-zero", async () => {
    await AMMTestWhenBlockDeltaIsNonZero(env, true);
  });

  it("AMM's formulas is correct for swapExactOut when BLOCK_DELTA is non-zero", async () => {
    await AMMTestWhenBlockDeltaIsNonZero(env, false);
  });

  it("AMM's formulas is correct for swapExactOut", async () => {
    await AMMTest(env, false);
  });

  it('MarketFeesTest', async () => {
    await MarketFeesTest(env, true);
  });

  it('ProtocolFeeTest', async () => {
    await ProtocolFeeTest(env, true);
  });

  it("AMM's swap outcome is correct near the market's freeze time", async () => {
    await env.xyt.connect(bob).transfer(alice.address, await env.xyt.balanceOf(bob.address));
    await env.testToken.connect(bob).transfer(alice.address, await env.testToken.balanceOf(bob.address));
    await AMMNearCloseTest(env, false);
  });

  it("AMM's LP outcome is correct near the market's freeze time", async () => {
    await AMMCheckLPNearCloseTest(env);
  });

  it('AMM balance should always be > 0', async () => {
    await marketBalanceNonZeroTest(env);
  });

  it('AMM balance should always be > 0 after extreme swaps', async () => {
    await marketBalanceNonZeroSwapTest(env);
  });

  it('Multimarket test', async () => {
    const environments = [];
    let currentTime = BN.from(300);

    await setTimeNextBlock(env.T0.add(currentTime));
    environments.push(await createAaveMarketWithExpiry(env, env.T0.add(consts.ONE_MONTH.mul(12)), wallets));

    await setTimeNextBlock(env.T0.add(currentTime.mul(2)));
    environments.push(await createAaveMarketWithExpiry(env, env.T0.add(consts.ONE_MONTH.mul(24)), wallets));

    await setTimeNextBlock(env.T0.add(currentTime.mul(4)));
    environments.push(await createAaveMarketWithExpiry(env, env.T0.add(consts.ONE_MONTH.mul(48)), wallets));
    await MultiExpiryMarketTest(environments, wallets);
  });

<<<<<<< HEAD
  it('Market\'s checkNeedCurveShift should work correctly with curveShiftBlockDelta > 1', async() => {
    async function getTokenWeight(): Promise<BN> {
      const tokenReserves = await env.market.getReserves();
      return tokenReserves.tokenWeight;
    }
    
    await bootstrapMarket(env, alice, REF_AMOUNT, REF_AMOUNT);
    /// market weights should be the same for every (delta + 1) blocks
    const delta = 3;
    await env.data.setCurveShiftBlockDelta(delta);

    // getting weights from blocks
    let weights: BN[] = [];
    for(let i = 0; i < 20; ++i) {
      weights.push(await getTokenWeight());
      await addMarketLiquiditySingle(env, alice, BN.from(100), true);
    }

    // Compare the weights...
    for(let i = 1; i < weights.length; ++i) {
      if (!weights[i].eq(weights[i - 1])) {
        if (i + delta < weights.length) {
          approxBigNumber(weights[i], weights[i + delta], 0);
        }
      }
    }
  });

  it('Changing market feeRatio to 0% and back to 0.35% should work normally', async() => {
    async function checkLpTreausry(promise: any, shouldBeChanged: Boolean) {
      const treasuryLp: BN = await env.market.balanceOf(env.treasury.address);
      await promise;
      const newTreasuryLp: BN = await env.market.balanceOf(env.treasury.address);
      expect(treasuryLp.lt(newTreasuryLp)).to.be.equal(shouldBeChanged);
    }
    
    const swapFee: BN = toFixedPoint('0.0035');
    const protocolFee: BN = toFixedPoint('0.2');

    await env.data.setMarketFees(swapFee, protocolFee, consts.HG);
    await bootstrapMarket(env, alice, REF_AMOUNT, REF_AMOUNT);

    // large delta so treasury is not affected by swapping
    const delta = 20;
    await env.data.setCurveShiftBlockDelta(delta);

    // Swap exact in one time so the paramK is promisely changed
    await swapExactInXytToToken(env, alice, REF_AMOUNT);
    await env.data.setMarketFees(swapFee, 0, consts.HG);

    // Treasury should stay unchanged here and lastParamK should be updated to 0
    await checkLpTreausry(
      addMarketLiquidityDual(env, alice, REF_AMOUNT),
      false
    );

    await env.data.setMarketFees(swapFee, protocolFee, consts.HG);
    
    // as lastParamK is 0, treasury should not be updated here
    await swapExactInXytToToken(env, alice, REF_AMOUNT);
    await checkLpTreausry(
      addMarketLiquidityDual(env, alice, REF_AMOUNT),
      false
    );
    
    // Everything is back to normal here, thus treasury is updated
    await swapExactInXytToToken(env, alice, REF_AMOUNT);
    await checkLpTreausry(
      addMarketLiquidityDual(env, alice, REF_AMOUNT),
      true
=======
  it('AddMarketLiquidityDual test', async () => {
    await marketAddLiquidityDualTest(env);
  });

  it('Market Math extreme case', async () => {
    // This test aims to test the market when close to the end only (token: USDG, xyt: WETH)
    const toUSDG: BN = amountToWei(BN.from(1), 2);
    const toWETH: BN = amountToWei(BN.from(1), 18);

    const tokenWeight: BN = BN.from(997156320982);
    const xytWeight: BN = BN.from(102355306794);
    const tokenBalance: BN = BN.from(toUSDG.mul(1000));
    const xytBalance: BN = BN.from(toWETH.mul(1000000000)); /// This is already very very extreme and likely to never happen
    const totalSupplyLp: BN = tokenBalance.mul(xytBalance);

    const token: any = {
      weight: tokenWeight,
      balance: tokenBalance,
    };

    const xyt: any = {
      weight: xytWeight,
      balance: xytBalance,
    };

    /// ========== SWAP TOKEN TO XYT ==========
    approxByPercent(await env.mockMarketMath.calcExactOut(token, xyt, 1, 0), BN.from('97415834753633712764316'));

    approxByPercent(
      await env.mockMarketMath.calcExactIn(token, xyt, BN.from('1273461827346132412312213'), 0),
      BN.from('13')
    );

    // ========== SWAP XYT TO TOKEN ==========
    approxByPercent(
      await env.mockMarketMath.calcExactOut(xyt, token, BN.from('127346331827346132412312213'), 0),
      BN.from('1223')
    );

    approxByPercent(
      await env.mockMarketMath.calcExactIn(xyt, token, BN.from('10000'), 0),
      BN.from('1791093309883636288779774305')
    );

    // ========== ADD TOKEN ==========
    approxByPercent(
      await env.mockMarketMath.calcOutAmountLp(1000, token, 0, totalSupplyLp),
      BN.from('906487793047224024828821200000')
    );

    // ========== ADD XYT ==========
    approxByPercent(
      await env.mockMarketMath.calcOutAmountLp(xytBalance.div(2), xyt, 0, totalSupplyLp),
      BN.from('3846680494591338024458126400000')
    );

    // ========== REMOVE TOKEN ==========
    approxByPercent(
      await env.mockMarketMath.calcOutAmountToken(token, totalSupplyLp, totalSupplyLp.div(10), 0),
      BN.from('10968')
    );

    // ========== REMOVE XYT ==========
    approxByPercent(
      await env.mockMarketMath.calcOutAmountToken(xyt, totalSupplyLp, totalSupplyLp.div(3), 0),
      BN.from('987164614857793524891035594')
>>>>>>> 5f17da62
    );
  });
});<|MERGE_RESOLUTION|>--- conflicted
+++ resolved
@@ -23,11 +23,8 @@
   setTimeNextBlock,
   swapExactInXytToToken,
   swapExactOutXytToToken,
-<<<<<<< HEAD
   toFixedPoint,
-=======
   approxByPercent,
->>>>>>> 5f17da62
 } from '../helpers';
 import {
   AMMCheckLPNearCloseTest,
@@ -357,7 +354,6 @@
     await MultiExpiryMarketTest(environments, wallets);
   });
 
-<<<<<<< HEAD
   it('Market\'s checkNeedCurveShift should work correctly with curveShiftBlockDelta > 1', async() => {
     async function getTokenWeight(): Promise<BN> {
       const tokenReserves = await env.market.getReserves();
@@ -428,7 +424,9 @@
     await checkLpTreausry(
       addMarketLiquidityDual(env, alice, REF_AMOUNT),
       true
-=======
+    );
+  });
+  
   it('AddMarketLiquidityDual test', async () => {
     await marketAddLiquidityDualTest(env);
   });
@@ -495,7 +493,6 @@
     approxByPercent(
       await env.mockMarketMath.calcOutAmountToken(xyt, totalSupplyLp, totalSupplyLp.div(3), 0),
       BN.from('987164614857793524891035594')
->>>>>>> 5f17da62
     );
   });
 });