--- conflicted
+++ resolved
@@ -43,13 +43,8 @@
   await convertToAaveToken(token, alice, amount);
   const { lendingPoolCore } = await aaveFixture(alice);
 
-<<<<<<< HEAD
-  const aContract = await getAContract(wallet, lendingPoolCore, token);
-  await aContract.approve(pendleRouter.address, constants.MAX_ALLOWANCE);
-=======
   const aContract = await getAContract(alice, lendingPoolCore, token);
-  await aContract.approve(pendleAaveForge.address, consts.MAX_ALLOWANCE);
->>>>>>> 09d11568
+  await aContract.approve(pendleRouter.address, consts.MAX_ALLOWANCE);
   await pendle.tokenizeYield(
     consts.FORGE_AAVE,
     token.address,
