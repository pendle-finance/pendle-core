import { BigNumber as BN, Contract, providers, Wallet } from "ethers";
import { expect } from "chai";
import ERC20 from "../../build/artifacts/@openzeppelin/contracts/token/ERC20/ERC20.sol/ERC20.json";
import AToken from "../../build/artifacts/contracts/interfaces/IAToken.sol/IAToken.json";
import CToken from "../../build/artifacts/contracts/interfaces/ICToken.sol/ICToken.json";
import TetherToken from "../../build/artifacts/contracts/interfaces/IUSDT.sol/IUSDT.json";
import { liqParams } from "../core/fixtures/";
import { aaveFixture } from "../core/fixtures/aave.fixture";
import { consts, Token } from "./Constants";

const hre = require("hardhat");
const PRECISION = BN.from(2).pow(40);

type MutyiplierMap = Record<string, BN>;

export async function impersonateAccount(address: String) {
  await hre.network.provider.request({
    method: "hardhat_impersonateAccount",
    params: [address],
  });
}

export async function evm_snapshot(): Promise<string> {
  return await hre.network.provider.request({
    method: "evm_snapshot",
    params: [],
  });
}

export async function evm_revert(snapshotId: string) {
  return await hre.network.provider.request({
    method: "evm_revert",
    params: [snapshotId],
  });
}

export async function mintOtAndXyt(
  provider: providers.Web3Provider,
  token: Token,
  alice: Wallet,
  amount: BN,
  pendleRouter: Contract
) {
  await mint(provider, token, alice, amount);
  await convertToAaveToken(token, alice, amount);
  // await mint(provider, token, alice, amount);
  // await convertToCompoundToken(token, alice, amount);
  const { lendingPoolCore } = await aaveFixture(alice);

  const aContract = await getAContract(alice, lendingPoolCore, token);
  // const cContract = await getCContract(alice, token);
  await aContract.approve(pendleRouter.address, consts.MAX_ALLOWANCE);
  // await cContract.approve(pendleRouter.address, consts.MAX_ALLOWANCE);
  await pendleRouter.tokenizeYield(
    consts.FORGE_AAVE,
    token.address,
    consts.T0.add(consts.SIX_MONTH),
    amount,
    alice.address
  );
<<<<<<< HEAD
  // await pendleRouter.tokenizeYield(
  //   consts.FORGE_COMPOUND,
  //   token.address,
  //   consts.T0.add(consts.ONE_MONTH),
  //   amount,
  //   alice.address
  // );
=======
  await pendleRouter.tokenizeYield(
    consts.FORGE_COMPOUND,
    token.address,
    consts.T1.add(consts.ONE_MONTH),
    amount,
    alice.address
  );
>>>>>>> 9a612cc3
}

export async function mint(
  provider: providers.Web3Provider,
  token: Token,
  alice: Wallet,
  amount: BN
) {
  await impersonateAccount(token.owner!);
  const signer = await provider.getSigner(token.owner!);

  const contractToken = new Contract(token.address, TetherToken.abi, signer);
  const tokenAmount = amountToWei(token, amount);
  await contractToken.issue(tokenAmount);
  await contractToken.transfer(alice.address, tokenAmount);
}

export async function convertToAaveToken(
  token: Token,
  alice: Wallet,
  amount: BN
) {
  const { lendingPool, lendingPoolCore } = await aaveFixture(alice);
  const tokenAmount = amountToWei(token, amount);

  const erc20 = new Contract(token.address, ERC20.abi, alice);
  await erc20.approve(lendingPoolCore.address, tokenAmount);

  await lendingPool.deposit(token.address, tokenAmount, 0);
}

export async function convertToCompoundToken(
  token: Token,
  alice: Wallet,
  amount: BN
) {
  const tokenAmount = amountToWei(token, amount);

  const cToken = new Contract(token.compound, CToken.abi, alice);
  const erc20 = new Contract(token.address, ERC20.abi, alice);
  await erc20.approve(cToken.address, tokenAmount);

  await cToken.mint(tokenAmount);
}

export async function mintAaveToken(
  provider: providers.Web3Provider,
  token: Token,
  alice: Wallet,
  amount: BN
) {
  await mint(provider, token, alice, amount);
  await convertToAaveToken(token, alice, amount);
}

export async function mintCompoundToken(
  provider: providers.Web3Provider,
  token: Token,
  alice: Wallet,
  amount: BN
) {
  await mint(provider, token, alice, amount);
  await convertToCompoundToken(token, alice, amount);
}

export async function transferToken(
  token: Token,
  from: Wallet,
  to: string,
  amount: BN
) {
  const erc20 = new Contract(token.address, ERC20.abi, from);
  await erc20.transfer(to, amount);
}
export async function getAContract(
  alice: Wallet,
  lendingPoolCore: Contract,
  token: Token
): Promise<Contract> {
  const aTokenAddress = await lendingPoolCore.getReserveATokenAddress(
    token.address
  );
  return new Contract(aTokenAddress, ERC20.abi, alice);
}

export async function getCContract(
  alice: Wallet,
  token: Token
): Promise<Contract> {
  return new Contract(token.compound, CToken.abi, alice);
}

export async function getERC20Contract(
  alice: Wallet,
  token: Token
): Promise<Contract> {
  return new Contract(token.address, AToken.abi, alice);
}

export function amountToWei({ decimal }: Token, amount: BN) {
  return BN.from(10 ** decimal).mul(amount);
}

export async function advanceTime(
  provider: providers.Web3Provider,
  duration: BN
) {
  provider.send("evm_increaseTime", [duration.toNumber()]);
  provider.send("evm_mine", []);
}

export async function setTimeNextBlock(
  provider: providers.Web3Provider,
  time: BN
) {
  provider.send("evm_setNextBlockTimestamp", [time.toNumber()]);
}

export async function setTime(provider: providers.Web3Provider, time: BN) {
  provider.send("evm_setNextBlockTimestamp", [time.toNumber()]);
  provider.send("evm_mine", []);
}

export async function getLiquidityRate(
  alice: Wallet,
  token: Token
): Promise<BN> {
  const { lendingPool } = await aaveFixture(alice);
  const { liquidityRate } = await lendingPool.getReserveData(token.address);
  return liquidityRate;
}

export function getGain(amount: BN, rate: BN, duration: BN): BN {
  const precision = BN.from(10).pow(27);
  const rateForDuration = rate
    .mul(duration)
    .mul(amount)
    .div(consts.ONE_YEAR)
    .div(precision);

  return rateForDuration;
}

export function approxBigNumber(
  actual: BN,
  expected: BN,
  delta: BN,
  log: boolean = true
) {
  var diff = expected.sub(actual);
  if (diff.lt(0)) {
    diff = diff.mul(-1);
  }
  if (diff.lte(delta) == false) {
    expect(
      diff.lte(delta),
      `expecting: ${expected.toString()}, received: ${actual.toString()}, diff: ${diff.toString()}, allowedDelta: ${delta.toString()}`
    ).to.be.true;
  } else {
    if (log) {
      console.log(
        `expecting: ${expected.toString()}, received: ${actual.toString()}, diff: ${diff.toString()}, allowedDelta: ${delta.toString()}`
      );
    }
  }
}

export function toFixedPoint(val: string | number): BN {
  if (typeof val === "number") {
    return BN.from(val).mul(PRECISION);
  }
  var pos: number = val.indexOf(".");
  if (pos == -1) {
    return BN.from(val).mul(PRECISION);
  }
  var lenFrac = val.length - pos - 1;
  val = val.replace(".", "");
  return BN.from(val).mul(PRECISION).div(BN.from(10).pow(lenFrac));
}

export function toFPWei(val: string | number): BN {
  return toFixedPoint(val).mul(1000000);
}

export function epochRelativeTime(params: liqParams, t: BN): BN {
  return t.sub(params.START_TIME).mod(params.EPOCH_DURATION);
}

export function epochOfTimestamp(params: liqParams, t: BN): BN {
  if (t.lt(params.START_TIME)) return BN.from(0);
  return t.sub(params.START_TIME).div(params.EPOCH_DURATION).add(BN.from(1));
}

export function startOfEpoch(params: liqParams, e: number): BN {
  return params.EPOCH_DURATION.mul(e - 1).add(params.START_TIME);
}<|MERGE_RESOLUTION|>--- conflicted
+++ resolved
@@ -58,15 +58,6 @@
     amount,
     alice.address
   );
-<<<<<<< HEAD
-  // await pendleRouter.tokenizeYield(
-  //   consts.FORGE_COMPOUND,
-  //   token.address,
-  //   consts.T0.add(consts.ONE_MONTH),
-  //   amount,
-  //   alice.address
-  // );
-=======
   await pendleRouter.tokenizeYield(
     consts.FORGE_COMPOUND,
     token.address,
@@ -74,7 +65,6 @@
     amount,
     alice.address
   );
->>>>>>> 9a612cc3
 }
 
 export async function mint(
