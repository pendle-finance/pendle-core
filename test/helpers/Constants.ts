import { BigNumber as BN, utils } from "ethers";
export type Token = {
  address: string;
  decimal: number;
  compound: string;
  owner?: string;
};

type TokenMap = Record<string, Token>;

const ONE_E_18 = BN.from(10).pow(18);

export const consts = {
  ONE_E_18,
  DUMMY_ADDRESS: "0xDEADbeEfEEeEEEeEEEeEEeeeeeEeEEeeeeEEEEeE",
  DUMMY_GOVERNANCE_ADDRESS: "0xdac17f958d2ee523a2206206994597c13d831ec7",
  RONE: BN.from(2).pow(40),

  AAVE_LENDING_POOL_CORE_ADDRESS: "0x3dfd23A6c5E8BbcFc9581d2E864a68feb6a076d3",
  AAVE_LENDING_POOL_ADDRESS: "0x398ec7346dcd622edc5ae82352f02be94c62d119",
  COMPOUND_COMPTROLLER_ADDRESS: "0x3d9819210a31b4961b30ef54be2aed79b9c9cd3b",
  AAVE_V2_LENDING_POOL_ADDRESS: "0x7d2768dE32b0b80b7a3454c06BdAc94A69DDc7A9",
  AAVE_DUMMY_REFERRAL_CODE: 0,
  FORGE_AAVE: utils.formatBytes32String("Aave"),
  MARKET_FACTORY_AAVE: utils.formatBytes32String("Aave"),
  FORGE_AAVE_V2: utils.formatBytes32String("AaveV2"),
  MARKET_FACTORY_AAVE_V2: utils.formatBytes32String("AaveV2"),
  FORGE_COMPOUND: utils.formatBytes32String("Compound"),
  MARKET_FACTORY_COMPOUND: utils.formatBytes32String("Compound"),
  ZERO_BYTES: utils.formatBytes32String(""),
  RANDOM_BYTES: utils.formatBytes32String("ZpTw6Y3Ft4ruk7pmwTJF"),
  ZERO_ADDRESS: "0x0000000000000000000000000000000000000000",
  RANDOM_ADDRESS: "0x0000000000000000000000000000000000000123",
  ETH_ADDRESS: "0xEeeeeEeeeEeEeeEeEeEeeEEEeeeeEeeeeeeeEEeE",
<<<<<<< HEAD
  INF: BN.from(2).pow(256).sub(1),
=======
  MAX_ALLOWANCE: BN.from(2).pow(256).sub(1),
  DEFAULT_CHAIN_ID: 31337,
>>>>>>> 7a22415d
  ONE_DAY: BN.from(86400),
  ONE_WEEK: BN.from(86400 * 7),
  FIFTEEN_DAY: BN.from(86400 * 15),
  ONE_MONTH: BN.from(2592000),
  THREE_MONTH: BN.from(2592000 * 3),
  FIVE_MONTH: BN.from(2592000 * 5),
  SIX_MONTH: BN.from(2592000 * 6),
  ONE_YEAR: BN.from(31536000),
  T0: BN.from(4000000000), // start time of all contracts
  T0_A2: BN.from(4000000050), // the time that the first AaveV2_XYT is minted
  T0_C: BN.from(4000000100), // the time that the first Compound_XYT is minted
  HIGH_GAS_OVERRIDE: { gasLimit: 80000000 },
  INITIAL_AAVE_USDT_AMOUNT: BN.from(10 ** 5),
  INITIAL_COMPOUND_USDT_AMOUNT: BN.from(10 ** 7),
  INITIAL_AAVE_TOKEN_AMOUNT: BN.from(10 ** 4),
  INITIAL_COMPOUND_TOKEN_AMOUNT: BN.from(10 ** 6),
  INITIAL_OT_XYT_AMOUNT: BN.from(10 ** 4),
  TEST_TOKEN_DELTA: BN.from(10).pow(2),
  LOCK_NUMERATOR: BN.from(1),
  LOCK_DENOMINATOR: BN.from(180),
  INTEREST_UPDATE_RATE_DELTA_FOR_MARKET: BN.from(2).pow(40).div(10000), // 0.01% delta
  INTEREST_UPDATE_RATE_DELTA_FOR_FORGE: BN.from(2).pow(40).div(10000), // 0.01% delta

  // Pendle token distribution
  INVESTOR_AMOUNT: BN.from(36959981).mul(ONE_E_18),
  ADVISOR_AMOUNT: BN.from(2500000).mul(ONE_E_18),
  TEAM_AMOUNT: BN.from(55000000).mul(ONE_E_18),
  TEAM_INVESTOR_ADVISOR_AMOUNT: BN.from(94459981).mul(ONE_E_18),
  ECOSYSTEM_FUND_TOKEN_AMOUNT: BN.from(46 * 1000000).mul(ONE_E_18),
  PUBLIC_SALES_TOKEN_AMOUNT: BN.from(17040019).mul(ONE_E_18),
  INITIAL_LIQUIDITY_EMISSION: BN.from(1200000).mul(ONE_E_18),
  CONFIG_DENOMINATOR: BN.from(72000000000),
  CONFIG_CHANGES_TIME_LOCK: BN.from(7 * 24 * 3600),
  PENDLE_START_TIME: BN.from(4000000000),
  INITIAL_WEEKLY_EMISSION: BN.from(1200000).mul(ONE_E_18),
  ONE_QUARTER: BN.from(7884000),
};

// export function setT0(time: BN) {
//   consts.T0 = time;
// }

export const tokens: TokenMap = {
  USDT: {
    address: "0xdac17f958d2ee523a2206206994597c13d831ec7",
    decimal: 6,
    compound: "0xf650c3d88d12db855b8bf7d11be6c55a4e07dcc9",
    owner: "0xC6CDE7C39eB2f0F0095F41570af89eFC2C1Ea828",
  },
  WETH: {
    address: "0xc02aaa39b223fe8d0a0e5c4f27ead9083c756cc2",
    decimal: 18,
    compound: "0x4ddc2d193948926d02f9b1fe9e1daa0718270ed5",
  },
  USDC: {
    address: "0xa0b86991c6218b36c1d19d4a2e9eb0ce3606eb48",
    decimal: 6,
    compound: "0x39aa39c021dfbae8fac545936693ac917d5e7563",
  },
};<|MERGE_RESOLUTION|>--- conflicted
+++ resolved
@@ -32,12 +32,8 @@
   ZERO_ADDRESS: "0x0000000000000000000000000000000000000000",
   RANDOM_ADDRESS: "0x0000000000000000000000000000000000000123",
   ETH_ADDRESS: "0xEeeeeEeeeEeEeeEeEeEeeEEEeeeeEeeeeeeeEEeE",
-<<<<<<< HEAD
   INF: BN.from(2).pow(256).sub(1),
-=======
-  MAX_ALLOWANCE: BN.from(2).pow(256).sub(1),
   DEFAULT_CHAIN_ID: 31337,
->>>>>>> 7a22415d
   ONE_DAY: BN.from(86400),
   ONE_WEEK: BN.from(86400 * 7),
   FIFTEEN_DAY: BN.from(86400 * 15),
