--- conflicted
+++ resolved
@@ -1,33 +1,26 @@
-// SPDX-License-Identifier: MIT
+// SPDX-License-Identifier: GPL-3.0-or-later
 /*
- * MIT License
- * ===========
+ * GNU General Public License v3.0 or later
+ * ========================================
  *
- * Permission is hereby granted, free of charge, to any person obtaining a copy
- * of this software and associated documentation files (the "Software"), to deal
- * in the Software without restriction, including without limitation the rights
- * to use, copy, modify, merge, publish, distribute, sublicense, and/or sell
- * copies of the Software, and to permit persons to whom the Software is
- * furnished to do so, subject to the following conditions:
+ * This program is free software: you can redistribute it and/or modify
+ * it under the terms of the GNU General Public License as published by
+ * the Free Software Foundation, either version 3 of the License, or
+ * (at your option) any later version.
  *
- * The above copyright notice and this permission notice shall be included in all
- * copies or substantial portions of the Software.
+ * This program is distributed in the hope that it will be useful,
+ * but WITHOUT ANY WARRANTY; without even the implied warranty of
+ * MERCHANTABILITY or FITNESS FOR A PARTICULAR PURPOSE.  See the
+ * GNU General Public License for more details.
  *
- * THE SOFTWARE IS PROVIDED "AS IS", WITHOUT WARRANTY OF ANY KIND, EXPRESS OR
- * IMPLIED, INCLUDING BUT NOT LIMITED TO THE WARRANTIES OF MERCHANTABILITY,
- * FITNESS FOR A PARTICULAR PURPOSE AND NONINFRINGEMENT. IN NO EVENT SHALL THE
- * AUTHORS OR COPYRIGHT HOLDERS BE LIABLE FOR ANY CLAIM, DAMAGES OR OTHER
- * LIABILITY, WHETHER IN AN ACTION OF CONTRACT, TORT OR OTHERWISE, ARISING FROM,
- * OUT OF OR IN CONNECTION WITH THE SOFTWARE OR THE USE OR OTHER DEALINGS IN THE
+ * You should have received a copy of the GNU General Public License
+ * along with this program.  If not, see <http://www.gnu.org/licenses/>.
  */
 pragma solidity ^0.7.0;
 
 
-<<<<<<< HEAD
 import "@openzeppelin/contracts/math/SafeMath.sol";
 
-=======
->>>>>>> 36753f4e
 library Factory {
     function createContract(
         bytes memory bytecode,
@@ -79,49 +72,8 @@
         }
     }
 
-    function rmul(uint256 x, uint256 y) internal pure returns (uint256) {
-        return (RAY / 2).add(x.mul(y)).div(RAY);
-    }
-
-    function rdiv(uint256 x, uint256 y) internal pure returns (uint256) {
-        return (y / 2).add(x.mul(RAY)).div(y);
-    }
-
-    function wmul(uint256 x, uint256 y) internal pure returns (uint256) {
-        return (WAD / 2).add(x.mul(y)).div(WAD);
-    }
-
-    function wdiv(uint256 x, uint256 y) internal pure returns (uint256) {
-        return (y / 2).add(x.mul(WAD)).div(y);
-    }
-
-    function rtoi(uint256 x) internal pure returns (uint256) {
-        return x / RAY;
-    }
-
     function rfloor(uint256 x) internal pure returns (uint256) {
         return rtoi(x) * RAY;
-    }
-
-    function rsignSub(uint256 x, uint256 y) internal pure returns (uint256, bool) {
-        if (x >= y) {
-            return (x.sub(y), false);
-        } else {
-            return (y.sub(x), true);
-        }
-    }
-
-    function rpowi(uint256 x, uint256 n) internal pure returns (uint256) {
-        uint256 z = n % 2 != 0 ? x : RAY;
-
-        for (n /= 2; n != 0; n /= 2) {
-            x = rmul(x, x);
-
-            if (n % 2 != 0) {
-                z = rmul(z, x);
-            }
-        }
-        return z;
     }
 
     function rpow(uint256 base, uint256 exp) internal pure returns (uint256) {
@@ -136,6 +88,19 @@
 
         uint256 partialResult = rpowApprox(base, remain, PRECISION);
         return rmul(wholePow, partialResult);
+    }
+
+    function rpowi(uint256 x, uint256 n) internal pure returns (uint256) {
+        uint256 z = n % 2 != 0 ? x : RAY;
+
+        for (n /= 2; n != 0; n /= 2) {
+            x = rmul(x, x);
+
+            if (n % 2 != 0) {
+                z = rmul(z, x);
+            }
+        }
+        return z;
     }
 
     function rpowApprox(
@@ -172,11 +137,37 @@
 
         return sum;
     }
+
+    function rsignSub(uint256 x, uint256 y) internal pure returns (uint256, bool) {
+        if (x >= y) {
+            return (x.sub(y), false);
+        } else {
+            return (y.sub(x), true);
+        }
+    }
+
+    function rdiv(uint256 x, uint256 y) internal pure returns (uint256) {
+        return (y / 2).add(x.mul(RAY)).div(y);
+    }
+
+    function rmul(uint256 x, uint256 y) internal pure returns (uint256) {
+        return (RAY / 2).add(x.mul(y)).div(RAY);
+    }
+
+    function rtoi(uint256 x) internal pure returns (uint256) {
+        return x / RAY;
+    }
+
+    function wdiv(uint256 x, uint256 y) internal pure returns (uint256) {
+        return (y / 2).add(x.mul(WAD)).div(y);
+    }
+
+    function wmul(uint256 x, uint256 y) internal pure returns (uint256) {
+        return (WAD / 2).add(x.mul(y)).div(WAD);
+    }
 }
 
 library Utils {
-    enum Protocols {NONE, AAVE, COMPOUND}
-
     /**
      * @notice Concatenates a Benchmark token name/symbol to a yield token name/symbol
      *         using a delimiter (usually "-" or " ").
