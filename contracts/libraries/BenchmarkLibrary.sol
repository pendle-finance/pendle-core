// SPDX-License-Identifier: GPL-3.0-or-later
/*
 * GNU General Public License v3.0 or later
 * ========================================
 *
 * This program is free software: you can redistribute it and/or modify
 * it under the terms of the GNU General Public License as published by
 * the Free Software Foundation, either version 3 of the License, or
 * (at your option) any later version.
 *
 * This program is distributed in the hope that it will be useful,
 * but WITHOUT ANY WARRANTY; without even the implied warranty of
 * MERCHANTABILITY or FITNESS FOR A PARTICULAR PURPOSE.  See the
 * GNU General Public License for more details.
 *
 * You should have received a copy of the GNU General Public License
 * along with this program.  If not, see <http://www.gnu.org/licenses/>.
 */
pragma solidity ^0.7.0;

import "@openzeppelin/contracts/math/SafeMath.sol";

library Factory {
    function createContract(
        bytes memory bytecode,
        bytes memory salting,
        bytes memory ctor
    ) internal returns (address forge) {
        bytes32 salt = keccak256(salting);

        bytecode = abi.encodePacked(bytecode, ctor);

        assembly {
            forge := create2(0, add(bytecode, 32), mload(bytecode), salt)
        }
        require(forge != address(0), "Benchmark: failed on deploy");
    }
}

library Math {
    using SafeMath for uint256;

    uint256 internal constant UINT_MAX_VALUE = uint256(-1);
    uint256 internal constant RAY = 1e27;
    uint256 internal constant WAD = 1e18;
    uint256 internal constant BIG_NUMBER = (uint256(1) << uint256(200));
    uint256 internal constant PRECISION_BITS = 40;
<<<<<<< HEAD
    uint256 internal constant FORMULA_PRECISION = uint256(1)<<PRECISION_BITS;
    uint256 internal constant PI = 314 * RAY / 10**2;
    uint256 internal constant PI_PLUSONE = 414 * RAY / 10**2; 
=======
    uint256 internal constant FORMULA_PRECISION = uint256(1) << PRECISION_BITS;
>>>>>>> baaf8881

    function checkMultOverflow(uint256 _x, uint256 _y) internal pure returns (bool) {
        if (_y == 0) return false;
        return (((_x * _y) / _y) != _x);
    }

<<<<<<< HEAD
    function compactFraction(
        uint256 _p,
        uint256 _q
    ) internal pure returns (uint256, uint256) {
=======
    function compactFraction(uint256 _p, uint256 _q) public pure returns (uint256, uint256) {
>>>>>>> baaf8881
        if (_q < FORMULA_PRECISION * FORMULA_PRECISION) return (_p, _q);
        return compactFraction(_p / FORMULA_PRECISION, _q / FORMULA_PRECISION);
    }

<<<<<<< HEAD
    function exp(
        uint256 _p,
        uint256 _q
    ) internal pure returns (uint256 sum) {
=======
    function exp(uint256 _p, uint256 _q) public pure returns (uint256 sum) {
>>>>>>> baaf8881
        uint256 n = 0;
        uint256 nFact = 1;
        uint256 currentP = 1;
        uint256 currentQ = 1;
        uint256 prevSum = 0;

        while (true) {
            if (checkMultOverflow(currentP, FORMULA_PRECISION)) return sum;
            if (checkMultOverflow(currentQ, nFact)) return sum;

            sum += (currentP * FORMULA_PRECISION) / (currentQ * nFact);

            if (sum == prevSum) return sum;
            prevSum = sum;

            n++;

            if (checkMultOverflow(currentP, _p)) return sum;
            if (checkMultOverflow(currentQ, _q)) return sum;
            if (checkMultOverflow(nFact, n)) return sum;

            currentP *= _p;
            currentQ *= _q;
            nFact *= n;

            (currentP, currentQ) = compactFraction(currentP, currentQ);
        }
    }

    function countLeadingZeros(uint256 _p, uint256 _q) internal pure returns (uint256) {
        uint256 denomator = (uint256(1) << 255);
        for (int256 i = 255; i >= 0; i--) {
            if ((_q * denomator) / denomator != _q) {
                // overflow
                denomator = denomator / 2;
                continue;
            }
            if (_p / (_q * denomator) > 0) return uint256(i);
            denomator = denomator / 2;
        }

        return uint256(-1);
    }

    // log2 for a number that it in [1,2)
<<<<<<< HEAD
    function log2ForSmallNumber(uint256 _x)
        internal
        pure
        returns (uint256)
    {
=======
    function log2ForSmallNumber(uint256 _x) public pure returns (uint256) {
>>>>>>> baaf8881
        uint256 res = 0;
        uint256 one = (uint256(1) << PRECISION_BITS);
        uint256 two = 2 * one;
        uint256 addition = one;

        require((_x >= one) && (_x <= two));
        require(PRECISION_BITS < 125);

        for (uint256 i = PRECISION_BITS; i > 0; i--) {
            _x = (_x * _x) / one;
            addition = addition / 2;
            if (_x >= two) {
                _x = _x / 2;
                res += addition;
            }
        }

        return res;
    }

<<<<<<< HEAD
    function logBase2(
        uint256 _p,
        uint256 _q
    ) internal pure returns (uint256) {
=======
    function logBase2(uint256 _p, uint256 _q) public pure returns (uint256) {
>>>>>>> baaf8881
        uint256 n = 0;

        if (_p > _q) {
            n = countLeadingZeros(_p, _q);
        }

        require(!checkMultOverflow(_p, FORMULA_PRECISION));
        require(!checkMultOverflow(n, FORMULA_PRECISION));
        require(!checkMultOverflow(uint256(1) << n, _q));

        uint256 y = (_p * FORMULA_PRECISION) / (_q * (uint256(1) << n));
        uint256 log2Small = log2ForSmallNumber(y);

        require(n * FORMULA_PRECISION <= BIG_NUMBER);
        require(log2Small <= BIG_NUMBER);

        return n * FORMULA_PRECISION + log2Small;
    }

<<<<<<< HEAD
    function ln(
        uint256 p,
        uint256 q
    ) internal pure returns (uint256) {
=======
    function ln(uint256 p, uint256 q) public pure returns (uint256) {
>>>>>>> baaf8881
        uint256 ln2Numerator = 6931471805599453094172;
        uint256 ln2Denomerator = 10000000000000000000000;

        uint256 log2x = logBase2(p, q);

        require(!checkMultOverflow(ln2Numerator, log2x));

        return (ln2Numerator * log2x) / ln2Denomerator;
    }

    // This famous algorithm is called "exponentiation by squaring"
    // and calculates x^n with x as fixed-point and n as regular unsigned.
    //
    // It's O(log n), instead of O(n) for naive repeated multiplication.
    //
    // These facts are why it works:
    //
    //  If n is even, then x^n = (x^2)^(n/2).
    //  If n is odd,  then x^n = x * x^(n-1),
    //   and applying the equation for even x gives
    //    x^n = x * (x^2)^((n-1) / 2).
    //
    //  Also, EVM division is flooring and
    //    floor[(n-1) / 2] = floor[n / 2].
    //
    function pow(uint256 x, uint256 n) internal pure returns (uint256 z) {
        z = n % 2 != 0 ? x : RAY;

        for (n /= 2; n != 0; n /= 2) {
            x = rmul(x, x);

            if (n % 2 != 0) {
                z = rmul(z, x);
            }
        }
    }

    function rfloor(uint256 x) internal pure returns (uint256) {
        return rtoi(x) * RAY;
    }

    function rpow(uint256 _base, uint256 _exp) internal pure returns (uint256) {
        uint256 whole = rfloor(_exp);
        uint256 remain = _exp.sub(whole);

        uint256 wholePow = rpowi(_base, rtoi(whole));

        if (remain == 0) {
            return wholePow;
        }

        uint256 partialResult = rpowApprox(_base, remain);
        return rmul(wholePow, partialResult);
    }

    function rpowi(uint256 _x, uint256 _n) internal pure returns (uint256) {
        uint256 z = _n % 2 != 0 ? _x : RAY;

        for (_n /= 2; _n != 0; _n /= 2) {
            _x = rmul(_x, _x);

            if (_n % 2 != 0) {
                z = rmul(z, _x);
            }
        }
        return z;
    }

    function rpowApprox(uint256 _base, uint256 _exp) internal pure returns (uint256) {
        // term 0:
        uint256 a = _exp;
        (uint256 x, bool xneg) = rsignSub(_base, RAY);
        uint256 term = RAY;
        uint256 sum = term;
        bool negative = false;

        // term(k) = numer / denom
        //         = (product(a - i - 1, i=1-->k) * x^k) / (k!)
        // each iteration, multiply previous term by (a-(k-1)) * x / k
        // continue until term is less than precision
        for (uint256 i = 1; term >= FORMULA_PRECISION; i++) {
            uint256 bigK = i * RAY;
            (uint256 c, bool cneg) = rsignSub(a, bigK.sub(RAY));
            term = rmul(term, rmul(c, x));
            term = rdiv(term, bigK);
            if (term == 0) break;

            if (xneg) negative = !negative;
            if (cneg) negative = !negative;
            if (negative) {
                sum = sum.sub(term);
            } else {
                sum = sum.sub(term);
            }
        }

        return sum;
    }

    function rsignSub(uint256 x, uint256 y) internal pure returns (uint256, bool) {
        if (x >= y) {
            return (x.sub(y), false);
        } else {
            return (y.sub(x), true);
        }
    }

    function rdiv(uint256 x, uint256 y) internal pure returns (uint256) {
        return (y / 2).add(x.mul(RAY)).div(y);
    }

    function rmul(uint256 x, uint256 y) internal pure returns (uint256) {
        return (RAY / 2).add(x.mul(y)).div(RAY);
    }

    function rtoi(uint256 x) internal pure returns (uint256) {
        return x / RAY;
    }

    function wdiv(uint256 x, uint256 y) internal pure returns (uint256) {
        return (y / 2).add(x.mul(WAD)).div(y);
    }

    function wmul(uint256 x, uint256 y) internal pure returns (uint256) {
        return (WAD / 2).add(x.mul(y)).div(WAD);
    }
}

library Utils {
    /**
     * @notice Concatenates a Benchmark token name/symbol to a yield token name/symbol
     *         using a delimiter (usually "-" or " ").
     * @param _bt The Benchmark token name/symbol.
     * @param _yt The yield token name/symbol.
     * @param _delimiter Can be any delimiter, but usually "-" or " ".
     * @return result Returns the concatenated string.
     **/
    function concat(
        string memory _bt,
        string memory _yt,
        string memory _delimiter
    ) internal pure returns (string memory result) {
        uint256 btPart;
        uint256 ytPart;
        uint256 delimiterPart;
        uint256 resultPart;

        result = new string(
            bytes(_bt).length + bytes(_yt).length + (bytes(_delimiter).length * 2)
        );

        assembly {
            btPart := add(_bt, 0x20)
            ytPart := add(_yt, 0x20)
            delimiterPart := add(_delimiter, 0x20)
            resultPart := add(result, 32)
        }

        memcpy(btPart, resultPart, bytes(_bt).length);
        memcpy(delimiterPart, resultPart + bytes(_bt).length, bytes(_delimiter).length);
        memcpy(
            ytPart,
            resultPart + bytes(_bt).length + bytes(_delimiter).length,
            bytes(_yt).length
        );
    }

    /**
     * @notice Concatenates a OT/XYT token name/symbol to an expiry
     *         using a delimiter (usually "-" or " ").
     * @param _name The OT/XYT token name/symbol.
     * @param _expiry The expiry in epoch time.
     * @param _delimiter Can be any delimiter, but usually "-" or " ".
     * @return result Returns the concatenated string.
     **/
    function concat(
        string memory _name,
        uint256 _expiry,
        string memory _delimiter
    ) internal pure returns (string memory result) {
        uint256 namePart;
        uint256 expiryPart;
        uint256 delimiterPart;
        uint256 resultPart;
        uint256 length;
        uint256 i = _expiry;

        while (i != 0) {
            length++;
            i /= 10;
        }

        bytes memory expiryBytes = new bytes(length);
        uint256 j = length - 1;

        while (_expiry != 0) {
            expiryBytes[j--] = bytes1(uint8(48 + (_expiry % 10)));
            _expiry /= 10;
        }

        string memory expiry = string(expiryBytes);
        result = new string(bytes(_name).length + bytes(expiry).length + bytes(_delimiter).length);

        assembly {
            namePart := add(_name, 0x20)
            expiryPart := add(expiry, 0x20)
            delimiterPart := add(_delimiter, 0x20)
            resultPart := add(result, 32)
        }

        memcpy(namePart, resultPart, bytes(_name).length);
        memcpy(delimiterPart, resultPart + bytes(_name).length, bytes(_delimiter).length);
        memcpy(
            expiryPart,
            resultPart + bytes(_name).length + bytes(_delimiter).length,
            bytes(expiry).length
        );
    }

    function memcpy(
        uint256 src,
        uint256 dest,
        uint256 length
    ) private pure {
        for (; length >= 32; length -= 32) {
            assembly {
                mstore(dest, mload(src))
            }
            src += 32;
            dest += 32;
        }

        uint256 mask = 256**(32 - length) - 1;

        assembly {
            let srcPart := and(mload(src), not(mask))
            let destPart := and(mload(dest), mask)
            mstore(dest, or(destPart, srcPart))
        }
    }
}

library UIntUtils {
    function uintToString(uint256 _i) internal pure returns (string memory) {
        if (_i == 0) {
            return "0";
        }
        uint256 j = _i;
        uint256 len;
        while (j != 0) {
            len++;
            j /= 10;
        }
        bytes memory bstr = new bytes(len);
        uint256 k = len - 1;
        while (_i != 0) {
            bstr[k--] = bytes1(uint8(48 + (_i % 10)));
            _i /= 10;
        }
        return string(bstr);
    }
}

pragma experimental ABIEncoderV2;

library DateUtils {
    /*
     *  Date utilities for ethereum contracts
     *
     */
    struct Date {
        uint16 year;
        uint8 month;
        uint8 day;
    }

    uint256 public constant DAY_IN_SECONDS = 86400;
    uint256 public constant YEAR_IN_SECONDS = 31536000;
    uint256 public constant LEAP_YEAR_IN_SECONDS = 31622400;

    uint16 public constant ORIGIN_YEAR = 1970;

    function isLeapYear(uint16 _year) public pure returns (bool) {
        return ((_year % 4 == 0) && (_year % 100 != 0)) || (_year % 400 == 0);
    }

    function leapYearsBefore(uint256 _year) public pure returns (uint256) {
        _year -= 1;
        return _year / 4 - _year / 100 + _year / 400;
    }

    function getDaysInMonth(uint8 _month, uint16 _year) public pure returns (uint8) {
        if (
            _month == 1 ||
            _month == 3 ||
            _month == 5 ||
            _month == 7 ||
            _month == 8 ||
            _month == 10 ||
            _month == 12
        ) {
            return 31;
        } else if (_month == 4 || _month == 6 || _month == 9 || _month == 11) {
            return 30;
        } else if (isLeapYear(_year)) {
            return 29;
        } else {
            return 28;
        }
    }

    function parseTimestamp(uint256 _timestamp) public pure returns (Date memory d) {
        uint256 secondsAccountedFor = 0;
        uint256 buf;
        uint8 i;

        // Year
        d.year = getYear(_timestamp);
        buf = leapYearsBefore(d.year) - leapYearsBefore(ORIGIN_YEAR);

        secondsAccountedFor += LEAP_YEAR_IN_SECONDS * buf;
        secondsAccountedFor += YEAR_IN_SECONDS * (d.year - ORIGIN_YEAR - buf);

        // Month
        uint256 secondsInMonth;
        for (i = 1; i <= 12; i++) {
            secondsInMonth = DAY_IN_SECONDS * getDaysInMonth(i, d.year);
            if (secondsInMonth + secondsAccountedFor > _timestamp) {
                d.month = i;
                break;
            }
            secondsAccountedFor += secondsInMonth;
        }

        // Day
        for (i = 1; i <= getDaysInMonth(d.month, d.year); i++) {
            if (DAY_IN_SECONDS + secondsAccountedFor > _timestamp) {
                d.day = i;
                break;
            }
            secondsAccountedFor += DAY_IN_SECONDS;
        }
    }

    function getYear(uint256 _timestamp) public pure returns (uint16) {
        uint256 secondsAccountedFor = 0;
        uint16 year;
        uint256 numLeapYears;

        // Year
        year = uint16(ORIGIN_YEAR + _timestamp / YEAR_IN_SECONDS);
        numLeapYears = leapYearsBefore(year) - leapYearsBefore(ORIGIN_YEAR);

        secondsAccountedFor += LEAP_YEAR_IN_SECONDS * numLeapYears;
        secondsAccountedFor += YEAR_IN_SECONDS * (year - ORIGIN_YEAR - numLeapYears);

        while (secondsAccountedFor > _timestamp) {
            if (isLeapYear(uint16(year - 1))) {
                secondsAccountedFor -= LEAP_YEAR_IN_SECONDS;
            } else {
                secondsAccountedFor -= YEAR_IN_SECONDS;
            }
            year -= 1;
        }
        return year;
    }

    function monthName(Date memory d) private pure returns (string memory) {
        string[12] memory months = [
            "JAN",
            "FEB",
            "MAR",
            "APR",
            "MAY",
            "JUN",
            "JUL",
            "AUG",
            "SEP",
            "OCT",
            "NOV",
            "DEC"
        ];
        return months[d.month - 1];
    }

    function toRFC2822String(uint256 _timestamp) public pure returns (string memory s) {
        Date memory d = parseTimestamp(_timestamp);
        string memory day = UIntUtils.uintToString(d.day);
        string memory month = monthName(d);
        string memory year = UIntUtils.uintToString(d.year);
        s = string(abi.encodePacked(day, month, year));
    }
}<|MERGE_RESOLUTION|>--- conflicted
+++ resolved
@@ -45,39 +45,21 @@
     uint256 internal constant WAD = 1e18;
     uint256 internal constant BIG_NUMBER = (uint256(1) << uint256(200));
     uint256 internal constant PRECISION_BITS = 40;
-<<<<<<< HEAD
-    uint256 internal constant FORMULA_PRECISION = uint256(1)<<PRECISION_BITS;
+    uint256 internal constant FORMULA_PRECISION = uint256(1) << PRECISION_BITS;
     uint256 internal constant PI = 314 * RAY / 10**2;
     uint256 internal constant PI_PLUSONE = 414 * RAY / 10**2; 
-=======
-    uint256 internal constant FORMULA_PRECISION = uint256(1) << PRECISION_BITS;
->>>>>>> baaf8881
 
     function checkMultOverflow(uint256 _x, uint256 _y) internal pure returns (bool) {
         if (_y == 0) return false;
         return (((_x * _y) / _y) != _x);
     }
 
-<<<<<<< HEAD
-    function compactFraction(
-        uint256 _p,
-        uint256 _q
-    ) internal pure returns (uint256, uint256) {
-=======
-    function compactFraction(uint256 _p, uint256 _q) public pure returns (uint256, uint256) {
->>>>>>> baaf8881
+    function compactFraction(uint256 _p, uint256 _q) internal pure returns (uint256, uint256) {
         if (_q < FORMULA_PRECISION * FORMULA_PRECISION) return (_p, _q);
         return compactFraction(_p / FORMULA_PRECISION, _q / FORMULA_PRECISION);
     }
 
-<<<<<<< HEAD
-    function exp(
-        uint256 _p,
-        uint256 _q
-    ) internal pure returns (uint256 sum) {
-=======
-    function exp(uint256 _p, uint256 _q) public pure returns (uint256 sum) {
->>>>>>> baaf8881
+    function exp(uint256 _p, uint256 _q) internal pure returns (uint256 sum) {
         uint256 n = 0;
         uint256 nFact = 1;
         uint256 currentP = 1;
@@ -123,15 +105,7 @@
     }
 
     // log2 for a number that it in [1,2)
-<<<<<<< HEAD
-    function log2ForSmallNumber(uint256 _x)
-        internal
-        pure
-        returns (uint256)
-    {
-=======
-    function log2ForSmallNumber(uint256 _x) public pure returns (uint256) {
->>>>>>> baaf8881
+    function log2ForSmallNumber(uint256 _x) internal pure returns (uint256) {
         uint256 res = 0;
         uint256 one = (uint256(1) << PRECISION_BITS);
         uint256 two = 2 * one;
@@ -152,14 +126,7 @@
         return res;
     }
 
-<<<<<<< HEAD
-    function logBase2(
-        uint256 _p,
-        uint256 _q
-    ) internal pure returns (uint256) {
-=======
-    function logBase2(uint256 _p, uint256 _q) public pure returns (uint256) {
->>>>>>> baaf8881
+    function logBase2(uint256 _p, uint256 _q) internal pure returns (uint256) {
         uint256 n = 0;
 
         if (_p > _q) {
@@ -179,14 +146,7 @@
         return n * FORMULA_PRECISION + log2Small;
     }
 
-<<<<<<< HEAD
-    function ln(
-        uint256 p,
-        uint256 q
-    ) internal pure returns (uint256) {
-=======
-    function ln(uint256 p, uint256 q) public pure returns (uint256) {
->>>>>>> baaf8881
+    function ln(uint256 p, uint256 q) internal pure returns (uint256) {
         uint256 ln2Numerator = 6931471805599453094172;
         uint256 ln2Denomerator = 10000000000000000000000;
 
