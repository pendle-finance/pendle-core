--- conflicted
+++ resolved
@@ -43,14 +43,14 @@
     event TreasurySet(address treasury);
 
     /**
-<<<<<<< HEAD
      * @notice Emitted when interestUpdateDelta is changed
      * @param interestUpdateDelta new interestUpdateDelta setting
      **/
     event InterestUpdateDeltaSet(uint256 interestUpdateDelta);
 
     event ReentrancyWhitelistUpdated(address[] addresses, bool[] whitelisted);
-=======
+
+     /**
      * @notice Set/update validity of a forge-factory pair
      * @param _forgeId the forge id
      * @param _marketFactoryId the market factory id
@@ -61,7 +61,6 @@
         bytes32 _marketFactoryId,
         bool _valid
     ) external;
->>>>>>> a4c0aed1
 
     /**
      * @notice Sets the PendleTreasury contract addresses.
