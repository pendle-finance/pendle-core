--- conflicted
+++ resolved
@@ -43,18 +43,13 @@
     event TreasurySet(address treasury);
 
     /**
-<<<<<<< HEAD
      * @notice Emitted when LockParams is changed
      **/
     event LockParamsSet(uint256 lockNumerator, uint256 lockDenominator);
 
     /**
-     * @notice Emitted when deltaT is changed
-     * @param deltaT new deltaT setting
-=======
      * @notice Emitted when interestUpdateDelta is changed
      * @param interestUpdateDelta new interestUpdateDelta setting
->>>>>>> e9c60e68
      **/
     event InterestUpdateDeltaSet(uint256 interestUpdateDelta);
 
