// SPDX-License-Identifier: MIT
/*
 * MIT License
 * ===========
 *
 * Permission is hereby granted, free of charge, to any person obtaining a copy
 * of this software and associated documentation files (the "Software"), to deal
 * in the Software without restriction, including without limitation the rights
 * to use, copy, modify, merge, publish, distribute, sublicense, and/or sell
 * copies of the Software, and to permit persons to whom the Software is
 * furnished to do so, subject to the following conditions:
 *
 * The above copyright notice and this permission notice shall be included in all
 * copies or substantial portions of the Software.
 *
 * THE SOFTWARE IS PROVIDED "AS IS", WITHOUT WARRANTY OF ANY KIND, EXPRESS OR
 * IMPLIED, INCLUDING BUT NOT LIMITED TO THE WARRANTIES OF MERCHANTABILITY,
 * FITNESS FOR A PARTICULAR PURPOSE AND NONINFRINGEMENT. IN NO EVENT SHALL THE
 * AUTHORS OR COPYRIGHT HOLDERS BE LIABLE FOR ANY CLAIM, DAMAGES OR OTHER
 * LIABILITY, WHETHER IN AN ACTION OF CONTRACT, TORT OR OTHERWISE, ARISING FROM,
 * OUT OF OR IN CONNECTION WITH THE SOFTWARE OR THE USE OR OTHER DEALINGS IN THE
 */

pragma solidity ^0.7.0;

import {Utils} from "../libraries/BenchmarkLibrary.sol";
import "./IBenchmark.sol";
import "./IBenchmarkYieldToken.sol";


interface IBenchmarkData {
    /**
     * @notice Emitted when the Benchmark core address has been updated.
     * @param core The address of the new core contract.
     **/
    event CoreSet(address core);

    /**
     * @notice Sets the Benchmark core contract address.
     * @param _core Address of the new core contract.
     **/
    function setCore(IBenchmark _core) external;

    /**
     * @notice Gets a reference to the Benchmark core contract.
     * @return Returns the core contract reference.
     **/
    function core() external view returns (IBenchmark);

<<<<<<< HEAD
    /***********
     *  FORGE  *
     ***********/

    /**
     * @notice Emitted when a forge for a protocol is added.
     * @param forgeId Forge and protocol identifier.
     * @param forgeAddress The address of the added forge.
     **/
    event ForgeAdded(bytes32 indexed forgeId, address indexed forgeAddress);

    /**
     * @notice Emitted when a forge for a protocol is removed.
     * @param forgeId Forge and protocol identifier.
     * @param forgeAddress The address of the removed forge.
     **/
    event ForgeRemoved(bytes32 indexed forgeId, address indexed forgeAddress);
=======
    function addProtocol (address _forge, bytes32 _protocolId) external;

    function forges (bytes32 _protocolId) external view returns (address);
    /***********
     *  TOKENS *
     ***********/

    /**
     * @notice Gets the OT and XYT tokens.
     * @param _underlyingYieldToken Token address of the underlying yield token.
     * @param _expiry Yield contract expiry in epoch time.
     * @return ot The OT token references.
     * @return xyt The XYT token references.
     **/
    function getBenchmarkYieldTokens(bytes32 _protocol, address _underlyingYieldToken, uint256 _expiry)
        external
        view
        returns (IBenchmarkYieldToken ot, IBenchmarkYieldToken xyt);
>>>>>>> 0c667ffd

    /**
     * @notice Adds a new forge for a protocol.
     * @param forgeId Forge and protocol identifier.
     * @param forgeAddress The address of the added forge.
     **/
<<<<<<< HEAD
    function addForge(bytes32 forgeId, address forgeAddress) external;

    /**
     * @notice Removes a forge.
     * @param forgeId Forge and protocol identifier.
     **/
    function removeForge(bytes32 forgeId) external;

    /**
     * @notice Store new OT and XYT details.
     * @param forgeId Forge and protocol identifier.
     * @param ot The address of the new XYT.
     * @param xyt The address of the new XYT.
     * @param underlyingYieldToken Token address of the underlying yield token.
     * @param expiry Yield contract expiry in epoch time.
     **/
    function storeTokens(
        bytes32 forgeId,
        address ot,
        address xyt,
        address underlyingYieldToken,
        uint256 expiry
    ) external;

    /**
     * @notice Gets the OT and XYT tokens.
     * @param forgeId Forge and protocol identifier.
     * @param underlyingYieldToken Token address of the underlying yield token.
     * @param expiry Yield contract expiry in epoch time.
     * @return ot The OT token references.
     * @return xyt The XYT token references.
     **/
    function getBenchmarkYieldTokens(
        bytes32 forgeId,
        address underlyingYieldToken,
        uint256 expiry
    ) external view returns (IBenchmarkYieldToken ot, IBenchmarkYieldToken xyt);

    /**
     * @notice Gets the identifier of the forge.
     * @param forgeAddress The forge's address.
     * @return forgeId Returns the forge identifier.
     **/
    function getForgeId(address forgeAddress) external view returns (bytes32 forgeId);

    /**
     * @notice Gets a forge given the identifier.
     * @param forgeId Forge and protocol identifier.
     * @return forgeAddress Returns the forge address.
     **/
    function getForgeAddress(bytes32 forgeId) external view returns (address forgeAddress);
=======
    function storeTokens(
        bytes32 _protocol,
        address _ot,
        address _xyt,
        address _underlyingYieldToken,
        /* address _forge, */
        uint256 _expiry
    ) external;

>>>>>>> 0c667ffd

    /**
     * @notice Gets a reference to a specific OT.
     * @param forgeId Forge and protocol identifier.
     * @param underlyingYieldToken Token address of the underlying yield token.
     * @param expiry Yield contract expiry in epoch time.
     * @return ot Returns the reference to an OT.
     **/
<<<<<<< HEAD
    function otTokens(
        bytes32 forgeId,
        address underlyingYieldToken,
        uint256 expiry
    ) external view returns (IBenchmarkYieldToken ot);
=======
    function otTokens(bytes32 _protocol, address _underlyingYieldToken, uint256 _expiry)
        external
        view
        returns (IBenchmarkYieldToken ot);
>>>>>>> 0c667ffd

    /**
     * @notice Gets a reference to a specific XYT.
     * @param forgeId Forge and protocol identifier.
     * @param underlyingAsset Token address of the underlying asset
     * @param expiry Yield contract expiry in epoch time.
     * @return xyt Returns the reference to an XYT.
     **/
<<<<<<< HEAD
    function xytTokens(
        bytes32 forgeId,
        address underlyingAsset,
        uint256 expiry
    ) external view returns (IBenchmarkYieldToken xyt);
=======
    function xytTokens(bytes32 _protocol, address _underlyingYieldToken, uint256 _expiry)
        external
        view
        returns (IBenchmarkYieldToken xyt);
>>>>>>> 0c667ffd

    /***********
     *  MARKET *
     ***********/

    /**
     * @notice Store new market.
     * @param market The newly created market address.
     **/
<<<<<<< HEAD
    function addMarket(address market) external;
=======
     function addMarket (address _market) external;


>>>>>>> 0c667ffd

    /**
     * @notice Store new market details.
     * @param forgeId Forge and protocol identifier.
     * @param xyt Token address of the future yield token as base asset.
     * @param token Token address of an ERC20 token as quote asset.
     * @param market The newly created market address.
     **/
    function storeMarket(
<<<<<<< HEAD
        bytes32 forgeId,
        address xyt,
        address token,
        address market
=======
        bytes32 _protocol,
        address _xyt,
        address _token,
        address _market
>>>>>>> 0c667ffd
    ) external;

    /**
     * @notice Displays the number of markets currently existing.
     * @return Returns markets length,
     **/
    function allMarketsLength() external view returns (uint256);

    /**
     * @notice Gets all the markets.
     * @return Returns an array of all markets.
     **/
    function getAllMarkets() external view returns (address[] calldata);

    /**
     * @notice Gets a market given a future yield token and an ERC20 token.
     * @param forgeId Forge and protocol identifier.
     * @param xyt Token address of the future yield token as base asset.
     * @param token Token address of an ERC20 token as quote asset.
     * @return market Returns the market address.
     **/
<<<<<<< HEAD
    function getMarket(
        bytes32 forgeId,
        address xyt,
        address token
    ) external view returns (address market);
=======
    function getMarket(bytes32 _protocol, address _xyt, address _token) external view returns (address market);
>>>>>>> 0c667ffd
}<|MERGE_RESOLUTION|>--- conflicted
+++ resolved
@@ -47,7 +47,6 @@
      **/
     function core() external view returns (IBenchmark);
 
-<<<<<<< HEAD
     /***********
      *  FORGE  *
      ***********/
@@ -65,33 +64,12 @@
      * @param forgeAddress The address of the removed forge.
      **/
     event ForgeRemoved(bytes32 indexed forgeId, address indexed forgeAddress);
-=======
-    function addProtocol (address _forge, bytes32 _protocolId) external;
-
-    function forges (bytes32 _protocolId) external view returns (address);
-    /***********
-     *  TOKENS *
-     ***********/
-
-    /**
-     * @notice Gets the OT and XYT tokens.
-     * @param _underlyingYieldToken Token address of the underlying yield token.
-     * @param _expiry Yield contract expiry in epoch time.
-     * @return ot The OT token references.
-     * @return xyt The XYT token references.
-     **/
-    function getBenchmarkYieldTokens(bytes32 _protocol, address _underlyingYieldToken, uint256 _expiry)
-        external
-        view
-        returns (IBenchmarkYieldToken ot, IBenchmarkYieldToken xyt);
->>>>>>> 0c667ffd
 
     /**
      * @notice Adds a new forge for a protocol.
      * @param forgeId Forge and protocol identifier.
      * @param forgeAddress The address of the added forge.
      **/
-<<<<<<< HEAD
     function addForge(bytes32 forgeId, address forgeAddress) external;
 
     /**
@@ -143,17 +121,13 @@
      * @return forgeAddress Returns the forge address.
      **/
     function getForgeAddress(bytes32 forgeId) external view returns (address forgeAddress);
-=======
-    function storeTokens(
-        bytes32 _protocol,
-        address _ot,
-        address _xyt,
-        address _underlyingYieldToken,
-        /* address _forge, */
-        uint256 _expiry
-    ) external;
-
->>>>>>> 0c667ffd
+
+    /**
+     * @notice Checks if an XYT token is valid.
+     * @param xyt Address of the XYT toke.
+     * @return True if valid, false otherwise.
+     **/
+    function isValidXYT(address xyt) external view returns (bool);
 
     /**
      * @notice Gets a reference to a specific OT.
@@ -162,18 +136,11 @@
      * @param expiry Yield contract expiry in epoch time.
      * @return ot Returns the reference to an OT.
      **/
-<<<<<<< HEAD
     function otTokens(
         bytes32 forgeId,
         address underlyingYieldToken,
         uint256 expiry
     ) external view returns (IBenchmarkYieldToken ot);
-=======
-    function otTokens(bytes32 _protocol, address _underlyingYieldToken, uint256 _expiry)
-        external
-        view
-        returns (IBenchmarkYieldToken ot);
->>>>>>> 0c667ffd
 
     /**
      * @notice Gets a reference to a specific XYT.
@@ -182,18 +149,11 @@
      * @param expiry Yield contract expiry in epoch time.
      * @return xyt Returns the reference to an XYT.
      **/
-<<<<<<< HEAD
     function xytTokens(
         bytes32 forgeId,
         address underlyingAsset,
         uint256 expiry
     ) external view returns (IBenchmarkYieldToken xyt);
-=======
-    function xytTokens(bytes32 _protocol, address _underlyingYieldToken, uint256 _expiry)
-        external
-        view
-        returns (IBenchmarkYieldToken xyt);
->>>>>>> 0c667ffd
 
     /***********
      *  MARKET *
@@ -203,13 +163,7 @@
      * @notice Store new market.
      * @param market The newly created market address.
      **/
-<<<<<<< HEAD
     function addMarket(address market) external;
-=======
-     function addMarket (address _market) external;
-
-
->>>>>>> 0c667ffd
 
     /**
      * @notice Store new market details.
@@ -219,17 +173,10 @@
      * @param market The newly created market address.
      **/
     function storeMarket(
-<<<<<<< HEAD
         bytes32 forgeId,
         address xyt,
         address token,
         address market
-=======
-        bytes32 _protocol,
-        address _xyt,
-        address _token,
-        address _market
->>>>>>> 0c667ffd
     ) external;
 
     /**
@@ -251,13 +198,9 @@
      * @param token Token address of an ERC20 token as quote asset.
      * @return market Returns the market address.
      **/
-<<<<<<< HEAD
     function getMarket(
         bytes32 forgeId,
         address xyt,
         address token
     ) external view returns (address market);
-=======
-    function getMarket(bytes32 _protocol, address _xyt, address _token) external view returns (address market);
->>>>>>> 0c667ffd
 }