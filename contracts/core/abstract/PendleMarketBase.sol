// SPDX-License-Identifier: MIT
/*
 * MIT License
 * ===========
 *
 * Permission is hereby granted, free of charge, to any person obtaining a copy
 * of this software and associated documentation files (the "Software"), to deal
 * in the Software without restriction, including without limitation the rights
 * to use, copy, modify, merge, publish, distribute, sublicense, and/or sell
 * copies of the Software, and to permit persons to whom the Software is
 * furnished to do so, subject to the following conditions:
 *
 * The above copyright notice and this permission notice shall be included in all
 * copies or substantial portions of the Software.
 *
 * THE SOFTWARE IS PROVIDED "AS IS", WITHOUT WARRANTY OF ANY KIND, EXPRESS OR
 * IMPLIED, INCLUDING BUT NOT LIMITED TO THE WARRANTIES OF MERCHANTABILITY,
 * FITNESS FOR A PARTICULAR PURPOSE AND NONINFRINGEMENT. IN NO EVENT SHALL THE
 * AUTHORS OR COPYRIGHT HOLDERS BE LIABLE FOR ANY CLAIM, DAMAGES OR OTHER
 * LIABILITY, WHETHER IN AN ACTION OF CONTRACT, TORT OR OTHERWISE, ARISING FROM,
 * OUT OF OR IN CONNECTION WITH THE SOFTWARE OR THE USE OR OTHER DEALINGS IN THE
 */
pragma solidity 0.7.6;
pragma experimental ABIEncoderV2;

import "../../interfaces/IPendleData.sol";
import "../../interfaces/IPendleMarket.sol";
import "../../interfaces/IPendleForge.sol";
import "../../interfaces/IPendleMarketFactory.sol";
import "../../interfaces/IPendleYieldToken.sol";
import "../../tokens/PendleBaseToken.sol";
import "../../libraries/MathLib.sol";
import "@openzeppelin/contracts/token/ERC20/SafeERC20.sol";

abstract contract PendleMarketBase is IPendleMarket, PendleBaseToken {
    using Math for uint256;
    using SafeMath for uint256;
    using SafeERC20 for IERC20;

    address private immutable factory;
    bytes32 public immutable override factoryId;
    address internal immutable forge;
    address public immutable override token;
    address public immutable override xyt;
    bool public bootstrapped;
    string private constant NAME = "Pendle Market";
    string private constant SYMBOL = "PENDLE-LPT";
    uint256 private constant MINIMUM_LIQUIDITY = 10**3;
    uint8 private constant DECIMALS = 18;
    uint256 private priceLast = Math.RONE;
    uint256 private blockNumLast;
    uint256 private constant LN_PI_PLUSONE = 1562071538258; // this is equal to Math.ln(Math.PI_PLUSONE,Math.RONE)

    uint256 internal paramL;
    uint256 internal lastNYield;
    mapping(address => uint256) internal lastParamL;

    uint256 public lastParamK;

    uint256 private constant MULTIPLIER = 10**20;
    uint256 private reserveData;

    uint256 private constant MASK_148_TO_255 = type(uint256).max ^ ((1 << 148) - 1);
    uint256 private constant MASK_40_TO_147 = ((1 << 148) - 1) ^ ((1 << 40) - 1);
    uint256 private constant MASK_0_TO_39 = ((1 << 40) - 1);
    uint256 private constant MAX_TOKEN_RESERVE_BALANCE = (1 << 108) - 1;

    // the lockStartTime is set at the bootstrap time of the market, and will not
    // be changed for the entire market duration
    uint256 public lockStartTime;

    /* these variables are used often, so we get them once in the constructor
    and save gas for retrieving them afterwards */
    bytes32 private immutable forgeId;
    address internal immutable underlyingAsset;
    IERC20 private immutable underlyingYieldToken;
    IPendleData private immutable data;
    IPendleRouter private immutable router;
    uint256 private immutable xytStartTime;

    modifier isAddRemoveSwapAllowed(bool skipOpenCheck) {
        checkIsBootstrapped();
        checkOnlyRouter();
        if (!skipOpenCheck) {
            checkMarketIsOpen();
        }
        _;
    }

    constructor(
        address _forge,
        address _xyt,
        address _token,
        uint256 _expiry
    ) PendleBaseToken(NAME, SYMBOL, DECIMALS, block.timestamp, _expiry) {
        require(_xyt != address(0), "ZERO_ADDRESS");
        require(_token != address(0), "ZERO_ADDRESS");
        IPendleYieldToken xytContract = IPendleYieldToken(_xyt);

        factory = msg.sender;
        forge = _forge;
        xyt = _xyt;
        token = _token;

        forgeId = IPendleForge(_forge).forgeId();
        underlyingAsset = xytContract.underlyingAsset();
        underlyingYieldToken = IERC20(IPendleYieldToken(_xyt).underlyingYieldToken());
        expiry = _expiry;
        address routerAddress = address(IPendleMarketFactory(msg.sender).router());
        router = IPendleRouter(routerAddress);
        data = IPendleForge(_forge).data();
        xytStartTime = IPendleYieldToken(_xyt).start();
        factoryId = IPendleMarketFactory(msg.sender).marketFactoryId();
        _approve(address(this), routerAddress, type(uint256).max);
        IERC20(_xyt).safeApprove(routerAddress, type(uint256).max);
        IERC20(_token).safeApprove(routerAddress, type(uint256).max);
    }

    function checkIsBootstrapped() internal view {
        require(bootstrapped, "NOT_BOOTSTRAPPED");
    }

    function checkOnlyRouter() internal view {
        require(msg.sender == address(router), "ONLY_ROUTER");
    }

    function checkMarketIsOpen() internal view {
        require(block.timestamp < lockStartTime, "MARKET_LOCKED");
    }

    function readReserveData()
        internal
        view
        returns (
            uint256 xytBalance,
            uint256 tokenBalance,
            uint256 xytWeight,
            uint256 tokenWeight
        )
    {
        xytBalance = (reserveData & MASK_148_TO_255) >> 148;
        tokenBalance = (reserveData & MASK_40_TO_147) >> 40;
        xytWeight = reserveData & MASK_0_TO_39;
        tokenWeight = Math.RONE - xytWeight;
    }

    function parseTokenReserveData(address _asset)
        internal
        view
        returns (TokenReserve memory tokenReserve)
    {
        (uint256 xytBalance, uint256 tokenBalance, uint256 xytWeight, uint256 tokenWeight) =
            readReserveData();
        if (_asset == xyt) {
            tokenReserve = TokenReserve(xytWeight, xytBalance);
        } else {
            tokenReserve = TokenReserve(tokenWeight, tokenBalance);
        }
    }

    function updateReserveData(TokenReserve memory tokenReserve, address _asset) internal {
        require(tokenReserve.balance <= MAX_TOKEN_RESERVE_BALANCE, "EXCEED_TOKEN_BALANCE_LIMIT");
        (uint256 xytBalance, uint256 tokenBalance, uint256 xytWeight, uint256 tokenWeight) =
            readReserveData();
        if (_asset == xyt) {
            (xytWeight, xytBalance) = (tokenReserve.weight, tokenReserve.balance);
        } else {
            (tokenWeight, tokenBalance) = (tokenReserve.weight, tokenReserve.balance);
            xytWeight = Math.RONE.sub(tokenWeight);
        }
        writeReserveData(xytBalance, tokenBalance, xytWeight);
    }

    function writeReserveData(
        uint256 xytBalance,
        uint256 tokenBalance,
        uint256 xytWeight
    ) internal {
        require(xytBalance <= MAX_TOKEN_RESERVE_BALANCE, "EXCEED_TOKEN_BALANCE_LIMIT");
        require(tokenBalance <= MAX_TOKEN_RESERVE_BALANCE, "EXCEED_TOKEN_BALANCE_LIMIT");
        reserveData = (xytBalance << 148) | (tokenBalance << 40) | xytWeight;
    }

    function bootstrap(uint256 initialXytLiquidity, uint256 initialTokenLiquidity)
        external
        override
        returns (PendingTransfer[3] memory transfers)
    {
        checkOnlyRouter();
        require(!bootstrapped, "ALREADY_BOOTSTRAPPED");
        _initializeLock(); // market's lock params should be initialized at bootstrap time

        writeReserveData(initialXytLiquidity, initialTokenLiquidity, Math.RONE / 2);
        _updateLastParamK();

        emit Sync(initialXytLiquidity, Math.RONE / 2, initialTokenLiquidity);

        uint256 liquidity =
            Math.sqrt(initialXytLiquidity.mul(initialTokenLiquidity)).sub(MINIMUM_LIQUIDITY);
        _mintLp(MINIMUM_LIQUIDITY.add(liquidity));

        transfers[0].amount = initialXytLiquidity;
        transfers[0].isOut = false;
        transfers[1].amount = initialTokenLiquidity;
        transfers[1].isOut = false;
        transfers[2].amount = liquidity;
        transfers[2].isOut = true;

        blockNumLast = block.number;
        bootstrapped = true;
        _afterBootstrap();
    }

    /**
    * @notice Join the market by specifying the desired (and max) amount of xyts
    *    and tokens to put in.
    * @param _desiredXytAmount amount of XYTs user wants to contribute
    * @param _desiredTokenAmount amount of tokens user wants to contribute
    * @param _xytMinAmount min amount of XYTs user wants to be able to contribute
    * @param _tokenMinAmount min amount of tokens user wants to be able to contribute
    * @dev no curveShift to save gas because this function
              doesn't depend on weights of tokens
    */
    function addMarketLiquidityDual(
        uint256 _desiredXytAmount,
        uint256 _desiredTokenAmount,
        uint256 _xytMinAmount,
        uint256 _tokenMinAmount
    )
        external
        override
        isAddRemoveSwapAllowed(false)
        returns (PendingTransfer[3] memory transfers, uint256 lpOut)
    {
        _updateParamL();

        // mint protocol fees after updating paramL, because the new liquidity is only minted to
        // the protocol exactly now (with value same as feesPortion * swapFees).
        _mintProtocolFees();

        (uint256 xytBalance, uint256 tokenBalance, uint256 xytWeight, ) = readReserveData();

        uint256 amountXytUsed;
        uint256 amountTokenUsed = _desiredXytAmount.mul(tokenBalance).div(xytBalance);
        if (amountTokenUsed <= _desiredTokenAmount) {
            // using _desiredXytAmount to determine the LP and add liquidity
            require(amountTokenUsed >= _tokenMinAmount, "INSUFFICIENT_TOKEN_AMOUNT");
            amountXytUsed = _desiredXytAmount;
            lpOut = _desiredXytAmount.mul(totalSupply()).div(xytBalance);
        } else {
            // using _desiredTokenAmount to determine the LP and add liquidity
            amountXytUsed = _desiredTokenAmount.mul(xytBalance).div(tokenBalance);
            require(amountXytUsed >= _xytMinAmount, "INSUFFICIENT_XYT_AMOUNT");
            amountTokenUsed = _desiredTokenAmount;
            lpOut = _desiredTokenAmount.mul(totalSupply()).div(tokenBalance);
        }

        xytBalance = xytBalance.add(amountXytUsed);
        transfers[0].amount = amountXytUsed;
        transfers[0].isOut = false;

        tokenBalance = tokenBalance.add(amountTokenUsed);
        transfers[1].amount = amountTokenUsed;
        transfers[1].isOut = false;

        writeReserveData(xytBalance, tokenBalance, xytWeight);
        _updateLastParamK();

        emit Sync(xytBalance, xytWeight, tokenBalance);

        // Mint and push LP token.
        _mintLp(lpOut);
        transfers[2].amount = lpOut;
        transfers[2].isOut = true;
    }

    function addMarketLiquiditySingle(
        address _inToken,
        uint256 _exactIn,
        uint256 _minOutLp
    )
        external
        override
        isAddRemoveSwapAllowed(false)
        returns (PendingTransfer[3] memory transfers)
    {
        _updateParamL();

        // mint protocol fees after updating paramL, because the new liquidity is only minted to
        // the protocol exactly now (with value same as feesPortion * swapFees).
        _mintProtocolFees();
        _curveShift();

        TokenReserve memory inTokenReserve = parseTokenReserveData(_inToken);

        uint256 totalLp = totalSupply();

        // Calc out amount of LP token.
        uint256 exactOutLp = _calcOutAmountLp(_exactIn, inTokenReserve, data.swapFee(), totalLp);
        require(exactOutLp >= _minOutLp, "HIGH_LP_OUT_LIMIT");

        // Update reserves and operate underlying LP and inToken.
        inTokenReserve.balance = inTokenReserve.balance.add(_exactIn);
        transfers[0].amount = _exactIn;
        transfers[0].isOut = false;

        // Mint and push LP token.
        _mintLp(exactOutLp);
        transfers[2].amount = exactOutLp;
        transfers[2].isOut = true;

        // repack data
        updateReserveData(inTokenReserve, _inToken);
        _updateLastParamK();

        (uint256 xytBalance, uint256 tokenBalance, uint256 xytWeight, ) = readReserveData(); // unpack data
        emit Sync(xytBalance, xytWeight, tokenBalance);
    }

    /**
     * @notice Exit the market by putting in the desired amount of LP tokens
     *         and getting back XYT and pair tokens.
     * @dev With remove liquidity functions, LPs are always transferred in
     *  first in the Router, to make sure we have enough LPs in the market to burn
     *  as such, we don't need to set transfers[2]
     * @dev no curveShift to save gas because this function
                doesn't depend on weights of tokens
     * @dev this function will never be locked since we always let users withdraw
                their funds. That's why we skip time check in isAddRemoveSwapAllowed
     */
    function removeMarketLiquidityDual(
        uint256 _inLp,
        uint256 _minOutXyt,
        uint256 _minOutToken
    )
        external
        override
        isAddRemoveSwapAllowed(true)
        returns (PendingTransfer[3] memory transfers)
    {
        _updateParamL();

        // mint protocol fees after updating paramL, because the new liquidity is only minted to
        // the protocol exactly now (with value same as feesPortion * swapFees).
        _mintProtocolFees();

        uint256 exitFee = data.exitFee();
        uint256 totalLp = totalSupply();
        uint256 exitFees = Math.rmul(_inLp, exitFee);
        uint256 inLpAfterExitFee = _inLp.sub(exitFee);
        uint256 ratio = Math.rdiv(inLpAfterExitFee, totalLp);
        require(ratio != 0, "ZERO_RATIO");
        (uint256 xytBalance, uint256 tokenBalance, uint256 xytWeight, ) = readReserveData(); // unpack data

        // Calc and withdraw xyt token.
        uint256 balanceToken = xytBalance;
        uint256 xytOut = Math.rmul(ratio, balanceToken);
        require(xytOut != 0, "INTERNAL_ERROR");
        require(xytOut >= _minOutXyt, "INSUFFICIENT_XYT_OUT");
        xytBalance = xytBalance.sub(xytOut);
        transfers[0].amount = xytOut;
        transfers[0].isOut = true;

        // Calc and withdraw pair token.
        balanceToken = tokenBalance;
        uint256 tokenOut = Math.rmul(ratio, balanceToken);
        require(tokenOut != 0, "INTERNAL_ERROR");
        require(tokenOut >= _minOutToken, "INSUFFICIENT_TOKEN_OUT");
        tokenBalance = tokenBalance.sub(tokenOut);
        transfers[1].amount = tokenOut;
        transfers[1].isOut = true;

        writeReserveData(xytBalance, tokenBalance, xytWeight); // repack data
        _updateLastParamK();

        emit Sync(xytBalance, xytWeight, tokenBalance);

        // Deal with lp last.
        _collectFees(exitFees);
        _burnLp(inLpAfterExitFee);
    }

    /// @dev With remove liquidity functions, LPs are always transferred in
    /// first in the Router, to make sure we have enough LPs in the market to burn
    /// as such, we don't need to set transfers[2]
    function removeMarketLiquiditySingle(
        address _outToken,
        uint256 _inLp,
        uint256 _minOutAmountToken
    )
        external
        override
        isAddRemoveSwapAllowed(false)
        returns (PendingTransfer[3] memory transfers)
    {
        _updateParamL();

        // mint protocol fees after updating paramL, because the new liquidity is only minted to
        // the protocol exactly now (with value same as feesPortion * swapFees).
        _mintProtocolFees();
        _curveShift();

        TokenReserve memory outTokenReserve = parseTokenReserveData(_outToken);

        uint256 swapFee = data.swapFee();
        uint256 exitFee = data.exitFee();
        uint256 exitFees = Math.rmul(_inLp, exitFee);
        uint256 totalLp = totalSupply();

        uint256 outAmountToken =
            _calcOutAmountToken(outTokenReserve, totalLp, _inLp, swapFee, exitFee);
        require(outAmountToken >= _minOutAmountToken, "INSUFFICIENT_TOKEN_OUT");

        // Update reserves and operate underlying LP and outToken
        outTokenReserve.balance = outTokenReserve.balance.sub(outAmountToken);

        updateReserveData(outTokenReserve, _outToken);
        _updateLastParamK();

        _collectFees(exitFee);
        _burnLp(_inLp.sub(exitFees));
        transfers[0].amount = outAmountToken;
        transfers[0].isOut = true;

        (uint256 xytBalance, uint256 tokenBalance, uint256 xytWeight, ) = readReserveData(); // unpack data
        emit Sync(xytBalance, xytWeight, tokenBalance);
    }

    function swapExactIn(
        address inToken,
        uint256 inAmount,
        address outToken,
        uint256 minOutAmount
    )
        external
        override
        isAddRemoveSwapAllowed(false)
        returns (
            uint256 outAmount,
            uint256 spotPriceAfter,
            PendingTransfer[3] memory transfers
        )
    {
        if (checkNeedCurveShift()) {
            _mintProtocolFees();
            _curveShift();
            _updateLastParamK();
        }

        TokenReserve memory inTokenReserve = parseTokenReserveData(inToken);
        TokenReserve memory outTokenReserve = parseTokenReserveData(outToken);
        uint256 swapFee = data.swapFee();

        // calc out amount of token to be swapped out
        outAmount = calcExactOut(inTokenReserve, outTokenReserve, inAmount, swapFee);
        require(outAmount >= minOutAmount, "HIGH_OUT_LIMIT");

        inTokenReserve.balance = inTokenReserve.balance.add(inAmount);
        outTokenReserve.balance = outTokenReserve.balance.sub(outAmount);

        spotPriceAfter = _calcSpotPrice(inTokenReserve, outTokenReserve, swapFee);

        // repack data
        updateReserveData(inTokenReserve, inToken);
        updateReserveData(outTokenReserve, outToken);

        (uint256 xytBalance, uint256 tokenBalance, uint256 xytWeight, ) = readReserveData(); // unpack data
        emit Sync(xytBalance, xytWeight, tokenBalance);

        transfers[0].amount = inAmount;
        transfers[0].isOut = false;
        transfers[1].amount = outAmount;
        transfers[1].isOut = true;
    }

    function swapExactOut(
        address inToken,
        uint256 maxInAmount,
        address outToken,
        uint256 outAmount
    )
        external
        override
        isAddRemoveSwapAllowed(false)
        returns (
            uint256 inAmount,
            uint256 spotPriceAfter,
            PendingTransfer[3] memory transfers
        )
    {
        if (checkNeedCurveShift()) {
            _mintProtocolFees();
            _curveShift();
            _updateLastParamK();
        }

        TokenReserve memory inTokenReserve = parseTokenReserveData(inToken);
        TokenReserve memory outTokenReserve = parseTokenReserveData(outToken);
        uint256 swapFee = data.swapFee();

        // Calc in amount.
        inAmount = calcExactIn(inTokenReserve, outTokenReserve, outAmount, swapFee);
        require(inAmount <= maxInAmount, "LOW_IN_LIMIT");

        inTokenReserve.balance = inTokenReserve.balance.add(inAmount);
        outTokenReserve.balance = outTokenReserve.balance.sub(outAmount);

        spotPriceAfter = _calcSpotPrice(inTokenReserve, outTokenReserve, swapFee);

        // repack data
        updateReserveData(inTokenReserve, inToken);
        updateReserveData(outTokenReserve, outToken);

        (uint256 xytBalance, uint256 tokenBalance, uint256 xytWeight, ) = readReserveData(); // unpack data
        emit Sync(xytBalance, xytWeight, tokenBalance);

        transfers[0].amount = inAmount;
        transfers[0].isOut = false;
        transfers[1].amount = outAmount;
        transfers[1].isOut = true;
    }

    function claimLpInterests(address account) external override returns (uint256 interests) {
        checkIsBootstrapped();
        checkOnlyRouter();
        interests = _settleLpInterests(account);
    }

    function getReserves()
        external
        view
        override
        returns (
            uint256 xytBalance,
            uint256 xytWeight,
            uint256 tokenBalance,
            uint256 tokenWeight,
            uint256 lastUpdatedBlock
        )
    {
        // get the weight right now of the market, not the weight of the last update
        (xytWeight, tokenWeight, ) = _updateWeightDry();
        (xytBalance, tokenBalance, , ) = readReserveData();
        lastUpdatedBlock = blockNumLast;
    }

    function calcExactIn(
        TokenReserve memory inTokenReserve,
        TokenReserve memory outTokenReserve,
        uint256 exactOut,
        uint256 swapFee
    ) public pure override returns (uint256 exactIn) {
        uint256 weightRatio = Math.rdiv(outTokenReserve.weight, inTokenReserve.weight);
        uint256 diff = outTokenReserve.balance.sub(exactOut);
        uint256 y = Math.rdiv(outTokenReserve.balance, diff);
        uint256 foo = Math.rpow(y, weightRatio);

        foo = foo.sub(Math.RONE);
        exactIn = Math.RONE.sub(swapFee);
        exactIn = Math.rdiv(Math.rmul(inTokenReserve.balance, foo), exactIn);
    }

    function calcExactOut(
        TokenReserve memory inTokenReserve,
        TokenReserve memory outTokenReserve,
        uint256 exactIn,
        uint256 swapFee
    ) public pure override returns (uint256 exactOut) {
        uint256 weightRatio = Math.rdiv(inTokenReserve.weight, outTokenReserve.weight);
        uint256 adjustedIn = Math.RONE.sub(swapFee);
        adjustedIn = Math.rmul(exactIn, adjustedIn);
        uint256 y = Math.rdiv(inTokenReserve.balance, inTokenReserve.balance.add(adjustedIn));
        uint256 foo = Math.rpow(y, weightRatio);
        uint256 bar = Math.RONE.sub(foo);

        exactOut = Math.rmul(outTokenReserve.balance, bar);
    }

    function spotPrice(address inToken, address outToken)
        external
        view
        override
        returns (uint256 spot)
    {
        TokenReserve memory inTokenReserve = parseTokenReserveData(inToken);
        TokenReserve memory outTokenReserve = parseTokenReserveData(outToken);
        return _calcSpotPrice(inTokenReserve, outTokenReserve, data.swapFee());
    }

    function _calcSpotPrice(
        TokenReserve memory inTokenReserve,
        TokenReserve memory outTokenReserve,
        uint256 swapFee
    ) internal pure returns (uint256 spot) {
        uint256 numer = Math.rdiv(inTokenReserve.balance, inTokenReserve.weight);
        uint256 denom = Math.rdiv(outTokenReserve.balance, outTokenReserve.weight);
        uint256 ratio = Math.rdiv(numer, denom);
        uint256 scale = Math.rdiv(Math.RONE, Math.RONE.sub(swapFee));

        spot = Math.rmul(ratio, scale);
    }

    function _calcOutAmountLp(
        uint256 inAmount,
        TokenReserve memory inTokenReserve,
        uint256 swapFee,
        uint256 totalSupplyLp
    ) internal pure returns (uint256 exactOutLp) {
        uint256 nWeight = inTokenReserve.weight;
        uint256 feePortion = Math.rmul(Math.RONE.sub(nWeight), swapFee);
        uint256 inAmountAfterFee = Math.rmul(inAmount, Math.RONE.sub(feePortion));

        uint256 inBalanceUpdated = inTokenReserve.balance.add(inAmountAfterFee);
        uint256 inTokenRatio = Math.rdiv(inBalanceUpdated, inTokenReserve.balance);

        uint256 lpTokenRatio = Math.rpow(inTokenRatio, nWeight);
        uint256 totalSupplyLpUpdated = Math.rmul(lpTokenRatio, totalSupplyLp);
        exactOutLp = totalSupplyLpUpdated.sub(totalSupplyLp);
        return exactOutLp;
    }

    function _calcOutAmountToken(
        TokenReserve memory outTokenReserve,
        uint256 totalSupplyLp,
        uint256 inLp,
        uint256 swapFee,
        uint256 exitFee
    ) internal pure returns (uint256 exactOutToken) {
        uint256 nWeight = outTokenReserve.weight;
        uint256 inLpAfterExitFee = Math.rmul(inLp, Math.RONE.sub(exitFee));
        uint256 totalSupplyLpUpdated = totalSupplyLp.sub(inLpAfterExitFee);
        uint256 lpRatio = Math.rdiv(totalSupplyLpUpdated, totalSupplyLp);

        uint256 outTokenRatio = Math.rpow(lpRatio, Math.rdiv(Math.RONE, nWeight));
        uint256 outTokenBalanceUpdated = Math.rmul(outTokenRatio, outTokenReserve.balance);

        uint256 outAmountTokenBeforeSwapFee = outTokenReserve.balance.sub(outTokenBalanceUpdated);

        uint256 feePortion = Math.rmul(Math.RONE.sub(nWeight), swapFee);
        exactOutToken = Math.rmul(outAmountTokenBeforeSwapFee, Math.RONE.sub(feePortion));
        return exactOutToken;
    }

    /// @notice Sends fees as LP to Treasury
    function _collectFees(uint256 _amount) internal {
        IERC20(address(this)).transfer(data.treasury(), _amount);
    }

    function _burnLp(uint256 amount) internal {
        _burn(address(this), amount);
    }

    function _mintLp(uint256 amount) internal {
        _mint(address(this), amount);
    }

    /**
    * @notice update the priceLast & emit event, but not the real weight
    * @dev this function read the reserveData directly from storage. But the reserveData is guaranteed
    not to be obsolete because:
    * this function will be called at most ONCE in every transaction
    * all functions that call this function will eventually update the reserveData
    => it doesn't matter if the reserveData gets updated immediately or not
     */
    function _updateWeight() internal {
        console.log("update weight!!");
        (uint256 xytBalance, uint256 tokenBalance, uint256 xytWeight, ) = readReserveData(); // unpack data
        (uint256 xytWeightUpdated, , uint256 priceNow) = _updateWeightDry();
        writeReserveData(xytBalance, tokenBalance, xytWeightUpdated); // repack data

        priceLast = priceNow;
        // the weight is not updated yet, but all functions that call curveShift will eventually update the weight, so we just emit event first
        emit Shift(xytWeight, xytWeightUpdated);
    }

    // do the weight update calculation but don't update the token reserve memory
    function _updateWeightDry()
        internal
        view
        returns (
            uint256 xytWeightUpdated,
            uint256 tokenWeightUpdated,
            uint256 priceNow
        )
    {
        // get current timestamp currentTime
        uint256 currentTime = block.timestamp;
        uint256 endTime = expiry;
        uint256 startTime = xytStartTime;
        uint256 duration = endTime - startTime;

        (, , uint256 xytWeight, uint256 tokenWeight) = readReserveData(); // unpack data

        uint256 timeLeft;
        if (endTime >= currentTime) {
            timeLeft = endTime - currentTime;
        } else {
            timeLeft = 0;
        }

        // get time_to_mature = (endTime - currentTime) / (endTime - startTime)
        uint256 timeToMature = Math.rdiv(timeLeft * Math.RONE, duration * Math.RONE);

        // get price for now = ln(3.14 * t + 1) / ln(4.14)
        priceNow = Math.rdiv(
            Math.ln(Math.rmul(Math.PI, timeToMature).add(Math.RONE), Math.RONE),
            LN_PI_PLUSONE
        );

        uint256 r = Math.rdiv(priceNow, priceLast);
        assert(Math.RONE >= r);

        uint256 thetaNumerator = Math.rmul(Math.rmul(xytWeight, tokenWeight), Math.RONE.sub(r));
        uint256 thetaDenominator = Math.rmul(r, xytWeight).add(tokenWeight);

        // calc weight changes theta
        uint256 theta = Math.rdiv(thetaNumerator, thetaDenominator);

        xytWeightUpdated = xytWeight.sub(theta);
        tokenWeightUpdated = tokenWeight.add(theta);
    }

    //curve shift will be called before any calculation using weight
    // INVARIANT: if mintProtocolFee is false:
    //    - there must be a _mintProtocolFees() before calling _curveShift()
<<<<<<< HEAD
    //    - there must be an _updateKLast() after calling _curveShift()
    function _curveShift(bool mintProtocolFee) internal {
        console.log("haha blah blah", data.curveShiftBlockDelta(), block.number, blockNumLast);
        if (block.number > blockNumLast.add(data.curveShiftBlockDelta())) {
            if (mintProtocolFee) {
                _mintProtocolFees();
            }
            _updateWeight();
            if (mintProtocolFee) {
                _updateKLast();
            }
            blockNumLast = block.number;
        }
=======
    function _curveShift() internal {
        if (!checkNeedCurveShift()) return;
        _updateWeight();
        blockNumLast = block.number;
>>>>>>> aa06bbbc
    }

    function _settleLpInterests(address account) internal returns (uint256 dueInterests) {
        if (account == address(this)) return 0;

        _updateParamL();
        uint256 interestValuePerLP = _getInterestValuePerLP(account);
        if (interestValuePerLP == 0) return 0;

        dueInterests = balanceOf(account).mul(interestValuePerLP).div(MULTIPLIER);
        if (dueInterests == 0) return 0;

        lastNYield = lastNYield.sub(dueInterests);
        underlyingYieldToken.safeTransfer(account, dueInterests);
    }

    function checkNeedUpdateParamL() internal returns (bool) {
        if (_getIncomeIndexIncreaseRate() > data.interestUpdateRateDeltaForMarket()) {
            return true;
        }
        return false;
    }

    function checkNeedCurveShift() internal view returns (bool) {
        return block.number > blockNumLast.add(data.curveShiftBlockDelta());
    }

    function _updateParamL() internal {
        if (!checkNeedUpdateParamL()) {
            return;
        }
        router.redeemDueInterests(forgeId, underlyingAsset, expiry);
        uint256 currentNYield = underlyingYieldToken.balanceOf(address(this));
        (uint256 firstTerm, uint256 paramR) = _getFirstTermAndParamR(currentNYield);

        uint256 secondTerm = paramR.mul(MULTIPLIER).div(totalSupply());

        // update new states
        paramL = firstTerm.add(secondTerm);
        lastNYield = currentNYield;
    }

    // before we send LPs, we need to settle due interests for both the to and from addresses
    function _beforeTokenTransfer(
        address from,
        address to,
        uint256
    ) internal override {
        if (from != address(0)) _settleLpInterests(from);
        if (to != address(0)) _settleLpInterests(to);
    }

    function _initializeLock() internal {
        uint256 duration = expiry - xytStartTime; // market expiry = xyt expiry
        uint256 lockDuration = (duration * data.lockNumerator()) / data.lockDenominator();
        lockStartTime = expiry - lockDuration;
    }

    /**
    @dev this function should be very similar to Uniswap
    */
    function _mintProtocolFees() internal {
        uint256 feeRatio = data.protocolSwapFee();
        uint256 _lastParamK = lastParamK;
        if (feeRatio > 0) {
            if (_lastParamK != 0) {
                uint256 k = _calcParamK();
                if (k > _lastParamK) {
                    uint256 numer = totalSupply().mul(k.sub(_lastParamK));
                    uint256 denom = Math.RONE.sub(feeRatio).mul(k).div(feeRatio).add(_lastParamK);
                    uint256 liquidity = numer / denom;
                    address treasury = data.treasury();
                    if (liquidity > 0) {
                        _mintLp(liquidity);
                        IERC20(address(this)).transfer(treasury, liquidity);
                    }
                }
            }
        } else if (_lastParamK != 0) {
            // if fee is turned off, we need to reset lastParamK as well
            lastParamK = 0;
        }
    }

    // INVARIANT: this function must be called right after:
    //    - either the weights are updated
    //    - or the balances of xyt and base token are updated due to adding/removing liquidity
    function _updateLastParamK() internal {
        if (data.protocolSwapFee() == 0) return;
        lastParamK = _calcParamK();
    }

    function _calcParamK() internal view returns (uint256 paramK) {
        (uint256 xytBalance, uint256 tokenBalance, uint256 xytWeight, uint256 tokenWeight) =
            readReserveData();
        paramK = Math
            .rpow(xytBalance.toFP(), xytWeight)
            .rmul(Math.rpow(tokenBalance.toFP(), tokenWeight))
            .toInt();
    }

    function _afterBootstrap() internal virtual;

    function _getInterestValuePerLP(address account)
        internal
        virtual
        returns (uint256 interestValuePerLP);

    function _getFirstTermAndParamR(uint256 currentNYield)
        internal
        virtual
        returns (uint256 firstTerm, uint256 paramR);

    function _getIncomeIndexIncreaseRate() internal virtual returns (uint256 increaseRate);
}<|MERGE_RESOLUTION|>--- conflicted
+++ resolved
@@ -723,26 +723,10 @@
     //curve shift will be called before any calculation using weight
     // INVARIANT: if mintProtocolFee is false:
     //    - there must be a _mintProtocolFees() before calling _curveShift()
-<<<<<<< HEAD
-    //    - there must be an _updateKLast() after calling _curveShift()
-    function _curveShift(bool mintProtocolFee) internal {
-        console.log("haha blah blah", data.curveShiftBlockDelta(), block.number, blockNumLast);
-        if (block.number > blockNumLast.add(data.curveShiftBlockDelta())) {
-            if (mintProtocolFee) {
-                _mintProtocolFees();
-            }
-            _updateWeight();
-            if (mintProtocolFee) {
-                _updateKLast();
-            }
-            blockNumLast = block.number;
-        }
-=======
     function _curveShift() internal {
         if (!checkNeedCurveShift()) return;
         _updateWeight();
         blockNumLast = block.number;
->>>>>>> aa06bbbc
     }
 
     function _settleLpInterests(address account) internal returns (uint256 dueInterests) {
