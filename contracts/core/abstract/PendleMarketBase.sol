// SPDX-License-Identifier: MIT
/*
 * MIT License
 * ===========
 *
 * Permission is hereby granted, free of charge, to any person obtaining a copy
 * of this software and associated documentation files (the "Software"), to deal
 * in the Software without restriction, including without limitation the rights
 * to use, copy, modify, merge, publish, distribute, sublicense, and/or sell
 * copies of the Software, and to permit persons to whom the Software is
 * furnished to do so, subject to the following conditions:
 *
 * The above copyright notice and this permission notice shall be included in all
 * copies or substantial portions of the Software.
 *
 * THE SOFTWARE IS PROVIDED "AS IS", WITHOUT WARRANTY OF ANY KIND, EXPRESS OR
 * IMPLIED, INCLUDING BUT NOT LIMITED TO THE WARRANTIES OF MERCHANTABILITY,
 * FITNESS FOR A PARTICULAR PURPOSE AND NONINFRINGEMENT. IN NO EVENT SHALL THE
 * AUTHORS OR COPYRIGHT HOLDERS BE LIABLE FOR ANY CLAIM, DAMAGES OR OTHER
 * LIABILITY, WHETHER IN AN ACTION OF CONTRACT, TORT OR OTHERWISE, ARISING FROM,
 * OUT OF OR IN CONNECTION WITH THE SOFTWARE OR THE USE OR OTHER DEALINGS IN THE
 */
pragma solidity 0.7.6;
pragma experimental ABIEncoderV2;

import "../../interfaces/IPendleData.sol";
import "../../interfaces/IPendleMarket.sol";
import "../../interfaces/IPendleForge.sol";
import "../../interfaces/IPendleMarketFactory.sol";
import "../../interfaces/IPendleYieldToken.sol";
import "../../tokens/PendleBaseToken.sol";
import "../../libraries/MathLib.sol";
import "@openzeppelin/contracts/token/ERC20/SafeERC20.sol";

abstract contract PendleMarketBase is IPendleMarket, PendleBaseToken {
    using Math for uint256;
    using SafeMath for uint256;
    using SafeERC20 for IERC20;

    address private immutable factory;
    bytes32 public immutable override factoryId;
    address internal immutable forge;
    address public immutable override token;
    address public immutable override xyt;
    bool public bootstrapped;
    string private constant NAME = "Pendle Market";
    string private constant SYMBOL = "PENDLE-LPT";
    uint256 private constant MINIMUM_LIQUIDITY = 10**3;
    uint8 private constant DECIMALS = 18;
    uint256 private priceLast = Math.RONE;
    uint256 private blockNumLast;
    uint256 private constant LN_PI_PLUSONE = 1562071538258; // this is equal to Math.ln(Math.PI_PLUSONE,Math.RONE)

    uint256 internal paramL;
    uint256 internal lastNYield;
    mapping(address => uint256) internal lastParamL;

    uint256 public lastParamK;

    uint256 private constant MULTIPLIER = 10**20;
    uint256 private reserveData;

    uint256 private constant MASK_148_TO_255 = type(uint256).max ^ ((1 << 148) - 1);
    uint256 private constant MASK_40_TO_147 = ((1 << 148) - 1) ^ ((1 << 40) - 1);
    uint256 private constant MASK_0_TO_39 = ((1 << 40) - 1);
    uint256 private constant MAX_TOKEN_RESERVE_BALANCE = (1 << 108) - 1;

    // the lockStartTime is set at the bootstrap time of the market, and will not
    // be changed for the entire market duration
    uint256 public lockStartTime;

    /* these variables are used often, so we get them once in the constructor
    and save gas for retrieving them afterwards */
    bytes32 private immutable forgeId;
    address internal immutable underlyingAsset;
    IERC20 private immutable underlyingYieldToken;
    IPendleData private immutable data;
    IPendleRouter private immutable router;
    uint256 private immutable xytStartTime;

    modifier isAddRemoveSwapAllowed(bool skipOpenCheck) {
        checkIsBootstrapped();
        checkOnlyRouter();
        if (!skipOpenCheck) {
            checkMarketIsOpen();
        }
        _;
    }

    constructor(
        address _forge,
        address _xyt,
        address _token,
        uint256 _expiry
    ) PendleBaseToken(NAME, SYMBOL, DECIMALS, block.timestamp, _expiry) {
        require(_xyt != address(0), "ZERO_ADDRESS");
        require(_token != address(0), "ZERO_ADDRESS");
        IPendleYieldToken xytContract = IPendleYieldToken(_xyt);

        factory = msg.sender;
        forge = _forge;
        xyt = _xyt;
        token = _token;

        forgeId = IPendleForge(_forge).forgeId();
        underlyingAsset = xytContract.underlyingAsset();
        underlyingYieldToken = IERC20(IPendleYieldToken(_xyt).underlyingYieldToken());
        expiry = _expiry;
        address routerAddress = address(IPendleMarketFactory(msg.sender).router());
        router = IPendleRouter(routerAddress);
        data = IPendleForge(_forge).data();
        xytStartTime = IPendleYieldToken(_xyt).start();
        factoryId = IPendleMarketFactory(msg.sender).marketFactoryId();
        _approve(address(this), routerAddress, type(uint256).max);
        IERC20(_xyt).safeApprove(routerAddress, type(uint256).max);
        IERC20(_token).safeApprove(routerAddress, type(uint256).max);
    }

    function checkIsBootstrapped() internal view {
        require(bootstrapped, "NOT_BOOTSTRAPPED");
    }

    function checkOnlyRouter() internal view {
        require(msg.sender == address(router), "ONLY_ROUTER");
    }

    function checkMarketIsOpen() internal view {
        require(block.timestamp < lockStartTime, "MARKET_LOCKED");
    }

    function readReserveData()
        internal
        view
        returns (
            uint256 xytBalance,
            uint256 tokenBalance,
            uint256 xytWeight,
            uint256 tokenWeight
        )
    {
        xytBalance = (reserveData & MASK_148_TO_255) >> 148;
        tokenBalance = (reserveData & MASK_40_TO_147) >> 40;
        xytWeight = reserveData & MASK_0_TO_39;
        tokenWeight = Math.RONE - xytWeight;
    }

    function parseTokenReserveData(address _asset)
        internal
        view
        returns (TokenReserve memory tokenReserve)
    {
        (uint256 xytBalance, uint256 tokenBalance, uint256 xytWeight, uint256 tokenWeight) =
            readReserveData();
        if (_asset == xyt) {
            tokenReserve = TokenReserve(xytWeight, xytBalance);
        } else {
            tokenReserve = TokenReserve(tokenWeight, tokenBalance);
        }
    }

    function updateReserveData(TokenReserve memory tokenReserve, address _asset) internal {
        require(tokenReserve.balance <= MAX_TOKEN_RESERVE_BALANCE, "EXCEED_TOKEN_BALANCE_LIMIT");
        (uint256 xytBalance, uint256 tokenBalance, uint256 xytWeight, uint256 tokenWeight) =
            readReserveData();
        if (_asset == xyt) {
            (xytWeight, xytBalance) = (tokenReserve.weight, tokenReserve.balance);
        } else {
            (tokenWeight, tokenBalance) = (tokenReserve.weight, tokenReserve.balance);
            xytWeight = Math.RONE.sub(tokenWeight);
        }
        writeReserveData(xytBalance, tokenBalance, xytWeight);
    }

    function writeReserveData(
        uint256 xytBalance,
        uint256 tokenBalance,
        uint256 xytWeight
    ) internal {
        require(xytBalance <= MAX_TOKEN_RESERVE_BALANCE, "EXCEED_TOKEN_BALANCE_LIMIT");
        require(tokenBalance <= MAX_TOKEN_RESERVE_BALANCE, "EXCEED_TOKEN_BALANCE_LIMIT");
        reserveData = (xytBalance << 148) | (tokenBalance << 40) | xytWeight;
    }

    function bootstrap(uint256 initialXytLiquidity, uint256 initialTokenLiquidity)
        external
        override
        returns (PendingTransfer[3] memory transfers)
    {
        checkOnlyRouter();
        require(!bootstrapped, "ALREADY_BOOTSTRAPPED");
        _initializeLock(); // market's lock params should be initialized at bootstrap time

        writeReserveData(initialXytLiquidity, initialTokenLiquidity, Math.RONE / 2);
        _updateLastParamK();

        emit Sync(initialXytLiquidity, Math.RONE / 2, initialTokenLiquidity);

        uint256 liquidity =
            Math.sqrt(initialXytLiquidity.mul(initialTokenLiquidity)).sub(MINIMUM_LIQUIDITY);
        _mintLp(MINIMUM_LIQUIDITY.add(liquidity));

        transfers[0].amount = initialXytLiquidity;
        transfers[0].isOut = false;
        transfers[1].amount = initialTokenLiquidity;
        transfers[1].isOut = false;
        transfers[2].amount = liquidity;
        transfers[2].isOut = true;

        blockNumLast = block.number;
        bootstrapped = true;
        _afterBootstrap();
    }

    /**
    * @notice Join the market by specifying the desired (and max) amount of xyts
    *    and tokens to put in.
    * @param _desiredXytAmount amount of XYTs user wants to contribute
    * @param _desiredTokenAmount amount of tokens user wants to contribute
    * @param _xytMinAmount min amount of XYTs user wants to be able to contribute
    * @param _tokenMinAmount min amount of tokens user wants to be able to contribute
    * @dev no curveShift to save gas because this function
              doesn't depend on weights of tokens
    */
    function addMarketLiquidityDual(
        uint256 _desiredXytAmount,
        uint256 _desiredTokenAmount,
        uint256 _xytMinAmount,
        uint256 _tokenMinAmount
    )
        external
        override
        isAddRemoveSwapAllowed(false)
        returns (PendingTransfer[3] memory transfers, uint256 lpOut)
    {
        _updateParamL();

        // mint protocol fees after updating paramL, because the new liquidity is only minted to
        // the protocol exactly now (with value same as feesPortion * swapFees).
        _mintProtocolFees();

        (uint256 xytBalance, uint256 tokenBalance, uint256 xytWeight, ) = readReserveData();

        uint256 amountXytUsed;
        uint256 amountTokenUsed = _desiredXytAmount.mul(tokenBalance).div(xytBalance);
        if (amountTokenUsed <= _desiredTokenAmount) {
            // using _desiredXytAmount to determine the LP and add liquidity
            require(amountTokenUsed >= _tokenMinAmount, "INSUFFICIENT_TOKEN_AMOUNT");
            amountXytUsed = _desiredXytAmount;
            lpOut = _desiredXytAmount.mul(totalSupply()).div(xytBalance);
        } else {
            // using _desiredTokenAmount to determine the LP and add liquidity
            amountXytUsed = _desiredTokenAmount.mul(xytBalance).div(tokenBalance);
            require(amountXytUsed >= _xytMinAmount, "INSUFFICIENT_XYT_AMOUNT");
            amountTokenUsed = _desiredTokenAmount;
            lpOut = _desiredTokenAmount.mul(totalSupply()).div(tokenBalance);
        }

        xytBalance = xytBalance.add(amountXytUsed);
        transfers[0].amount = amountXytUsed;
        transfers[0].isOut = false;

        tokenBalance = tokenBalance.add(amountTokenUsed);
        transfers[1].amount = amountTokenUsed;
        transfers[1].isOut = false;

        writeReserveData(xytBalance, tokenBalance, xytWeight);
        _updateLastParamK();

        emit Sync(xytBalance, xytWeight, tokenBalance);

        // Mint and push LP token.
        _mintLp(lpOut);
        transfers[2].amount = lpOut;
        transfers[2].isOut = true;
    }

    function addMarketLiquiditySingle(
        address _inToken,
        uint256 _exactIn,
        uint256 _minOutLp
    )
        external
        override
        isAddRemoveSwapAllowed(false)
        returns (PendingTransfer[3] memory transfers)
    {
        _updateParamL();

        // mint protocol fees after updating paramL, because the new liquidity is only minted to
        // the protocol exactly now (with value same as feesPortion * swapFees).
        _mintProtocolFees();
        _curveShift();

        TokenReserve memory inTokenReserve = parseTokenReserveData(_inToken);

        uint256 totalLp = totalSupply();

        // Calc out amount of LP token.
        uint256 exactOutLp = _calcOutAmountLp(_exactIn, inTokenReserve, data.swapFee(), totalLp);
        require(exactOutLp >= _minOutLp, "HIGH_LP_OUT_LIMIT");

        // Update reserves and operate underlying LP and inToken.
        inTokenReserve.balance = inTokenReserve.balance.add(_exactIn);
        transfers[0].amount = _exactIn;
        transfers[0].isOut = false;

        // Mint and push LP token.
        _mintLp(exactOutLp);
        transfers[2].amount = exactOutLp;
        transfers[2].isOut = true;

        // repack data
        updateReserveData(inTokenReserve, _inToken);
        _updateLastParamK();

        (uint256 xytBalance, uint256 tokenBalance, uint256 xytWeight, ) = readReserveData(); // unpack data
        emit Sync(xytBalance, xytWeight, tokenBalance);
    }

    /**
     * @notice Exit the market by putting in the desired amount of LP tokens
     *         and getting back XYT and pair tokens.
     * @dev With remove liquidity functions, LPs are always transferred in
     *  first in the Router, to make sure we have enough LPs in the market to burn
     *  as such, we don't need to set transfers[2]
     * @dev no curveShift to save gas because this function
                doesn't depend on weights of tokens
     * @dev this function will never be locked since we always let users withdraw
                their funds. That's why we skip time check in isAddRemoveSwapAllowed
     */
    function removeMarketLiquidityDual(
        uint256 _inLp,
        uint256 _minOutXyt,
        uint256 _minOutToken
    )
        external
        override
        isAddRemoveSwapAllowed(true)
        returns (PendingTransfer[3] memory transfers)
    {
        _updateParamL();

        // mint protocol fees after updating paramL, because the new liquidity is only minted to
        // the protocol exactly now (with value same as feesPortion * swapFees).
        _mintProtocolFees();

        uint256 exitFee = data.exitFee();
        uint256 totalLp = totalSupply();
        uint256 exitFees = Math.rmul(_inLp, exitFee);
        uint256 inLpAfterExitFee = _inLp.sub(exitFee);
        uint256 ratio = Math.rdiv(inLpAfterExitFee, totalLp);
        require(ratio != 0, "ZERO_RATIO");
        (uint256 xytBalance, uint256 tokenBalance, uint256 xytWeight, ) = readReserveData(); // unpack data

        // Calc and withdraw xyt token.
        uint256 balanceToken = xytBalance;
        uint256 xytOut = Math.rmul(ratio, balanceToken);
        require(xytOut != 0, "INTERNAL_ERROR");
        require(xytOut >= _minOutXyt, "INSUFFICIENT_XYT_OUT");
        xytBalance = xytBalance.sub(xytOut);
        transfers[0].amount = xytOut;
        transfers[0].isOut = true;

        // Calc and withdraw pair token.
        balanceToken = tokenBalance;
        uint256 tokenOut = Math.rmul(ratio, balanceToken);
        require(tokenOut != 0, "INTERNAL_ERROR");
        require(tokenOut >= _minOutToken, "INSUFFICIENT_TOKEN_OUT");
        tokenBalance = tokenBalance.sub(tokenOut);
        transfers[1].amount = tokenOut;
        transfers[1].isOut = true;

        writeReserveData(xytBalance, tokenBalance, xytWeight); // repack data
        _updateLastParamK();

        emit Sync(xytBalance, xytWeight, tokenBalance);

        // Deal with lp last.
        _collectFees(exitFees);
        _burnLp(inLpAfterExitFee);
    }

    /// @dev With remove liquidity functions, LPs are always transferred in
    /// first in the Router, to make sure we have enough LPs in the market to burn
    /// as such, we don't need to set transfers[2]
    function removeMarketLiquiditySingle(
        address _outToken,
        uint256 _inLp,
        uint256 _minOutAmountToken
    )
        external
        override
        isAddRemoveSwapAllowed(false)
        returns (PendingTransfer[3] memory transfers)
    {
        _updateParamL();

        // mint protocol fees after updating paramL, because the new liquidity is only minted to
        // the protocol exactly now (with value same as feesPortion * swapFees).
        _mintProtocolFees();
        _curveShift();

        TokenReserve memory outTokenReserve = parseTokenReserveData(_outToken);

        uint256 swapFee = data.swapFee();
        uint256 exitFee = data.exitFee();
        uint256 exitFees = Math.rmul(_inLp, exitFee);
        uint256 totalLp = totalSupply();

        uint256 outAmountToken =
            _calcOutAmountToken(outTokenReserve, totalLp, _inLp, swapFee, exitFee);
        require(outAmountToken >= _minOutAmountToken, "INSUFFICIENT_TOKEN_OUT");

        // Update reserves and operate underlying LP and outToken
        outTokenReserve.balance = outTokenReserve.balance.sub(outAmountToken);

        updateReserveData(outTokenReserve, _outToken);
        _updateLastParamK();

        _collectFees(exitFee);
        _burnLp(_inLp.sub(exitFees));
        transfers[0].amount = outAmountToken;
        transfers[0].isOut = true;

        (uint256 xytBalance, uint256 tokenBalance, uint256 xytWeight, ) = readReserveData(); // unpack data
        emit Sync(xytBalance, xytWeight, tokenBalance);
    }

    function swapExactIn(
        address inToken,
        uint256 inAmount,
        address outToken,
        uint256 minOutAmount
    )
        external
        override
        isAddRemoveSwapAllowed(false)
        returns (
            uint256 outAmount,
            uint256 spotPriceAfter,
            PendingTransfer[3] memory transfers
        )
    {
        if (checkNeedCurveShift()) {
            _mintProtocolFees();
            _curveShift();
            _updateLastParamK();
        }

        TokenReserve memory inTokenReserve = parseTokenReserveData(inToken);
        TokenReserve memory outTokenReserve = parseTokenReserveData(outToken);
        uint256 swapFee = data.swapFee();

        // calc out amount of token to be swapped out
        outAmount = calcExactOut(inTokenReserve, outTokenReserve, inAmount, swapFee);
        require(outAmount >= minOutAmount, "HIGH_OUT_LIMIT");

        inTokenReserve.balance = inTokenReserve.balance.add(inAmount);
        outTokenReserve.balance = outTokenReserve.balance.sub(outAmount);

        spotPriceAfter = _calcSpotPrice(inTokenReserve, outTokenReserve, swapFee);

        // repack data
        updateReserveData(inTokenReserve, inToken);
        updateReserveData(outTokenReserve, outToken);

        (uint256 xytBalance, uint256 tokenBalance, uint256 xytWeight, ) = readReserveData(); // unpack data
        emit Sync(xytBalance, xytWeight, tokenBalance);

        transfers[0].amount = inAmount;
        transfers[0].isOut = false;
        transfers[1].amount = outAmount;
        transfers[1].isOut = true;
    }

    function swapExactOut(
        address inToken,
        uint256 maxInAmount,
        address outToken,
        uint256 outAmount
    )
        external
        override
        isAddRemoveSwapAllowed(false)
        returns (
            uint256 inAmount,
            uint256 spotPriceAfter,
            PendingTransfer[3] memory transfers
        )
    {
        if (checkNeedCurveShift()) {
            _mintProtocolFees();
            _curveShift();
            _updateLastParamK();
        }

        TokenReserve memory inTokenReserve = parseTokenReserveData(inToken);
        TokenReserve memory outTokenReserve = parseTokenReserveData(outToken);
        uint256 swapFee = data.swapFee();

        // Calc in amount.
        inAmount = calcExactIn(inTokenReserve, outTokenReserve, outAmount, swapFee);
        require(inAmount <= maxInAmount, "LOW_IN_LIMIT");

        inTokenReserve.balance = inTokenReserve.balance.add(inAmount);
        outTokenReserve.balance = outTokenReserve.balance.sub(outAmount);

        spotPriceAfter = _calcSpotPrice(inTokenReserve, outTokenReserve, swapFee);

        // repack data
        updateReserveData(inTokenReserve, inToken);
        updateReserveData(outTokenReserve, outToken);

        (uint256 xytBalance, uint256 tokenBalance, uint256 xytWeight, ) = readReserveData(); // unpack data
        emit Sync(xytBalance, xytWeight, tokenBalance);

        transfers[0].amount = inAmount;
        transfers[0].isOut = false;
        transfers[1].amount = outAmount;
        transfers[1].isOut = true;
    }

    function claimLpInterests(address account) external override returns (uint256 interests) {
        checkIsBootstrapped();
        checkOnlyRouter();
        interests = _settleLpInterests(account);
    }

    function getReserves()
        external
        view
        override
        returns (
            uint256 xytBalance,
            uint256 xytWeight,
            uint256 tokenBalance,
            uint256 tokenWeight,
            uint256 lastUpdatedBlock
        )
    {
        // get the weight right now of the market, not the weight of the last update
        (xytWeight, tokenWeight, ) = _updateWeightDry();
        (xytBalance, tokenBalance, , ) = readReserveData();
        lastUpdatedBlock = blockNumLast;
    }

    function calcExactIn(
        TokenReserve memory inTokenReserve,
        TokenReserve memory outTokenReserve,
        uint256 exactOut,
        uint256 swapFee
    ) public pure override returns (uint256 exactIn) {
        uint256 weightRatio = Math.rdiv(outTokenReserve.weight, inTokenReserve.weight);
        uint256 diff = outTokenReserve.balance.sub(exactOut);
        uint256 y = Math.rdiv(outTokenReserve.balance, diff);
        uint256 foo = Math.rpow(y, weightRatio);

        foo = foo.sub(Math.RONE);
        exactIn = Math.RONE.sub(swapFee);
        exactIn = Math.rdiv(Math.rmul(inTokenReserve.balance, foo), exactIn);
    }

    function calcExactOut(
        TokenReserve memory inTokenReserve,
        TokenReserve memory outTokenReserve,
        uint256 exactIn,
        uint256 swapFee
    ) public pure override returns (uint256 exactOut) {
        uint256 weightRatio = Math.rdiv(inTokenReserve.weight, outTokenReserve.weight);
        uint256 adjustedIn = Math.RONE.sub(swapFee);
        adjustedIn = Math.rmul(exactIn, adjustedIn);
        uint256 y = Math.rdiv(inTokenReserve.balance, inTokenReserve.balance.add(adjustedIn));
        uint256 foo = Math.rpow(y, weightRatio);
        uint256 bar = Math.RONE.sub(foo);

        exactOut = Math.rmul(outTokenReserve.balance, bar);
    }

    function spotPrice(address inToken, address outToken)
        external
        view
        override
        returns (uint256 spot)
    {
        TokenReserve memory inTokenReserve = parseTokenReserveData(inToken);
        TokenReserve memory outTokenReserve = parseTokenReserveData(outToken);
        return _calcSpotPrice(inTokenReserve, outTokenReserve, data.swapFee());
    }

    function _calcSpotPrice(
        TokenReserve memory inTokenReserve,
        TokenReserve memory outTokenReserve,
        uint256 swapFee
    ) internal pure returns (uint256 spot) {
        uint256 numer = Math.rdiv(inTokenReserve.balance, inTokenReserve.weight);
        uint256 denom = Math.rdiv(outTokenReserve.balance, outTokenReserve.weight);
        uint256 ratio = Math.rdiv(numer, denom);
        uint256 scale = Math.rdiv(Math.RONE, Math.RONE.sub(swapFee));

        spot = Math.rmul(ratio, scale);
    }

    function _calcOutAmountLp(
        uint256 inAmount,
        TokenReserve memory inTokenReserve,
        uint256 swapFee,
        uint256 totalSupplyLp
    ) internal pure returns (uint256 exactOutLp) {
        uint256 nWeight = inTokenReserve.weight;
        uint256 feePortion = Math.rmul(Math.RONE.sub(nWeight), swapFee);
        uint256 inAmountAfterFee = Math.rmul(inAmount, Math.RONE.sub(feePortion));

        uint256 inBalanceUpdated = inTokenReserve.balance.add(inAmountAfterFee);
        uint256 inTokenRatio = Math.rdiv(inBalanceUpdated, inTokenReserve.balance);

        uint256 lpTokenRatio = Math.rpow(inTokenRatio, nWeight);
        uint256 totalSupplyLpUpdated = Math.rmul(lpTokenRatio, totalSupplyLp);
        exactOutLp = totalSupplyLpUpdated.sub(totalSupplyLp);
        return exactOutLp;
    }

    function _calcOutAmountToken(
        TokenReserve memory outTokenReserve,
        uint256 totalSupplyLp,
        uint256 inLp,
        uint256 swapFee,
        uint256 exitFee
    ) internal pure returns (uint256 exactOutToken) {
        uint256 nWeight = outTokenReserve.weight;
        uint256 inLpAfterExitFee = Math.rmul(inLp, Math.RONE.sub(exitFee));
        uint256 totalSupplyLpUpdated = totalSupplyLp.sub(inLpAfterExitFee);
        uint256 lpRatio = Math.rdiv(totalSupplyLpUpdated, totalSupplyLp);

        uint256 outTokenRatio = Math.rpow(lpRatio, Math.rdiv(Math.RONE, nWeight));
        uint256 outTokenBalanceUpdated = Math.rmul(outTokenRatio, outTokenReserve.balance);

        uint256 outAmountTokenBeforeSwapFee = outTokenReserve.balance.sub(outTokenBalanceUpdated);

        uint256 feePortion = Math.rmul(Math.RONE.sub(nWeight), swapFee);
        exactOutToken = Math.rmul(outAmountTokenBeforeSwapFee, Math.RONE.sub(feePortion));
        return exactOutToken;
    }

    /// @notice Sends fees as LP to Treasury
    function _collectFees(uint256 _amount) internal {
        IERC20(address(this)).transfer(data.treasury(), _amount);
    }

    function _burnLp(uint256 amount) internal {
        _burn(address(this), amount);
    }

    function _mintLp(uint256 amount) internal {
        _mint(address(this), amount);
    }

    /**
    * @notice update the priceLast & emit event, but not the real weight
    * @dev this function read the reserveData directly from storage. But the reserveData is guaranteed
    not to be obsolete because:
    * this function will be called at most ONCE in every transaction
    * all functions that call this function will eventually update the reserveData
    => it doesn't matter if the reserveData gets updated immediately or not
     */
    function _updateWeight() internal {
        (uint256 xytBalance, uint256 tokenBalance, uint256 xytWeight, ) = readReserveData(); // unpack data
        (uint256 xytWeightUpdated, , uint256 priceNow) = _updateWeightDry();
        writeReserveData(xytBalance, tokenBalance, xytWeightUpdated); // repack data

        priceLast = priceNow;
        // the weight is not updated yet, but all functions that call curveShift will eventually update the weight, so we just emit event first
        emit Shift(xytWeight, xytWeightUpdated);
    }

    // do the weight update calculation but don't update the token reserve memory
    function _updateWeightDry()
        internal
        view
        returns (
            uint256 xytWeightUpdated,
            uint256 tokenWeightUpdated,
            uint256 priceNow
        )
    {
        // get current timestamp currentTime
        uint256 currentTime = block.timestamp;
        uint256 endTime = expiry;
        uint256 startTime = xytStartTime;
        uint256 duration = endTime - startTime;

        (, , uint256 xytWeight, uint256 tokenWeight) = readReserveData(); // unpack data

        uint256 timeLeft;
        if (endTime >= currentTime) {
            timeLeft = endTime - currentTime;
        } else {
            timeLeft = 0;
        }

        // get time_to_mature = (endTime - currentTime) / (endTime - startTime)
        uint256 timeToMature = Math.rdiv(timeLeft * Math.RONE, duration * Math.RONE);

        // get price for now = ln(3.14 * t + 1) / ln(4.14)
        priceNow = Math.rdiv(
            Math.ln(Math.rmul(Math.PI, timeToMature).add(Math.RONE), Math.RONE),
            LN_PI_PLUSONE
        );

        uint256 r = Math.rdiv(priceNow, priceLast);
        assert(Math.RONE >= r);

        uint256 thetaNumerator = Math.rmul(Math.rmul(xytWeight, tokenWeight), Math.RONE.sub(r));
        uint256 thetaDenominator = Math.rmul(r, xytWeight).add(tokenWeight);

        // calc weight changes theta
        uint256 theta = Math.rdiv(thetaNumerator, thetaDenominator);

        xytWeightUpdated = xytWeight.sub(theta);
        tokenWeightUpdated = tokenWeight.add(theta);
    }

    //curve shift will be called before any calculation using weight
    // INVARIANT: if mintProtocolFee is false:
    //    - there must be a _mintProtocolFees() before calling _curveShift()
    function _curveShift() internal {
        if (!checkNeedCurveShift()) return;
        _updateWeight();
        blockNumLast = block.number;
    }

    function _settleLpInterests(address account) internal returns (uint256 dueInterests) {
        if (account == address(this)) return 0;

        _updateParamL();
        uint256 interestValuePerLP = _getInterestValuePerLP(account);
        if (interestValuePerLP == 0) return 0;

        dueInterests = balanceOf(account).mul(interestValuePerLP).div(MULTIPLIER);
        if (dueInterests == 0) return 0;

        lastNYield = lastNYield.sub(dueInterests);
        underlyingYieldToken.safeTransfer(account, dueInterests);
    }

    function checkNeedUpdateParamL() internal returns (bool) {
        if (_getIncomeIndexIncreaseRate() > data.interestUpdateRateDeltaForMarket()) {
            return true;
        }
        return false;
    }

    function checkNeedCurveShift() internal view returns (bool) {
        return block.number > blockNumLast.add(data.curveShiftBlockDelta());
    }

    function _updateParamL() internal {
        if (!checkNeedUpdateParamL()) {
            return;
        }
        router.redeemDueInterests(forgeId, underlyingAsset, expiry);
        uint256 currentNYield = underlyingYieldToken.balanceOf(address(this));
        (uint256 firstTerm, uint256 paramR) = _getFirstTermAndParamR(currentNYield);

        uint256 secondTerm = paramR.mul(MULTIPLIER).div(totalSupply());

        // update new states
        paramL = firstTerm.add(secondTerm);
        lastNYield = currentNYield;
    }

    // before we send LPs, we need to settle due interests for both the to and from addresses
    function _beforeTokenTransfer(
        address from,
        address to,
        uint256
    ) internal override {
        if (from != address(0)) _settleLpInterests(from);
        if (to != address(0)) _settleLpInterests(to);
    }

    function _initializeLock() internal {
        uint256 duration = expiry - xytStartTime; // market expiry = xyt expiry
        uint256 lockDuration = (duration * data.lockNumerator()) / data.lockDenominator();
        lockStartTime = expiry - lockDuration;
    }

    /**
    @dev this function should be very similar to Uniswap
    */
    function _mintProtocolFees() internal {
        uint256 feeRatio = data.protocolSwapFee();
<<<<<<< HEAD
        if (feeRatio == 0) return;

        uint256 paramK = _calcParamK();
        if (paramK > _lastParamK) {
            uint256 numer = totalSupply().mul(paramK.sub(_lastParamK));
            uint256 denom = (Math.RONE.sub(feeRatio)).rmul(paramK).rdiv(feeRatio).add(_lastParamK);
            uint256 liquidity = numer / denom;
            address treasury = data.treasury();
            if (liquidity > 0) {
                _mintLp(liquidity);
                IERC20(address(this)).transfer(treasury, liquidity);
=======
        uint256 _lastParamK = lastParamK;
        if (feeRatio > 0) {
            if (_lastParamK != 0) {
                uint256 k = _calcParamK();
                if (k > _lastParamK) {
                    uint256 numer = totalSupply.mul(k.sub(_lastParamK));
                    uint256 denom = Math.RONE.sub(feeRatio).mul(k).div(feeRatio).add(_lastParamK);
                    uint256 liquidity = numer / denom;
                    address treasury = data.treasury();
                    if (liquidity > 0) {
                        _mintLp(liquidity);
                        IERC20(address(this)).transfer(treasury, liquidity);
                    }
                }
>>>>>>> dfdb752c
            }
        } else if (_lastParamK != 0) {
            // if fee is turned off, we need to reset lastParamK as well
            lastParamK = 0;
        }
    }

    // INVARIANT: this function must be called right after:
    //    - either the weights are updated
    //    - or the balances of xyt and base token are updated due to adding/removing liquidity
    function _updateLastParamK() internal {
        if (data.protocolSwapFee() == 0) return;
        lastParamK = _calcParamK();
    }

    function _calcParamK() internal view returns (uint256 paramK) {
        (uint256 xytBalance, uint256 tokenBalance, uint256 xytWeight, uint256 tokenWeight) =
            readReserveData();
        paramK = Math
            .rpow(xytBalance.toFP(), xytWeight)
            .rmul(Math.rpow(tokenBalance.toFP(), tokenWeight))
            .toInt();
    }

    function _afterBootstrap() internal virtual;

    function _getInterestValuePerLP(address account)
        internal
        virtual
        returns (uint256 interestValuePerLP);

    function _getFirstTermAndParamR(uint256 currentNYield)
        internal
        virtual
        returns (uint256 firstTerm, uint256 paramR);

    function _getIncomeIndexIncreaseRate() internal virtual returns (uint256 increaseRate);
}<|MERGE_RESOLUTION|>--- conflicted
+++ resolved
@@ -789,19 +789,6 @@
     */
     function _mintProtocolFees() internal {
         uint256 feeRatio = data.protocolSwapFee();
-<<<<<<< HEAD
-        if (feeRatio == 0) return;
-
-        uint256 paramK = _calcParamK();
-        if (paramK > _lastParamK) {
-            uint256 numer = totalSupply().mul(paramK.sub(_lastParamK));
-            uint256 denom = (Math.RONE.sub(feeRatio)).rmul(paramK).rdiv(feeRatio).add(_lastParamK);
-            uint256 liquidity = numer / denom;
-            address treasury = data.treasury();
-            if (liquidity > 0) {
-                _mintLp(liquidity);
-                IERC20(address(this)).transfer(treasury, liquidity);
-=======
         uint256 _lastParamK = lastParamK;
         if (feeRatio > 0) {
             if (_lastParamK != 0) {
@@ -816,7 +803,6 @@
                         IERC20(address(this)).transfer(treasury, liquidity);
                     }
                 }
->>>>>>> dfdb752c
             }
         } else if (_lastParamK != 0) {
             // if fee is turned off, we need to reset lastParamK as well
