// SPDX-License-Identifier: MIT
/*
 * MIT License
 * ===========
 *
 * Permission is hereby granted, free of charge, to any person obtaining a copy
 * of this software and associated documentation files (the "Software"), to deal
 * in the Software without restriction, including without limitation the rights
 * to use, copy, modify, merge, publish, distribute, sublicense, and/or sell
 * copies of the Software, and to permit persons to whom the Software is
 * furnished to do so, subject to the following conditions:
 *
 * The above copyright notice and this permission notice shall be included in all
 * copies or substantial portions of the Software.
 *
 * THE SOFTWARE IS PROVIDED "AS IS", WITHOUT WARRANTY OF ANY KIND, EXPRESS OR
 * IMPLIED, INCLUDING BUT NOT LIMITED TO THE WARRANTIES OF MERCHANTABILITY,
 * FITNESS FOR A PARTICULAR PURPOSE AND NONINFRINGEMENT. IN NO EVENT SHALL THE
 * AUTHORS OR COPYRIGHT HOLDERS BE LIABLE FOR ANY CLAIM, DAMAGES OR OTHER
 * LIABILITY, WHETHER IN AN ACTION OF CONTRACT, TORT OR OTHERWISE, ARISING FROM,
 * OUT OF OR IN CONNECTION WITH THE SOFTWARE OR THE USE OR OTHER DEALINGS IN THE
 */
pragma solidity 0.7.6;

import "@openzeppelin/contracts/token/ERC20/SafeERC20.sol";
import "@openzeppelin/contracts/math/SafeMath.sol";
import "../../libraries/ExpiryUtilsLib.sol";
import "../../interfaces/IAaveLendingPoolCore.sol";
import "../../interfaces/IPendleBaseToken.sol";
import "../../interfaces/IPendleData.sol";
import "../../interfaces/IPendleForge.sol";
import "../../interfaces/IPendleRewardManager.sol";
import "../../interfaces/IPendleYieldContractDeployer.sol";
import "../../interfaces/IPendleYieldTokenHolder.sol";
import "../../tokens/PendleFutureYieldToken.sol";
import "../../tokens/PendleOwnershipToken.sol";
import "../../periphery/Permissions.sol";
import "../../libraries/MathLib.sol";

/// @notice Common contract base for a forge implementation.
/// @dev Each specific forge implementation will need to implement the virtual functions
abstract contract PendleForgeBase is IPendleForge, Permissions {
    using ExpiryUtils for string;
    using SafeMath for uint256;
    using Math for uint256;
    using SafeERC20 for IERC20;

    struct PendleTokens {
        IPendleYieldToken xyt;
        IPendleYieldToken ot;
    }

    IPendleRouter public override router;
    IPendleData public override data;
    bytes32 public immutable override forgeId;
    IERC20 public immutable override rewardToken; // COMP/StkAAVE
    IPendleRewardManager public override rewardManager;
    IPendleYieldContractDeployer public override yieldContractDeployer;
    IPendlePausingManager public pausingManager;

    mapping(address => mapping(uint256 => mapping(address => uint256)))
        public
        override dueInterests;

    mapping(address => mapping(uint256 => uint256)) public totalFee;
    mapping(address => mapping(uint256 => address)) public override yieldTokenHolders; // yieldTokenHolders[yieldToken][expiry]

    string private constant OT = "OT";
    string private constant XYT = "XYT";

    constructor(
        address _governance,
        IPendleRouter _router,
        bytes32 _forgeId,
        address _rewardToken,
        address _rewardManager,
        address _yieldContractDeployer
    ) Permissions(_governance) {
        require(address(_router) != address(0), "ZERO_ADDRESS");
        require(_forgeId != 0x0, "ZERO_BYTES");

        router = _router;
        forgeId = _forgeId;
        data = _router.data();
        rewardToken = IERC20(_rewardToken);
        rewardManager = IPendleRewardManager(_rewardManager);
        yieldContractDeployer = IPendleYieldContractDeployer(_yieldContractDeployer);
        pausingManager = data.pausingManager();
    }

    modifier onlyRouter() {
        require(msg.sender == address(router), "ONLY_ROUTER");
        _;
    }

    modifier onlyXYT(address _underlyingAsset, uint256 _expiry) {
        require(
            msg.sender == address(data.xytTokens(forgeId, _underlyingAsset, _expiry)),
            "ONLY_XYT"
        );
        _;
    }

    modifier onlyOT(address _underlyingAsset, uint256 _expiry) {
        require(
            msg.sender == address(data.otTokens(forgeId, _underlyingAsset, _expiry)),
            "ONLY_OT"
        );
        _;
    }

    // INVARIANT: All write functions must go through this check.
    // All XYT/OT transfers must go through this check as well. As such, XYT/OT transfers are also paused
    function checkNotPaused(address _underlyingAsset, uint256 _expiry) internal view {
        (bool paused, ) =
            pausingManager.checkYieldContractStatus(forgeId, _underlyingAsset, _expiry);
        require(!paused, "YIELD_CONTRACT_PAUSED");
    }

    // Only the forgeEmergencyHandler can call this function, when its in emergencyMode
    // this will allow a spender to spend the whole balance of the specified tokens of the yieldTokenHolder contract
    // the spender should ideally be a contract with logic for users to withdraw out their funds.
    function setUpEmergencyMode(
        address _underlyingAsset,
        uint256 _expiry,
        address[] calldata tokens,
        address spender
    ) external override {
        (, bool emergencyMode) =
            pausingManager.checkYieldContractStatus(forgeId, _underlyingAsset, _expiry);
        require(emergencyMode, "NOT_EMERGENCY");
        (address forgeEmergencyHandler, , ) = pausingManager.forgeEmergencyHandler();
        require(msg.sender == forgeEmergencyHandler, "NOT_EMERGENCY_HANDLER");
        IPendleYieldTokenHolder(yieldTokenHolders[_underlyingAsset][_expiry]).setUpEmergencyMode(
            tokens,
            spender
        );
    }

    function newYieldContracts(address _underlyingAsset, uint256 _expiry)
        external
        override
        onlyRouter
        returns (address ot, address xyt)
    {
        checkNotPaused(_underlyingAsset, _expiry);
        address yieldToken = _getYieldBearingToken(_underlyingAsset);
        uint8 yieldTokenDecimals = IPendleYieldToken(yieldToken).decimals();

        require(yieldToken != address(0), "INVALID_ASSET");

        ot = yieldContractDeployer.forgeOwnershipToken(
            _underlyingAsset,
            OT.concat(IPendleBaseToken(yieldToken).name(), _expiry, " "),
            OT.concat(IPendleBaseToken(yieldToken).symbol(), _expiry, "-"),
            yieldTokenDecimals,
            _expiry
        );

        xyt = yieldContractDeployer.forgeFutureYieldToken(
            _underlyingAsset,
            XYT.concat(IPendleBaseToken(yieldToken).name(), _expiry, " "),
            XYT.concat(IPendleBaseToken(yieldToken).symbol(), _expiry, "-"),
            yieldTokenDecimals,
            _expiry
        );

        // ot address is passed in to be used in the salt of CREATE2
        yieldTokenHolders[_underlyingAsset][_expiry] = yieldContractDeployer
            .deployYieldTokenHolder(yieldToken, ot);

        data.storeTokens(forgeId, ot, xyt, _underlyingAsset, _expiry);

        emit NewYieldContracts(forgeId, _underlyingAsset, _expiry, ot, xyt);
    }

    function redeemAfterExpiry(
        address _account,
        address _underlyingAsset,
        uint256 _expiry,
        uint256 _transferOutRate
    )
        external
        override
        onlyRouter
        returns (
            uint256 redeemedAmount,
            uint256 amountTransferOut,
            uint256 amountToRenew
        )
    {
        checkNotPaused(_underlyingAsset, _expiry);
        IERC20 yieldToken = IERC20(_getYieldBearingToken(_underlyingAsset));
        PendleTokens memory tokens = _getTokens(_underlyingAsset, _expiry);
        uint256 expiredOTamount = IERC20(address(tokens.ot)).balanceOf(_account);
        require(expiredOTamount > 0, "NOTHING_TO_REDEEM");

        // _account will get the principal + the interests from last action before expiry to now
        // NOTE: the interest from the last action before expiry until now, for the OT holders,
        // is not charged a Forge fee. Forge fee is only charged on interests from XYT exclusively.
        redeemedAmount = _calcTotalAfterExpiry(_underlyingAsset, _expiry, expiredOTamount);

        redeemedAmount = redeemedAmount.add(
            _beforeTransferDueInterests(tokens, _underlyingAsset, _expiry, _account, false)
        );

        amountTransferOut = redeemedAmount.rmul(_transferOutRate);
        amountToRenew = redeemedAmount.sub(amountTransferOut);

        _safeTransfer(yieldToken, _underlyingAsset, _expiry, _account, amountTransferOut);

        tokens.ot.burn(_account, expiredOTamount);

        emit RedeemYieldToken(forgeId, _underlyingAsset, _expiry, expiredOTamount, redeemedAmount);
    }

    function redeemUnderlying(
        address _account,
        address _underlyingAsset,
        uint256 _expiry,
        uint256 _amountToRedeem
    ) external override onlyRouter returns (uint256 redeemedAmount) {
        checkNotPaused(_underlyingAsset, _expiry);
        PendleTokens memory tokens = _getTokens(_underlyingAsset, _expiry);
        require(tokens.ot.balanceOf(_account) >= _amountToRedeem, "INSUFFICIENT_OT_AMOUNT");
        require(tokens.xyt.balanceOf(_account) >= _amountToRedeem, "INSUFFICIENT_XYT_AMOUNT");

        IERC20 yieldToken = IERC20(_getYieldBearingToken(_underlyingAsset));

        tokens.ot.burn(_account, _amountToRedeem);
        tokens.xyt.burn(_account, _amountToRedeem);

        // dueInterests has been updated during the process of burning XYT
        redeemedAmount = _calcUnderlyingToRedeem(_underlyingAsset, _amountToRedeem).add(
            _beforeTransferDueInterests(tokens, _underlyingAsset, _expiry, _account, true)
        );
        _safeTransfer(yieldToken, _underlyingAsset, _expiry, _account, redeemedAmount);

        emit RedeemYieldToken(forgeId, _underlyingAsset, _expiry, _amountToRedeem, redeemedAmount);

        return redeemedAmount;
    }

    function redeemDueInterests(
        address _account,
        address _underlyingAsset,
        uint256 _expiry
    ) external override onlyRouter returns (uint256 amountOut) {
        checkNotPaused(_underlyingAsset, _expiry);
        PendleTokens memory tokens = _getTokens(_underlyingAsset, _expiry);
        IERC20 yieldToken = IERC20(_getYieldBearingToken(_underlyingAsset));
        amountOut = _beforeTransferDueInterests(
            tokens,
            _underlyingAsset,
            _expiry,
            _account,
            false
        );
        _safeTransfer(yieldToken, _underlyingAsset, _expiry, _account, amountOut);
    }

    function updateDueInterests(
        address _underlyingAsset,
        uint256 _expiry,
        address _account
    ) external override onlyXYT(_underlyingAsset, _expiry) {
        checkNotPaused(_underlyingAsset, _expiry);
        PendleTokens memory tokens = _getTokens(_underlyingAsset, _expiry);
        uint256 principal = tokens.xyt.balanceOf(_account);
        _updateDueInterests(principal, _underlyingAsset, _expiry, _account);
    }

    function redeemRewardsBeforeOtTransfer(
        address _underlyingAsset,
        uint256 _expiry,
        address _account
    ) external override onlyOT(_underlyingAsset, _expiry) {
<<<<<<< HEAD
        checkNotPaused(_underlyingAsset, _expiry);
        rewardManager.settleUserRewards(_underlyingAsset, _expiry, _account);
=======
        rewardManager.claimRewards(_underlyingAsset, _expiry, _account);
>>>>>>> 48d9f1db
    }

    function tokenizeYield(
        address _underlyingAsset,
        uint256 _expiry,
        uint256 _amountToTokenize,
        address _to
    )
        external
        override
        onlyRouter
        returns (
            address ot,
            address xyt,
            uint256 amountTokenMinted
        )
    {
        checkNotPaused(_underlyingAsset, _expiry);
        PendleTokens memory tokens = _getTokens(_underlyingAsset, _expiry);

        amountTokenMinted = _calcAmountToMint(_underlyingAsset, _amountToTokenize);

        tokens.ot.mint(_to, amountTokenMinted);
        tokens.xyt.mint(_to, amountTokenMinted);

        emit MintYieldToken(forgeId, _underlyingAsset, _expiry, amountTokenMinted);
        return (address(tokens.ot), address(tokens.xyt), amountTokenMinted);
    }

    function withdrawForgeFee(address _underlyingAsset, uint256 _expiry)
        external
        override
        onlyGovernance
    {
        checkNotPaused(_underlyingAsset, _expiry);
        IERC20 yieldToken = IERC20(_getYieldBearingToken(_underlyingAsset));

        _updateForgeFee(_underlyingAsset, _expiry, 0); //ping to update interest up to now
        uint256 _totalFee = totalFee[_underlyingAsset][_expiry];
        totalFee[_underlyingAsset][_expiry] = 0;

        address treasuryAddress = data.treasury();
        _safeTransfer(yieldToken, _underlyingAsset, _expiry, treasuryAddress, _totalFee);
    }

    function forwardYieldToken(
        address _underlyingAsset,
        uint256 _fromExpiry,
        uint256 _toExpiry,
        uint256 _amount
    ) external override onlyRouter {
        checkNotPaused(_underlyingAsset, _fromExpiry);
        IERC20 yieldToken = IERC20(_getYieldBearingToken(_underlyingAsset));
        _safeTransfer(
            yieldToken,
            _underlyingAsset,
            _fromExpiry,
            yieldTokenHolders[_underlyingAsset][_toExpiry],
            _amount
        );
    }

    function getYieldBearingToken(address _underlyingAsset) external override returns (address) {
        return _getYieldBearingToken(_underlyingAsset);
    }

    // Invariant: this function must be called before a user's XYT balance is changed
    function _beforeTransferDueInterests(
        PendleTokens memory _tokens,
        address _underlyingAsset,
        uint256 _expiry,
        address _account,
        bool _skipUpdateDueInterests
    ) internal returns (uint256 amountOut) {
        uint256 principal = _tokens.xyt.balanceOf(_account);

        if (!_skipUpdateDueInterests) {
            // INVARIANT: after _updateDueInterests is called, dueInterests[][][] must already be
            // updated with all the due interest for the account, until exactly the current timestamp (no caching whatsoever)
            _updateDueInterests(principal, _underlyingAsset, _expiry, _account);
        }

        amountOut = dueInterests[_underlyingAsset][_expiry][_account];
        dueInterests[_underlyingAsset][_expiry][_account] = 0;

        uint256 forgeFee = data.forgeFee();
        // INVARIANT: every single interest payout due to XYT must go through this line
        if (forgeFee > 0) {
            uint256 forgeFeeAmount = amountOut.rmul(forgeFee);
            amountOut = amountOut.sub(forgeFeeAmount);
            _updateForgeFee(_underlyingAsset, _expiry, forgeFeeAmount);
        }

        emit DueInterestSettled(forgeId, _underlyingAsset, _expiry, amountOut, _account);
    }

    function _safeTransfer(
        IERC20 _yieldToken,
        address _underlyingAsset,
        uint256 _expiry,
        address _account,
        uint256 _amount
    ) internal {
        if (_amount == 0) return;
        address yieldTokenHolder = yieldTokenHolders[_underlyingAsset][_expiry];
        _amount = Math.min(_amount, _yieldToken.balanceOf(yieldTokenHolder));
        _yieldToken.safeTransferFrom(yieldTokenHolder, _account, _amount);
    }

    function _getTokens(address _underlyingAsset, uint256 _expiry)
        internal
        view
        returns (PendleTokens memory _tokens)
    {
        (_tokens.ot, _tokens.xyt) = data.getPendleYieldTokens(forgeId, _underlyingAsset, _expiry);
    }

    // internal functions to be overridden by the specific forge implementation
    function _updateDueInterests(
        uint256 principal,
        address _underlyingAsset,
        uint256 _expiry,
        address _account
    ) internal virtual;

    function _updateForgeFee(
        address _underlyingAsset,
        uint256 _expiry,
        uint256 _feeAmount
    ) internal virtual;

    function _calcTotalAfterExpiry(
        address _underlyingAsset,
        uint256 _expiry,
        uint256 redeemedAmount
    ) internal virtual returns (uint256 totalAfterExpiry);

    function _calcUnderlyingToRedeem(address, uint256 _amountToRedeem)
        internal
        virtual
        returns (uint256 underlyingToRedeem)
    {
        underlyingToRedeem = _amountToRedeem;
    }

    function _calcAmountToMint(address, uint256 _amountToTokenize)
        internal
        virtual
        returns (uint256 amountToMint)
    {
        amountToMint = _amountToTokenize;
    }

    function _getYieldBearingToken(address _underlyingAsset) internal virtual returns (address);
}<|MERGE_RESOLUTION|>--- conflicted
+++ resolved
@@ -275,12 +275,8 @@
         uint256 _expiry,
         address _account
     ) external override onlyOT(_underlyingAsset, _expiry) {
-<<<<<<< HEAD
-        checkNotPaused(_underlyingAsset, _expiry);
-        rewardManager.settleUserRewards(_underlyingAsset, _expiry, _account);
-=======
+        checkNotPaused(_underlyingAsset, _expiry);
         rewardManager.claimRewards(_underlyingAsset, _expiry, _account);
->>>>>>> 48d9f1db
     }
 
     function tokenizeYield(
