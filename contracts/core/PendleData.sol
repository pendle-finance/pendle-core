--- conflicted
+++ resolved
@@ -87,17 +87,6 @@
         router = _router;
     }
 
-<<<<<<< HEAD
-    function setRouter(IPendleRouter _router) external override initialized onlyGovernance {
-        require(address(_router) != address(0), "ZERO_ADDRESS");
-
-        router = _router;
-
-        emit RouterSet(address(_router));
-    }
-
-=======
->>>>>>> 68a6293d
     function setTreasury(address _treasury) external override initialized onlyGovernance {
         require(_treasury != address(0), "ZERO_ADDRESS");
 
