--- conflicted
+++ resolved
@@ -65,16 +65,11 @@
     address[] private allMarkets;
 
     // Parameters to be set by governance;
-<<<<<<< HEAD
-
     /*
     if a market's interests have not been updated for deltaT, we will ping
     the forge to update the interests
     */
-    uint256 public override deltaT;
-=======
-    uint256 public override interestUpdateDelta; // if a market's interests have not been updated for interestUpdateDelta, we will ping the forge to update the interests
->>>>>>> e9c60e68
+    uint256 public override interestUpdateDelta; 
     uint256 public override swapFee;
     uint256 public override exitFee;
     // lock duration = duration * lockNumerator / lockDenominator
