--- conflicted
+++ resolved
@@ -73,13 +73,8 @@
             "Benchmark: forge exists"
         );
         require(
-<<<<<<< HEAD
             provider.getATokenAddress(_underlyingAsset) == _underlyingYieldToken,
             "Benchmark: underlying and asset do not match"
-=======
-            provider.getATokenAddress(_underlyingAsset) != _underlyingYieldToken,
-            "Benchmark: underlying not found"
->>>>>>> 742ec27d
         );
 
         forge = IForgeCreator(forgeCreator).create(_underlyingAsset, _underlyingYieldToken);
