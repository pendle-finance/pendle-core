--- conflicted
+++ resolved
@@ -337,13 +337,9 @@
             market.removeMarketLiquidityAll(_exactInLp, _minOutXyt, _minOutToken);
 
         _transferOut(_xyt, xytAmount);
-<<<<<<< HEAD
         _transferOut(originalToken, tokenAmount);
-=======
-        _transferOut(_token, tokenAmount);
 
         emit Exit(msg.sender, xytAmount, tokenAmount, address(market));
->>>>>>> e9c60e68
     }
 
     // remove market liquidity by xyt or base tokens
@@ -367,21 +363,14 @@
         uint256 assetOut =
             market.removeMarketLiquiditySingle(assetForMarket, _exactInLp, _minOutAsset);
 
-<<<<<<< HEAD
         address assetToTransferOut = _forXyt ? _xyt : originalToken;
         _transferOut(assetToTransferOut, assetOut);
-=======
-        uint256 assetOut = market.removeMarketLiquiditySingle(asset, _exactInLp, _minOutAsset);
-
-        asset = _forXyt ? _xyt : _token;
-        _transferOut(asset, assetOut);
 
         if (_forXyt) {
             emit Exit(msg.sender, assetOut, 0, address(market));
         } else {
             emit Exit(msg.sender, 0, assetOut, address(market));
         }
->>>>>>> e9c60e68
     }
 
     function createMarket(
@@ -469,10 +458,7 @@
 
         require(outSwapAmount >= _minOutTotalAmount, "INSUFFICIENT_OUT_AMOUNT");
 
-<<<<<<< HEAD
         _transferOut(originalTokenOut, outSwapAmount);
-=======
-        _transferOut(_tokenOut, outSwapAmount);
 
         emit SwapEvent(
             msg.sender,
@@ -482,7 +468,6 @@
             outSwapAmount,
             address(market)
         );
->>>>>>> e9c60e68
     }
 
     // trade by swap exact amount of token out of market
@@ -516,12 +501,8 @@
         require(inSwapAmount <= _maxInTotalAmount, "IN_AMOUNT_EXCEED_LIMIT");
         change = change.sub(inSwapAmount);
 
-<<<<<<< HEAD
         _transferOut(originalTokenOut, _outTotalAmount);
         _transferOut(originalTokenIn, change);
-=======
-        _transferOut(_tokenOut, _outTotalAmount);
-        _transferOut(_tokenIn, change);
 
         emit SwapEvent(
             msg.sender,
@@ -531,7 +512,6 @@
             _outTotalAmount,
             address(market)
         );
->>>>>>> e9c60e68
     }
 
     /**
