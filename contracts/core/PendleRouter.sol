// SPDX-License-Identifier: MIT
/*
 * MIT License
 * ===========
 *
 * Permission is hereby granted, free of charge, to any person obtaining a copy
 * of this software and associated documentation files (the "Software"), to deal
 * in the Software without restriction, including without limitation the rights
 * to use, copy, modify, merge, publish, distribute, sublicense, and/or sell
 * copies of the Software, and to permit persons to whom the Software is
 * furnished to do so, subject to the following conditions:
 *
 * The above copyright notice and this permission notice shall be included in all
 * copies or substantial portions of the Software.
 *
 * THE SOFTWARE IS PROVIDED "AS IS", WITHOUT WARRANTY OF ANY KIND, EXPRESS OR
 * IMPLIED, INCLUDING BUT NOT LIMITED TO THE WARRANTIES OF MERCHANTABILITY,
 * FITNESS FOR A PARTICULAR PURPOSE AND NONINFRINGEMENT. IN NO EVENT SHALL THE
 * AUTHORS OR COPYRIGHT HOLDERS BE LIABLE FOR ANY CLAIM, DAMAGES OR OTHER
 * LIABILITY, WHETHER IN AN ACTION OF CONTRACT, TORT OR OTHERWISE, ARISING FROM,
 * OUT OF OR IN CONNECTION WITH THE SOFTWARE OR THE USE OR OTHER DEALINGS IN THE
 */
pragma solidity 0.7.6;
pragma experimental ABIEncoderV2;

import "@openzeppelin/contracts/token/ERC20/SafeERC20.sol";
import "@openzeppelin/contracts/math/SafeMath.sol";
import "@openzeppelin/contracts/utils/ReentrancyGuard.sol";
import {Math} from "../libraries/PendleLibrary.sol";
import "../interfaces/IPendleRouter.sol";
import "../interfaces/IPendleData.sol";
import "../interfaces/IPendleForge.sol";
import "../interfaces/IPendleMarketFactory.sol";
import "../interfaces/IPendleMarket.sol";
import "../periphery/Permissions.sol";

contract PendleRouter is IPendleRouter, Permissions, ReentrancyGuard {
    using SafeERC20 for IERC20;
    using SafeMath for uint256;

    IWETH public immutable override weth;
    IPendleData public override data;
    address private constant ETH_ADDRESS = address(0xEeeeeEeeeEeEeeEeEeEeeEEEeeeeEeeeeeeeEEeE);

    constructor(address _governance, IWETH _weth) Permissions(_governance) {
        weth = _weth;
    }

    /**
     * @dev Accepts ETH via fallback from the WETH contract.
     **/
    receive() external payable {}

    function initialize(IPendleData _data) external {
        require(msg.sender == initializer, "Pendle: forbidden");
        require(address(_data) != address(0), "Pendle: zero address");

        initializer = address(0);
        data = _data;
    }

    /***********
     *  FORGE  *
     ***********/

    function addForge(bytes32 _forgeId, address _forgeAddress)
        external
        override
        initialized
        onlyGovernance
    {
        require(_forgeId != bytes32(0), "Pendle: zero bytes");
        require(_forgeAddress != address(0), "Pendle: zero address");
        require(_forgeId == IPendleForge(_forgeAddress).forgeId(), "Pendle: wrong id");
        require(data.getForgeAddress(_forgeId) == address(0), "Pendle: existing id");

        data.addForge(_forgeId, _forgeAddress);
    }

    function newYieldContracts(
        bytes32 _forgeId,
        address _underlyingAsset,
        uint256 _expiry
    ) public override returns (address ot, address xyt) {
        require(_forgeId != bytes32(0), "Pendle: zero bytes");
        require(_underlyingAsset != address(0), "Pendle: zero address");

        IPendleForge forge = IPendleForge(data.getForgeAddress(_forgeId));
        require(address(forge) != address(0), "Pendle: forge does not exist");

        ot = address(data.otTokens(_forgeId, _underlyingAsset, _expiry));
        xyt = address(data.xytTokens(_forgeId, _underlyingAsset, _expiry));
        require(ot == address(0) && xyt == address(0), "Pendle: duplicate yield contracts");

        (ot, xyt) = forge.newYieldContracts(_underlyingAsset, _expiry);
    }

    function redeemAfterExpiry(
        bytes32 _forgeId,
        address _underlyingAsset,
        uint256 _expiry,
        address _to
    ) public override returns (uint256 redeemedAmount) {
        require(_forgeId != bytes32(0), "Pendle: zero bytes");
        require(_underlyingAsset != address(0), "Pendle: zero address");
        require(_to != address(0), "Pendle: zero address");

        IPendleForge forge = IPendleForge(data.getForgeAddress(_forgeId));
        require(address(forge) != address(0), "Pendle: forge does not exist");

        redeemedAmount = forge.redeemAfterExpiry(msg.sender, _underlyingAsset, _expiry, _to);
    }

    function redeemDueInterests(
        bytes32 _forgeId,
        address _underlyingAsset,
        uint256 _expiry
    ) public override returns (uint256 interests) {
        require(_forgeId != bytes32(0), "Pendle: zero bytes");
        require(_underlyingAsset != address(0), "Pendle: zero address");

        IPendleForge forge = IPendleForge(data.getForgeAddress(_forgeId));
        require(address(forge) != address(0), "Pendle: forge does not exist");

        interests = forge.redeemDueInterests(msg.sender, _underlyingAsset, _expiry);
    }

    function redeemUnderlying(
        bytes32 _forgeId,
        address _underlyingAsset,
        uint256 _expiry,
        uint256 _amountToRedeem,
        address _to
    ) public override returns (uint256 redeemedAmount) {
        require(_forgeId != bytes32(0), "Pendle: zero bytes");
        require(_underlyingAsset != address(0), "Pendle: zero address");

        IPendleForge forge = IPendleForge(data.getForgeAddress(_forgeId));
        require(address(forge) != address(0), "Pendle: forge does not exist");

        redeemedAmount = forge.redeemUnderlying(
            msg.sender,
            _underlyingAsset,
            _expiry,
            _amountToRedeem,
            _to
        );
    }

    function renewYield(
        bytes32 _forgeId,
        uint256 _oldExpiry,
        address _underlyingAsset,
        uint256 _newExpiry,
        uint256 _amountToTokenize,
        address _yieldTo
    )
        public
        override
        returns (
            uint256 redeemedAmount,
            address ot,
            address xyt
        )
    {
        require(_forgeId != bytes32(0), "Pendle: zero bytes");
        require(_underlyingAsset != address(0), "Pendle: zero address");
        require(_newExpiry > _oldExpiry, "Pendle: new expiry > old expiry");
        require(_yieldTo != address(0), "Pendle: zero address");

        redeemedAmount = redeemAfterExpiry(_forgeId, _underlyingAsset, _oldExpiry, msg.sender);
        (ot, xyt) = tokenizeYield(
            _forgeId,
            _underlyingAsset,
            _newExpiry,
            _amountToTokenize,
            _yieldTo
        );
    }

    function tokenizeYield(
        bytes32 _forgeId,
        address _underlyingAsset,
        uint256 _expiry,
        uint256 _amountToTokenize,
        address _to
    ) public override returns (address ot, address xyt) {
        require(_forgeId != bytes32(0), "Pendle: zero bytes");
        require(_underlyingAsset != address(0), "Pendle: zero address");

        IPendleForge forge = IPendleForge(data.getForgeAddress(_forgeId));
        require(address(forge) != address(0), "Pendle: forge does not exist");

        IERC20 aToken = IERC20(forge.getYieldBearingToken(_underlyingAsset));
        aToken.transferFrom(msg.sender, address(forge), _amountToTokenize);

        (ot, xyt) = forge.tokenizeYield(_underlyingAsset, _expiry, _amountToTokenize, _to);
    }

    /***********
     *  MARKET *
     ***********/

    function addMarketFactory(bytes32 _marketFactoryId, address _marketFactoryAddress)
        external
        override
        initialized
        onlyGovernance
    {
        require(_marketFactoryId != bytes32(0), "Pendle: zero bytes");
        require(_marketFactoryAddress != address(0), "Pendle: zero address");
        require(
            _marketFactoryId == IPendleMarketFactory(_marketFactoryAddress).marketFactoryId(),
            "Pendle: wrong id"
        );
        require(
            data.getMarketFactoryAddress(_marketFactoryId) == address(0),
            "Pendle: existing id"
        );
        data.addMarketFactory(_marketFactoryId, _marketFactoryAddress);
    }

    function addMarketLiquidityAll(
        bytes32 _marketFactoryId,
        address _xyt,
        address _token,
        uint256 _maxInXyt,
        uint256 _maxInToken,
        uint256 _exactOutLp
    ) public payable override nonReentrant {
        IPendleMarket market =
            IPendleMarket(
                data.getMarket(_marketFactoryId, _xyt, _isETH(_token) ? address(weth) : _token)
            );
        require(address(market) != address(0), "Pendle: market not found");

        _transferIn(_xyt, _maxInXyt);
        _transferIn(_token, _maxInToken);

        (uint256 amountXytUsed, uint256 amountTokenUsed) =
            market.addMarketLiquidityAll(_exactOutLp, _maxInXyt, _maxInToken);

        _transferOut(address(market), _exactOutLp);
        _transferOut(_xyt, _maxInXyt - amountXytUsed); // transfer unused XYT back to user
        _transferOut(_token, _maxInToken - amountTokenUsed); // transfer unused Token back to user
    }

<<<<<<< HEAD
    /**
    *@dev if either _forgeId, _marketFactoryId, xyt, token is invalid
        => require(address(market) != address(0)) will fail
    *@dev no checks on exactInEth, minInLp
    */
    function addMarketLiquidityETH(
        bytes32 _forgeId,
        bytes32 _marketFactoryId,
        address _xyt,
        uint256 _exactInEth,
        uint256 _minOutLp
    ) public payable override nonReentrant {
        IPendleMarket market =
            IPendleMarket(data.getMarket(_forgeId, _marketFactoryId, _xyt, address(weth)));
        require(address(market) != address(0), "Pendle: market not found");
        require(msg.value == _exactInEth, "Pendle: eth sent mismatch");

        _transferIn(ETH_ADDRESS, _exactInEth);

        uint256 exactOutLp = market.joinMarketSingleToken(address(weth), _exactInEth, _minOutLp);

        _transferOut(address(market), exactOutLp);
    }

    /**
    *@dev if either _forgeId, _marketFactoryId, xyt, token is invalid
        => require(address(market) != address(0)) will fail
    *@dev no checks on exactInToken, minOutLp
    */
    function addMarketLiquidityToken(
        bytes32 _forgeId,
=======
    function addMarketLiquiditySingle(
>>>>>>> 7185155b
        bytes32 _marketFactoryId,
        address _xyt,
        address _token,
        bool _forXyt,
        uint256 _exactInAsset,
        uint256 _minOutLp
<<<<<<< HEAD
    ) public override nonReentrant {
        IPendleMarket market =
            IPendleMarket(data.getMarket(_forgeId, _marketFactoryId, _xyt, _token));
        require(address(market) != address(0), "Pendle: market not found");

        _transferIn(_token, _exactInToken);

        uint256 exactOutLp = market.joinMarketSingleToken(_token, _exactInToken, _minOutLp);
=======
    ) public payable override {
        address asset = _forXyt ? _xyt : _token;
>>>>>>> 7185155b

        _transferIn(asset, _exactInAsset);

<<<<<<< HEAD
    /**
    *@dev if either _forgeId, _marketFactoryId, xyt, token is invalid
        => require(address(market) != address(0)) will fail
    *@dev no checks on exactInXyt, minOutLp
    */
    function addMarketLiquidityXyt(
        bytes32 _forgeId,
        bytes32 _marketFactoryId,
        address _xyt,
        address _token,
        uint256 _exactInXyt,
        uint256 _minOutLp
    ) public override nonReentrant {
        IPendleMarket market =
            IPendleMarket(data.getMarket(_forgeId, _marketFactoryId, _xyt, _token));
=======
        asset = _isETH(_token) ? address(weth) : _token;
        IPendleMarket market = IPendleMarket(data.getMarket(_marketFactoryId, _xyt, asset));
>>>>>>> 7185155b
        require(address(market) != address(0), "Pendle: market not found");

        asset = _forXyt ? _xyt : asset;
        uint256 exactOutLp = market.addMarketLiquiditySingle(asset, _exactInAsset, _minOutLp);

        _transferOut(address(market), exactOutLp);
    }

    function removeMarketLiquidityAll(
        bytes32 _marketFactoryId,
        address _xyt,
        address _token,
        uint256 _exactInLp,
        uint256 _minOutXyt,
        uint256 _minOutToken
<<<<<<< HEAD
    ) public override nonReentrant {
        IPendleMarket market =
            IPendleMarket(data.getMarket(_forgeId, _marketFactoryId, _xyt, _token));
=======
    ) public override {
        IPendleMarket market = IPendleMarket(data.getMarket(_marketFactoryId, _xyt, _token));
>>>>>>> 7185155b
        require(address(market) != address(0), "Pendle: market not found");

        _transferIn(address(market), _exactInLp);

        (uint256 xytAmount, uint256 tokenAmount) =
            market.removeMarketLiquidityAll(_exactInLp, _minOutXyt, _minOutToken);

        _transferOut(_xyt, xytAmount);
        _transferOut(_token, tokenAmount);
    }

<<<<<<< HEAD
    function removeMarketLiquidityETH(
        bytes32 _forgeId,
        bytes32 _marketFactoryId,
        address _xyt,
        uint256 _exactInLp,
        uint256 _minOutEth
    ) public override nonReentrant {
        IPendleMarket market =
            IPendleMarket(data.getMarket(_forgeId, _marketFactoryId, _xyt, address(weth)));
        require(address(market) != address(0), "Pendle: market not found");

        _transferIn(address(market), _exactInLp);

        uint256 ethAmount = market.exitMarketSingleToken(address(weth), _exactInLp, _minOutEth);

        _transferOut(ETH_ADDRESS, ethAmount);
    }

    function removeMarketLiquidityToken(
        bytes32 _forgeId,
=======
    function removeMarketLiquiditySingle(
>>>>>>> 7185155b
        bytes32 _marketFactoryId,
        address _xyt,
        address _token,
        bool _forXyt,
        uint256 _exactInLp,
<<<<<<< HEAD
        uint256 _minOutToken
    ) public override nonReentrant {
        IPendleMarket market =
            IPendleMarket(data.getMarket(_forgeId, _marketFactoryId, _xyt, _token));
        require(address(market) != address(0), "Pendle: market not found");

        _transferIn(address(market), _exactInLp);

        uint256 tokenAmount = market.exitMarketSingleToken(_token, _exactInLp, _minOutToken);

        _transferOut(_token, tokenAmount);
    }

    function removeMarketLiquidityXyt(
        bytes32 _forgeId,
        bytes32 _marketFactoryId,
        address _xyt,
        address _token,
        uint256 _exactInLp,
        uint256 _minOutXyt
    ) public override nonReentrant {
        IPendleMarket market =
            IPendleMarket(data.getMarket(_forgeId, _marketFactoryId, _xyt, _token));
=======
        uint256 _minOutAsset
    ) public override {
        address asset = _isETH(_token) ? address(weth) : _token;

        IPendleMarket market = IPendleMarket(data.getMarket(_marketFactoryId, _xyt, asset));
>>>>>>> 7185155b
        require(address(market) != address(0), "Pendle: market not found");

        _transferIn(address(market), _exactInLp);

        asset = _forXyt ? _xyt : asset;
        uint256 assetOut = market.removeMarketLiquiditySingle(asset, _exactInLp, _minOutAsset);

        asset = _forXyt ? _xyt : _token;
        _transferOut(asset, assetOut);
    }

    function createMarket(
        bytes32 _marketFactoryId,
        address _xyt,
        address _token
    ) public override nonReentrant returns (address market) {
        require(_xyt != address(0), "Pendle: zero address");
        require(_token != address(0), "Pendle: zero address");

        IPendleMarketFactory factory =
            IPendleMarketFactory(data.getMarketFactoryAddress(_marketFactoryId));
        require(address(factory) != address(0), "Pendle: zero address");

        market = factory.createMarket(_xyt, _token);
        IERC20(_xyt).safeApprove(market, Math.UINT_MAX_VALUE);
        IERC20(_token).safeApprove(market, Math.UINT_MAX_VALUE);
        IERC20(market).safeApprove(market, Math.UINT_MAX_VALUE);
    }

    function bootstrapMarket(
        bytes32 _marketFactoryId,
        address _xyt,
        address _token,
        uint256 _initialXytLiquidity,
        uint256 _initialTokenLiquidity
<<<<<<< HEAD
    ) public override nonReentrant {
=======
    ) public payable override {
>>>>>>> 7185155b
        require(_initialXytLiquidity > 0, "Pendle: initial XYT <= 0");
        require(_initialTokenLiquidity > 0, "Pendle: initial tokens <= 0");

        _token = _isETH(_token) ? address(weth) : _token;

        IPendleMarket market = IPendleMarket(data.getMarket(_marketFactoryId, _xyt, _token));
        require(address(market) != address(0), "Pendle: market not found");

        _transferIn(_xyt, _initialXytLiquidity);
        _transferIn(_token, _initialTokenLiquidity);

        uint256 lpAmount = market.bootstrap(_initialXytLiquidity, _initialTokenLiquidity);

        _transferOut(address(market), lpAmount);

        address[] memory xyts = new address[](1);
        address[] memory tokens = new address[](1);
        xyts[0] = _xyt;
        tokens[0] = _token;
<<<<<<< HEAD
        data.updateMarketInfo(_xyt, _token, address(market));
        data.sortMarkets(xyts, tokens, 32);
    }

    function batchExactSwapIn(
        Swap[] memory _swaps,
        address _tokenIn,
        address _tokenOut,
        uint256 _inTotalAmount,
        uint256 _minOutTotalAmount
    ) public payable override nonReentrant returns (uint256 outTotalAmount) {
        _transferIn(_tokenIn, _inTotalAmount);

        for (uint256 i = 0; i < _swaps.length; i++) {
            Swap memory swap = _swaps[i];
            IPendleMarket market = IPendleMarket(swap.market);

            (uint256 tokenAmountOut, ) =
                market.swapAmountExactIn(
                    swap.tokenIn,
                    swap.swapAmount,
                    swap.tokenOut,
                    swap.limitReturnAmount,
                    swap.maxPrice
                );
            outTotalAmount = tokenAmountOut.add(outTotalAmount);
        }

        require(outTotalAmount >= _minOutTotalAmount, "Pendle: limit out error");

        _transferOut(_tokenOut, outTotalAmount);
    }

    function batchSwapExactOut(
        Swap[] memory _swaps,
        address _tokenIn,
        address _tokenOut,
        uint256 _maxInTotalAmount
    ) public payable override nonReentrant returns (uint256 inTotalAmount) {
        uint256 outTotalAmount;
        uint256 change = _maxInTotalAmount;

        _transferIn(_tokenIn, _maxInTotalAmount);

        for (uint256 i = 0; i < _swaps.length; i++) {
            Swap memory swap = _swaps[i];
            IPendleMarket market = IPendleMarket(swap.market);

            (uint256 tokenAmountIn, ) =
                market.swapAmountExactOut(
                    swap.tokenIn,
                    swap.limitReturnAmount,
                    swap.tokenOut,
                    swap.swapAmount,
                    swap.maxPrice
                );
            inTotalAmount = tokenAmountIn.add(inTotalAmount);
            outTotalAmount = outTotalAmount.add(swap.swapAmount);
        }

        require(inTotalAmount <= _maxInTotalAmount, "Pendle: limit in error");
        change = change.sub(inTotalAmount);

        _transferOut(_tokenOut, outTotalAmount);
        _transferOut(_tokenIn, change);
=======
        data.updateMarketInfo(_xyt, _token, _marketFactoryId);
>>>>>>> 7185155b
    }

    function swapExactIn(
        address _tokenIn,
        address _tokenOut,
        uint256 _inTotalAmount,
        uint256 _minOutTotalAmount,
        uint256 _maxPrice,
        bytes32 _marketFactoryId
    ) public payable override returns (uint256 outSwapAmount) {
        _tokenIn = _isETH(_tokenIn) ? address(weth) : _tokenIn;
        _tokenOut = _isETH(_tokenOut) ? address(weth) : _tokenOut;

        _transferIn(_tokenIn, _inTotalAmount);

        IPendleMarket market =
            IPendleMarket(data.getMarketFromKey(_tokenIn, _tokenOut, _marketFactoryId));
        (outSwapAmount, ) = market.swapExactIn(
            _tokenIn,
            _inTotalAmount,
            _tokenOut,
            _minOutTotalAmount,
            _maxPrice
        );

        require(outSwapAmount >= _minOutTotalAmount, "Pendle: limit out error");

        _transferOut(_tokenOut, outSwapAmount);
    }

    function swapExactOut(
        address _tokenIn,
        address _tokenOut,
        uint256 _outTotalAmount,
        uint256 _maxInTotalAmount,
        uint256 _maxPrice,
        bytes32 _marketFactoryId
    ) public payable override returns (uint256 inSwapAmount) {
        _tokenIn = _isETH(_tokenIn) ? address(weth) : _tokenIn;
        _tokenOut = _isETH(_tokenOut) ? address(weth) : _tokenOut;
        uint256 change = _maxInTotalAmount;

        _transferIn(_tokenIn, _maxInTotalAmount);

        IPendleMarket market =
            IPendleMarket(data.getMarketFromKey(_tokenIn, _tokenOut, _marketFactoryId));
        (inSwapAmount, ) = market.swapExactOut(
            _tokenIn,
            _maxInTotalAmount,
            _tokenOut,
            _outTotalAmount,
            _maxPrice
        );

        require(inSwapAmount <= _maxInTotalAmount, "Pendle: limit in error");
        change = change.sub(inSwapAmount);

        _transferOut(_tokenOut, _outTotalAmount);
        _transferOut(_tokenIn, change);
    }

    /// @dev Needed for multi-path off-chain routing
    function swapPathExactIn(
        Swap[][] memory _swapPath,
        address _tokenIn,
        address _tokenOut,
        uint256 _inTotalAmount,
        uint256 _minOutTotalAmount
    ) public payable override nonReentrant returns (uint256 outTotalAmount) {
        _transferIn(_tokenIn, _inTotalAmount);

        for (uint256 i = 0; i < _swapPath.length; i++) {
            uint256 tokenAmountOut;
            for (uint256 j = 0; j < _swapPath[i].length; j++) {
                Swap memory swap = _swapPath[i][j];

                if (j >= 1) {
                    swap.swapAmount = tokenAmountOut;
                }

                IPendleMarket market = IPendleMarket(swap.market);

                (tokenAmountOut, ) = market.swapExactIn(
                    swap.tokenIn,
                    swap.swapAmount,
                    swap.tokenOut,
                    swap.limitReturnAmount,
                    swap.maxPrice
                );
            }

            outTotalAmount = tokenAmountOut.add(outTotalAmount);
        }

        require(outTotalAmount >= _minOutTotalAmount, "Pendle: limit out error");

        _transferOut(_tokenOut, outTotalAmount);
    }

    /// @dev Needed for multi-path off-chain routing
    function swapPathExactOut(
        Swap[][] memory _swapPath,
        address _tokenIn,
        address _tokenOut,
        uint256 _maxInTotalAmount
    ) public payable override nonReentrant returns (uint256 inTotalAmount) {
        uint256 outTotalAmount;
        uint256 change = _maxInTotalAmount;

        _transferIn(_tokenIn, _maxInTotalAmount);

        for (uint256 i = 0; i < _swapPath.length; i++) {
            uint256 firstSwapTokenIn;
            // Specific code for a simple swap and a multihop (2 swaps in sequence)
            if (_swapPath[i].length == 1) {
                Swap memory swap = _swapPath[i][0];

                IPendleMarket market = IPendleMarket(swap.market);

                (firstSwapTokenIn, ) = market.swapExactOut(
                    swap.tokenIn,
                    swap.limitReturnAmount,
                    swap.tokenOut,
                    swap.swapAmount,
                    swap.maxPrice
                );
                outTotalAmount = outTotalAmount.add(swap.swapAmount);
            } else {
                // Consider we are swapping A -> B and B -> C. The goal is to buy a given amount
                // of token C. But first we need to buy B with A so we can then buy C with B
                // To get the exact amount of C we then first need to calculate how much B
                // we'll need:
                uint256 intermediateTokenAmount; // This would be token B as described above
                Swap memory secondSwap = _swapPath[i][1];
                IPendleMarket secondMarket = IPendleMarket(secondSwap.market);
                IPendleMarket.TokenReserve memory inTokenReserve;
                IPendleMarket.TokenReserve memory outTokenReserve;

                inTokenReserve.balance = secondMarket.getBalance(secondSwap.tokenIn);
                inTokenReserve.weight = secondMarket.getWeight(secondSwap.tokenIn);
                outTokenReserve.balance = secondMarket.getBalance(secondSwap.tokenOut);
                outTokenReserve.weight = secondMarket.getWeight(secondSwap.tokenOut);

                intermediateTokenAmount = secondMarket.calcExactOut(
                    inTokenReserve,
                    outTokenReserve,
                    secondSwap.swapAmount,
                    data.swapFee()
                );

                // Buy intermediateTokenAmount of token B with A in the first pool
                Swap memory firstSwap = _swapPath[i][0];
                IPendleMarket firstMarket = IPendleMarket(firstSwap.market);

                (firstSwapTokenIn, ) = firstMarket.swapExactOut(
                    firstSwap.tokenIn,
                    firstSwap.limitReturnAmount,
                    firstSwap.tokenOut,
                    intermediateTokenAmount, // This is the amount of token B we need
                    firstSwap.maxPrice
                );

                // Buy the final amount of token C desired
                secondMarket.swapExactOut(
                    secondSwap.tokenIn,
                    secondSwap.limitReturnAmount,
                    secondSwap.tokenOut,
                    secondSwap.swapAmount,
                    secondSwap.maxPrice
                );
                outTotalAmount = outTotalAmount.add(secondSwap.swapAmount);
            }

            inTotalAmount = firstSwapTokenIn.add(inTotalAmount);
        }

        require(inTotalAmount <= _maxInTotalAmount, "Pendle: limit in error");
        change = change.sub(inTotalAmount);

        _transferOut(_tokenOut, outTotalAmount);
        _transferOut(_tokenIn, change);
    }

    function getMarketRateExactIn(
        address _tokenIn,
        address _tokenOut,
        uint256 _inSwapAmount,
        bytes32 _marketFactoryId
    ) public view override returns (Swap memory swap, uint256 outSwapAmount) {
        address market = data.getMarketFromKey(_tokenIn, _tokenOut, _marketFactoryId);
        Market memory marketData = _getMarketData(_tokenIn, _tokenOut, market);

        outSwapAmount = _calcExactOut(_inSwapAmount, marketData);

        swap = Swap({
            market: market,
            tokenIn: _tokenIn,
            tokenOut: _tokenOut,
            swapAmount: _inSwapAmount,
            limitReturnAmount: 0,
            maxPrice: Math.UINT_MAX_VALUE
        });

        return (swap, outSwapAmount);
    }

    function getMarketRateExactOut(
        address _tokenIn,
        address _tokenOut,
        uint256 _outSwapAmount,
        bytes32 _marketFactoryId
    ) public view override returns (Swap memory swap, uint256 inSwapAmount) {
        address market = data.getMarketFromKey(_tokenIn, _tokenOut, _marketFactoryId);
        Market memory marketData = _getMarketData(_tokenIn, _tokenOut, market);

        inSwapAmount = _calcExactIn(_outSwapAmount, marketData);

        swap = Swap({
            market: market,
            tokenIn: _tokenIn,
            tokenOut: _tokenOut,
            swapAmount: inSwapAmount,
            limitReturnAmount: Math.UINT_MAX_VALUE,
            maxPrice: Math.UINT_MAX_VALUE
        });

        return (swap, inSwapAmount);
    }

    function getMarketReserves(
        bytes32 _marketFactoryId,
        address _xyt,
        address _token
    )
        public
        view
        override
        returns (
            uint256 xytAmount,
            uint256 tokenAmount,
            uint256 currentTime
        )
    {
        IPendleMarket market = IPendleMarket(data.getMarket(_marketFactoryId, _xyt, _token));
        require(address(market) != address(0), "Pendle: market not found");
        (xytAmount, tokenAmount, currentTime) = market.getReserves();
    }

    function getMarketTokenAddresses(address _market)
        public
        view
        override
        returns (address token, address xyt)
    {
        require(address(_market) != address(0), "Pendle: market not found");

        IPendleMarket benmarkMarket = IPendleMarket(_market);
        token = benmarkMarket.token();
        xyt = benmarkMarket.xyt();
    }

    /// @dev Inbound transfer from msg.sender to router
    function _transferIn(address _token, uint256 _amount) internal {
        if (_amount == 0) return;
        if (_isETH(_token)) {
            require(msg.value == _amount, "Pendle: eth sent mismatch");
            weth.deposit{value: msg.value}();
        } else {
            IERC20(_token).safeTransferFrom(msg.sender, address(this), _amount);
        }
    }

    /// @dev Outbound transfer from router to msg.sender
    function _transferOut(address _token, uint256 _amount) internal {
        if (_amount == 0) return;

        if (_isETH(_token)) {
            weth.withdraw(_amount);
            (bool success, ) = msg.sender.call{value: _amount}("");
            require(success, "Pendle: transfer failed");
        } else {
            IERC20(_token).safeTransfer(msg.sender, _amount);
        }
    }

    function _getMarketData(
        address _tokenIn,
        address _tokenOut,
        address marketAddress
    ) internal view returns (Market memory) {
        IPendleMarket market = IPendleMarket(marketAddress);
        uint256 tokenBalanceIn = market.getBalance(_tokenIn);
        uint256 tokenBalanceOut = market.getBalance(_tokenOut);
        uint256 tokenWeightIn = market.getWeight(_tokenIn);
        uint256 tokenWeightOut = market.getWeight(_tokenOut);

        uint256 effectiveLiquidity =
            _calcEffectiveLiquidity(tokenWeightIn, tokenBalanceOut, tokenWeightOut);
        Market memory returnMarket =
            Market({
                market: marketAddress,
                tokenBalanceIn: tokenBalanceIn,
                tokenWeightIn: tokenWeightIn,
                tokenBalanceOut: tokenBalanceOut,
                tokenWeightOut: tokenWeightOut,
                swapFee: data.swapFee(),
                effectiveLiquidity: effectiveLiquidity
            });

        return returnMarket;
    }

    function _calcExactIn(uint256 outAmount, Market memory market)
        internal
        view
        returns (uint256 totalInput)
    {
        IPendleMarket.TokenReserve memory inTokenReserve;
        IPendleMarket.TokenReserve memory outTokenReserve;

        inTokenReserve.balance = market.tokenBalanceIn;
        inTokenReserve.weight = market.tokenWeightIn;
        outTokenReserve.balance = market.tokenBalanceOut;
        outTokenReserve.weight = market.tokenWeightOut;

        totalInput = IPendleMarket(market.market).calcExactIn(
            inTokenReserve,
            outTokenReserve,
            outAmount,
            data.swapFee()
        );
    }

    function _calcExactOut(uint256 inAmount, Market memory market)
        internal
        view
        returns (uint256 totalOutput)
    {
        IPendleMarket.TokenReserve memory inTokenReserve;
        IPendleMarket.TokenReserve memory outTokenReserve;

        inTokenReserve.balance = market.tokenBalanceIn;
        inTokenReserve.weight = market.tokenWeightIn;
        outTokenReserve.balance = market.tokenBalanceOut;
        outTokenReserve.weight = market.tokenWeightOut;

        totalOutput = IPendleMarket(market.market).calcExactOut(
            inTokenReserve,
            outTokenReserve,
            inAmount,
            data.swapFee()
        );
    }

    function _calcEffectiveLiquidity(
        uint256 tokenWeightIn,
        uint256 tokenBalanceOut,
        uint256 tokenWeightOut
    ) internal pure returns (uint256 effectiveLiquidity) {
        effectiveLiquidity = tokenWeightIn
            .mul(Math.FORMULA_PRECISION)
            .div(tokenWeightOut.add(tokenWeightIn))
            .mul(tokenBalanceOut)
            .div(Math.FORMULA_PRECISION);

        return effectiveLiquidity;
    }

    function _isETH(address token) internal pure returns (bool) {
        return (token == ETH_ADDRESS);
    }
}<|MERGE_RESOLUTION|>--- conflicted
+++ resolved
@@ -245,83 +245,20 @@
         _transferOut(_token, _maxInToken - amountTokenUsed); // transfer unused Token back to user
     }
 
-<<<<<<< HEAD
-    /**
-    *@dev if either _forgeId, _marketFactoryId, xyt, token is invalid
-        => require(address(market) != address(0)) will fail
-    *@dev no checks on exactInEth, minInLp
-    */
-    function addMarketLiquidityETH(
-        bytes32 _forgeId,
-        bytes32 _marketFactoryId,
-        address _xyt,
-        uint256 _exactInEth,
-        uint256 _minOutLp
-    ) public payable override nonReentrant {
-        IPendleMarket market =
-            IPendleMarket(data.getMarket(_forgeId, _marketFactoryId, _xyt, address(weth)));
-        require(address(market) != address(0), "Pendle: market not found");
-        require(msg.value == _exactInEth, "Pendle: eth sent mismatch");
-
-        _transferIn(ETH_ADDRESS, _exactInEth);
-
-        uint256 exactOutLp = market.joinMarketSingleToken(address(weth), _exactInEth, _minOutLp);
-
-        _transferOut(address(market), exactOutLp);
-    }
-
-    /**
-    *@dev if either _forgeId, _marketFactoryId, xyt, token is invalid
-        => require(address(market) != address(0)) will fail
-    *@dev no checks on exactInToken, minOutLp
-    */
-    function addMarketLiquidityToken(
-        bytes32 _forgeId,
-=======
     function addMarketLiquiditySingle(
->>>>>>> 7185155b
         bytes32 _marketFactoryId,
         address _xyt,
         address _token,
         bool _forXyt,
         uint256 _exactInAsset,
         uint256 _minOutLp
-<<<<<<< HEAD
-    ) public override nonReentrant {
-        IPendleMarket market =
-            IPendleMarket(data.getMarket(_forgeId, _marketFactoryId, _xyt, _token));
-        require(address(market) != address(0), "Pendle: market not found");
-
-        _transferIn(_token, _exactInToken);
-
-        uint256 exactOutLp = market.joinMarketSingleToken(_token, _exactInToken, _minOutLp);
-=======
     ) public payable override {
         address asset = _forXyt ? _xyt : _token;
->>>>>>> 7185155b
 
         _transferIn(asset, _exactInAsset);
 
-<<<<<<< HEAD
-    /**
-    *@dev if either _forgeId, _marketFactoryId, xyt, token is invalid
-        => require(address(market) != address(0)) will fail
-    *@dev no checks on exactInXyt, minOutLp
-    */
-    function addMarketLiquidityXyt(
-        bytes32 _forgeId,
-        bytes32 _marketFactoryId,
-        address _xyt,
-        address _token,
-        uint256 _exactInXyt,
-        uint256 _minOutLp
-    ) public override nonReentrant {
-        IPendleMarket market =
-            IPendleMarket(data.getMarket(_forgeId, _marketFactoryId, _xyt, _token));
-=======
         asset = _isETH(_token) ? address(weth) : _token;
         IPendleMarket market = IPendleMarket(data.getMarket(_marketFactoryId, _xyt, asset));
->>>>>>> 7185155b
         require(address(market) != address(0), "Pendle: market not found");
 
         asset = _forXyt ? _xyt : asset;
@@ -337,14 +274,8 @@
         uint256 _exactInLp,
         uint256 _minOutXyt,
         uint256 _minOutToken
-<<<<<<< HEAD
-    ) public override nonReentrant {
-        IPendleMarket market =
-            IPendleMarket(data.getMarket(_forgeId, _marketFactoryId, _xyt, _token));
-=======
     ) public override {
         IPendleMarket market = IPendleMarket(data.getMarket(_marketFactoryId, _xyt, _token));
->>>>>>> 7185155b
         require(address(market) != address(0), "Pendle: market not found");
 
         _transferIn(address(market), _exactInLp);
@@ -356,66 +287,17 @@
         _transferOut(_token, tokenAmount);
     }
 
-<<<<<<< HEAD
-    function removeMarketLiquidityETH(
-        bytes32 _forgeId,
-        bytes32 _marketFactoryId,
-        address _xyt,
-        uint256 _exactInLp,
-        uint256 _minOutEth
-    ) public override nonReentrant {
-        IPendleMarket market =
-            IPendleMarket(data.getMarket(_forgeId, _marketFactoryId, _xyt, address(weth)));
-        require(address(market) != address(0), "Pendle: market not found");
-
-        _transferIn(address(market), _exactInLp);
-
-        uint256 ethAmount = market.exitMarketSingleToken(address(weth), _exactInLp, _minOutEth);
-
-        _transferOut(ETH_ADDRESS, ethAmount);
-    }
-
-    function removeMarketLiquidityToken(
-        bytes32 _forgeId,
-=======
     function removeMarketLiquiditySingle(
->>>>>>> 7185155b
         bytes32 _marketFactoryId,
         address _xyt,
         address _token,
         bool _forXyt,
         uint256 _exactInLp,
-<<<<<<< HEAD
-        uint256 _minOutToken
-    ) public override nonReentrant {
-        IPendleMarket market =
-            IPendleMarket(data.getMarket(_forgeId, _marketFactoryId, _xyt, _token));
-        require(address(market) != address(0), "Pendle: market not found");
-
-        _transferIn(address(market), _exactInLp);
-
-        uint256 tokenAmount = market.exitMarketSingleToken(_token, _exactInLp, _minOutToken);
-
-        _transferOut(_token, tokenAmount);
-    }
-
-    function removeMarketLiquidityXyt(
-        bytes32 _forgeId,
-        bytes32 _marketFactoryId,
-        address _xyt,
-        address _token,
-        uint256 _exactInLp,
-        uint256 _minOutXyt
-    ) public override nonReentrant {
-        IPendleMarket market =
-            IPendleMarket(data.getMarket(_forgeId, _marketFactoryId, _xyt, _token));
-=======
         uint256 _minOutAsset
     ) public override {
         address asset = _isETH(_token) ? address(weth) : _token;
 
         IPendleMarket market = IPendleMarket(data.getMarket(_marketFactoryId, _xyt, asset));
->>>>>>> 7185155b
         require(address(market) != address(0), "Pendle: market not found");
 
         _transferIn(address(market), _exactInLp);
@@ -451,11 +333,7 @@
         address _token,
         uint256 _initialXytLiquidity,
         uint256 _initialTokenLiquidity
-<<<<<<< HEAD
-    ) public override nonReentrant {
-=======
     ) public payable override {
->>>>>>> 7185155b
         require(_initialXytLiquidity > 0, "Pendle: initial XYT <= 0");
         require(_initialTokenLiquidity > 0, "Pendle: initial tokens <= 0");
 
@@ -475,75 +353,7 @@
         address[] memory tokens = new address[](1);
         xyts[0] = _xyt;
         tokens[0] = _token;
-<<<<<<< HEAD
-        data.updateMarketInfo(_xyt, _token, address(market));
-        data.sortMarkets(xyts, tokens, 32);
-    }
-
-    function batchExactSwapIn(
-        Swap[] memory _swaps,
-        address _tokenIn,
-        address _tokenOut,
-        uint256 _inTotalAmount,
-        uint256 _minOutTotalAmount
-    ) public payable override nonReentrant returns (uint256 outTotalAmount) {
-        _transferIn(_tokenIn, _inTotalAmount);
-
-        for (uint256 i = 0; i < _swaps.length; i++) {
-            Swap memory swap = _swaps[i];
-            IPendleMarket market = IPendleMarket(swap.market);
-
-            (uint256 tokenAmountOut, ) =
-                market.swapAmountExactIn(
-                    swap.tokenIn,
-                    swap.swapAmount,
-                    swap.tokenOut,
-                    swap.limitReturnAmount,
-                    swap.maxPrice
-                );
-            outTotalAmount = tokenAmountOut.add(outTotalAmount);
-        }
-
-        require(outTotalAmount >= _minOutTotalAmount, "Pendle: limit out error");
-
-        _transferOut(_tokenOut, outTotalAmount);
-    }
-
-    function batchSwapExactOut(
-        Swap[] memory _swaps,
-        address _tokenIn,
-        address _tokenOut,
-        uint256 _maxInTotalAmount
-    ) public payable override nonReentrant returns (uint256 inTotalAmount) {
-        uint256 outTotalAmount;
-        uint256 change = _maxInTotalAmount;
-
-        _transferIn(_tokenIn, _maxInTotalAmount);
-
-        for (uint256 i = 0; i < _swaps.length; i++) {
-            Swap memory swap = _swaps[i];
-            IPendleMarket market = IPendleMarket(swap.market);
-
-            (uint256 tokenAmountIn, ) =
-                market.swapAmountExactOut(
-                    swap.tokenIn,
-                    swap.limitReturnAmount,
-                    swap.tokenOut,
-                    swap.swapAmount,
-                    swap.maxPrice
-                );
-            inTotalAmount = tokenAmountIn.add(inTotalAmount);
-            outTotalAmount = outTotalAmount.add(swap.swapAmount);
-        }
-
-        require(inTotalAmount <= _maxInTotalAmount, "Pendle: limit in error");
-        change = change.sub(inTotalAmount);
-
-        _transferOut(_tokenOut, outTotalAmount);
-        _transferOut(_tokenIn, change);
-=======
         data.updateMarketInfo(_xyt, _token, _marketFactoryId);
->>>>>>> 7185155b
     }
 
     function swapExactIn(
