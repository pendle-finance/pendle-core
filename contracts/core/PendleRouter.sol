--- conflicted
+++ resolved
@@ -253,18 +253,13 @@
         bool _forXyt,
         uint256 _exactInAsset,
         uint256 _minOutLp
-<<<<<<< HEAD
-    ) public payable override {
+    ) public payable override nonReentrant {
         IPendleMarket market =
             IPendleMarket(
                 data.getMarket(_marketFactoryId, _xyt, _isETH(_token) ? address(weth) : _token)
             );
         require(address(market) != address(0), "Pendle: market not found");
         // require(!_isMarketLocked(_xyt),"MARKET_LOCKED");
-=======
-    ) public payable override nonReentrant {
-        address asset = _forXyt ? _xyt : _token;
->>>>>>> 9ddc13a3
 
         address asset = _forXyt ? _xyt : _token;
         _transferIn(asset, _exactInAsset);
@@ -282,16 +277,11 @@
         uint256 _exactInLp,
         uint256 _minOutXyt,
         uint256 _minOutToken
-<<<<<<< HEAD
-    ) public override {
+    ) public override nonReentrant {
         IPendleMarket market =
             IPendleMarket(
                 data.getMarket(_marketFactoryId, _xyt, _isETH(_token) ? address(weth) : _token)
             );
-=======
-    ) public override nonReentrant {
-        IPendleMarket market = IPendleMarket(data.getMarket(_marketFactoryId, _xyt, _token));
->>>>>>> 9ddc13a3
         require(address(market) != address(0), "Pendle: market not found");
         // require(!_isMarketLocked(_xyt),"MARKET_LOCKED"); // this operation will never be locked
 
@@ -311,18 +301,11 @@
         bool _forXyt,
         uint256 _exactInLp,
         uint256 _minOutAsset
-<<<<<<< HEAD
-    ) public override {
+    ) public override nonReentrant {
         IPendleMarket market =
             IPendleMarket(
                 data.getMarket(_marketFactoryId, _xyt, _isETH(_token) ? address(weth) : _token)
             );
-=======
-    ) public override nonReentrant {
-        address asset = _isETH(_token) ? address(weth) : _token;
-
-        IPendleMarket market = IPendleMarket(data.getMarket(_marketFactoryId, _xyt, asset));
->>>>>>> 9ddc13a3
         require(address(market) != address(0), "Pendle: market not found");
         // require(!_isMarketLocked(_xyt),"MARKET_LOCKED");
 
