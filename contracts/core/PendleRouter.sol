// SPDX-License-Identifier: MIT
/*
 * MIT License
 * ===========
 *
 * Permission is hereby granted, free of charge, to any person obtaining a copy
 * of this software and associated documentation files (the "Software"), to deal
 * in the Software without restriction, including without limitation the rights
 * to use, copy, modify, merge, publish, distribute, sublicense, and/or sell
 * copies of the Software, and to permit persons to whom the Software is
 * furnished to do so, subject to the following conditions:
 *
 * The above copyright notice and this permission notice shall be included in all
 * copies or substantial portions of the Software.
 *
 * THE SOFTWARE IS PROVIDED "AS IS", WITHOUT WARRANTY OF ANY KIND, EXPRESS OR
 * IMPLIED, INCLUDING BUT NOT LIMITED TO THE WARRANTIES OF MERCHANTABILITY,
 * FITNESS FOR A PARTICULAR PURPOSE AND NONINFRINGEMENT. IN NO EVENT SHALL THE
 * AUTHORS OR COPYRIGHT HOLDERS BE LIABLE FOR ANY CLAIM, DAMAGES OR OTHER
 * LIABILITY, WHETHER IN AN ACTION OF CONTRACT, TORT OR OTHERWISE, ARISING FROM,
 * OUT OF OR IN CONNECTION WITH THE SOFTWARE OR THE USE OR OTHER DEALINGS IN THE
 */
pragma solidity 0.7.6;
pragma experimental ABIEncoderV2;

import "@openzeppelin/contracts/token/ERC20/SafeERC20.sol";
import "@openzeppelin/contracts/math/SafeMath.sol";
import "@openzeppelin/contracts/utils/ReentrancyGuard.sol";
import "../libraries/MathLib.sol";
import "../interfaces/IPendleRouter.sol";
import "../interfaces/IPendleData.sol";
import "../interfaces/IPendleForge.sol";
import "../interfaces/IPendleMarketFactory.sol";
import "../interfaces/IPendleMarket.sol";
import "../periphery/Permissions.sol";

contract PendleRouter is IPendleRouter, Permissions, ReentrancyGuard {
    using SafeERC20 for IERC20;
    using SafeMath for uint256;

    IWETH public immutable override weth;
    IPendleData public override data;
    address private constant ETH_ADDRESS = address(0xEeeeeEeeeEeEeeEeEeEeeEEEeeeeEeeeeeeeEEeE);

    constructor(address _governance, IWETH _weth) Permissions(_governance) {
        weth = _weth;
    }

    /**
     * @dev Accepts ETH via fallback from the WETH contract.
     **/
    receive() external payable {}

    function initialize(IPendleData _data) external {
        require(msg.sender == initializer, "FORBIDDEN");
        require(address(_data) != address(0), "ZERO_ADDRESS");

        initializer = address(0);
        data = _data;
    }

    /***********
     *  FORGE  *
     ***********/

    function addForge(bytes32 _forgeId, address _forgeAddress)
        external
        override
        initialized
        onlyGovernance
        nonReentrant
    {
        require(_forgeId != bytes32(0), "ZERO_BYTES");
        require(_forgeAddress != address(0), "ZERO_ADDRESS");
        require(_forgeId == IPendleForge(_forgeAddress).forgeId(), "INVALID_ID");
        require(data.getForgeAddress(_forgeId) == address(0), "EXISTED_ID");

        data.addForge(_forgeId, _forgeAddress);
    }

    function newYieldContracts(
        bytes32 _forgeId,
        address _underlyingAsset,
        uint256 _expiry
    ) public override nonReentrant returns (address ot, address xyt) {
<<<<<<< HEAD
        require(_forgeId != bytes32(0), "Pendle: zero bytes");
        require(_underlyingAsset != address(0), "Pendle: zero address");
=======
        require(_forgeId != bytes32(0), "ZERO_BYTES");
        require(_underlyingAsset != address(0), "ZERO_ADDRESS");
>>>>>>> b513c431

        IPendleForge forge = IPendleForge(data.getForgeAddress(_forgeId));
        require(address(forge) != address(0), "FORGE_NOT_EXISTS");

        ot = address(data.otTokens(_forgeId, _underlyingAsset, _expiry));
        xyt = address(data.xytTokens(_forgeId, _underlyingAsset, _expiry));
        require(ot == address(0) && xyt == address(0), "DUPLICATE_YIELD_CONTRACT");

        (ot, xyt) = forge.newYieldContracts(_underlyingAsset, _expiry);
    }

    function redeemAfterExpiry(
        bytes32 _forgeId,
        address _underlyingAsset,
        uint256 _expiry,
        address _to
    ) public override nonReentrant returns (uint256 redeemedAmount) {
<<<<<<< HEAD
        require(_forgeId != bytes32(0), "Pendle: zero bytes");
        require(_underlyingAsset != address(0), "Pendle: zero address");
        require(_to != address(0), "Pendle: zero address");
=======
        require(_forgeId != bytes32(0), "ZERO_BYTES");
        require(_underlyingAsset != address(0), "ZERO_ADDRESS");
        require(_to != address(0), "ZERO_ADDRESS");
>>>>>>> b513c431

        IPendleForge forge = IPendleForge(data.getForgeAddress(_forgeId));
        require(address(forge) != address(0), "FORGE_NOT_EXISTS");

        redeemedAmount = forge.redeemAfterExpiry(msg.sender, _underlyingAsset, _expiry, _to);
    }

    function redeemDueInterests(
        bytes32 _forgeId,
        address _underlyingAsset,
        uint256 _expiry
    ) public override nonReentrant returns (uint256 interests) {
<<<<<<< HEAD
        require(_forgeId != bytes32(0), "Pendle: zero bytes");
        require(_underlyingAsset != address(0), "Pendle: zero address");

        IPendleForge forge = IPendleForge(data.getForgeAddress(_forgeId));
        require(address(forge) != address(0), "Pendle: forge does not exist");
=======
        interests = _redeemDueInterestsInternal(_forgeId, _underlyingAsset, _expiry);
    }
>>>>>>> b513c431

    function redeemDueInterestsMultiple(
        bytes32[] calldata _forgeIds,
        address[] calldata _underlyingAssets,
        uint256[] calldata _expiries
    ) public override nonReentrant returns (uint256[] memory interests) {
        require(
            _forgeIds.length == _underlyingAssets.length && _forgeIds.length == _expiries.length,
            "INVALID_ARRAYS"
        );
        interests = new uint256[](_forgeIds.length);
        for (uint256 i = 0; i < _forgeIds.length; i++) {
            interests[i] = _redeemDueInterestsInternal(
                _forgeIds[i],
                _underlyingAssets[i],
                _expiries[i]
            );
        }
    }

    function redeemUnderlying(
        bytes32 _forgeId,
        address _underlyingAsset,
        uint256 _expiry,
        uint256 _amountToRedeem,
        address _to
    ) public override nonReentrant returns (uint256 redeemedAmount) {
<<<<<<< HEAD
        require(_forgeId != bytes32(0), "Pendle: zero bytes");
        require(_underlyingAsset != address(0), "Pendle: zero address");
=======
        require(_forgeId != bytes32(0), "ZERO_BYTES");
        require(_underlyingAsset != address(0), "ZERO_ADDRESS");
>>>>>>> b513c431

        IPendleForge forge = IPendleForge(data.getForgeAddress(_forgeId));
        require(address(forge) != address(0), "FORGE_NOT_EXISTS");

        redeemedAmount = forge.redeemUnderlying(
            msg.sender,
            _underlyingAsset,
            _expiry,
            _amountToRedeem,
            _to
        );
    }

    function renewYield(
        bytes32 _forgeId,
        uint256 _oldExpiry,
        address _underlyingAsset,
        uint256 _newExpiry,
        uint256 _amountToTokenize,
        address _yieldTo
    )
        public
        override
        nonReentrant
        returns (
            uint256 redeemedAmount,
            address ot,
            address xyt
        )
    {
        require(_forgeId != bytes32(0), "ZERO_BYTES");
        require(_underlyingAsset != address(0), "ZERO_ADDRESS");
        require(_newExpiry > _oldExpiry, "new expiry > old expiry");
        require(_yieldTo != address(0), "ZERO_ADDRESS");

        redeemedAmount = redeemAfterExpiry(_forgeId, _underlyingAsset, _oldExpiry, msg.sender);
        (ot, xyt) = tokenizeYield(
            _forgeId,
            _underlyingAsset,
            _newExpiry,
            _amountToTokenize,
            _yieldTo
        );
    }

    function tokenizeYield(
        bytes32 _forgeId,
        address _underlyingAsset,
        uint256 _expiry,
        uint256 _amountToTokenize,
        address _to
    ) public override nonReentrant returns (address ot, address xyt) {
<<<<<<< HEAD
        require(_forgeId != bytes32(0), "Pendle: zero bytes");
        require(_underlyingAsset != address(0), "Pendle: zero address");
=======
        require(_forgeId != bytes32(0), "ZERO_BYTES");
        require(_underlyingAsset != address(0), "ZERO_ADDRESS");
>>>>>>> b513c431

        IPendleForge forge = IPendleForge(data.getForgeAddress(_forgeId));
        require(address(forge) != address(0), "FORGE_NOT_EXISTS");

        IERC20 aToken = IERC20(forge.getYieldBearingToken(_underlyingAsset));
        aToken.transferFrom(msg.sender, address(forge), _amountToTokenize);

        (ot, xyt) = forge.tokenizeYield(_underlyingAsset, _expiry, _amountToTokenize, _to);
    }

    /***********
     *  MARKET *
     ***********/

    function addMarketFactory(bytes32 _marketFactoryId, address _marketFactoryAddress)
        external
        override
        initialized
        onlyGovernance
        nonReentrant
    {
        require(_marketFactoryId != bytes32(0), "ZERO_BYTES");
        require(_marketFactoryAddress != address(0), "ZERO_ADDRESS");
        require(
            _marketFactoryId == IPendleMarketFactory(_marketFactoryAddress).marketFactoryId(),
            "INVALID_FACTORY_ID"
        );
        require(data.getMarketFactoryAddress(_marketFactoryId) == address(0), "EXISTED_ID");
        data.addMarketFactory(_marketFactoryId, _marketFactoryAddress);
    }

    function addMarketLiquidityAll(
        bytes32 _marketFactoryId,
        address _xyt,
        address _token,
        uint256 _maxInXyt,
        uint256 _maxInToken,
        uint256 _exactOutLp
    ) public payable override nonReentrant {
        IPendleMarket market =
            IPendleMarket(
                data.getMarket(_marketFactoryId, _xyt, _isETH(_token) ? address(weth) : _token)
            );
        require(address(market) != address(0), "MARKET_NOT_FOUND");
        // require(!_isMarketLocked(_xyt), "MARKET_LOCKED");

        _transferIn(_xyt, _maxInXyt);
        _transferIn(_token, _maxInToken);

        (uint256 amountXytUsed, uint256 amountTokenUsed) =
            market.addMarketLiquidityAll(_exactOutLp, _maxInXyt, _maxInToken);

        _transferOut(address(market), _exactOutLp);
        _transferOut(_xyt, _maxInXyt - amountXytUsed); // transfer unused XYT back to user
        _transferOut(_token, _maxInToken - amountTokenUsed); // transfer unused Token back to user
    }

    function addMarketLiquiditySingle(
        bytes32 _marketFactoryId,
        address _xyt,
        address _token,
        bool _forXyt,
        uint256 _exactInAsset,
        uint256 _minOutLp
    ) public payable override nonReentrant {
        IPendleMarket market =
            IPendleMarket(
                data.getMarket(_marketFactoryId, _xyt, _isETH(_token) ? address(weth) : _token)
            );
        require(address(market) != address(0), "MARKET_NOT_FOUND");
        // require(!_isMarketLocked(_xyt),"MARKET_LOCKED");

        address asset = _forXyt ? _xyt : _token;
        _transferIn(asset, _exactInAsset);

        asset = _isETH(_token) ? address(weth) : asset;
        uint256 exactOutLp = market.addMarketLiquiditySingle(asset, _exactInAsset, _minOutLp);

        _transferOut(address(market), exactOutLp);
    }

    function removeMarketLiquidityAll(
        bytes32 _marketFactoryId,
        address _xyt,
        address _token,
        uint256 _exactInLp,
        uint256 _minOutXyt,
        uint256 _minOutToken
    ) public override nonReentrant {
        IPendleMarket market =
            IPendleMarket(
                data.getMarket(_marketFactoryId, _xyt, _isETH(_token) ? address(weth) : _token)
            );
        require(address(market) != address(0), "MARKET_NOT_FOUND");
        // require(!_isMarketLocked(_xyt),"MARKET_LOCKED"); // this operation will never be locked

        _transferIn(address(market), _exactInLp);

        (uint256 xytAmount, uint256 tokenAmount) =
            market.removeMarketLiquidityAll(_exactInLp, _minOutXyt, _minOutToken);

        _transferOut(_xyt, xytAmount);
        _transferOut(_token, tokenAmount);
    }

    function removeMarketLiquiditySingle(
        bytes32 _marketFactoryId,
        address _xyt,
        address _token,
        bool _forXyt,
        uint256 _exactInLp,
        uint256 _minOutAsset
    ) public override nonReentrant {
        IPendleMarket market =
            IPendleMarket(
                data.getMarket(_marketFactoryId, _xyt, _isETH(_token) ? address(weth) : _token)
            );
        require(address(market) != address(0), "MARKET_NOT_FOUND");
        // require(!_isMarketLocked(_xyt),"MARKET_LOCKED");

        _transferIn(address(market), _exactInLp);

        address asset = _forXyt ? _xyt : _token;
        asset = _isETH(_token) ? address(weth) : asset;

        uint256 assetOut = market.removeMarketLiquiditySingle(asset, _exactInLp, _minOutAsset);

        asset = _forXyt ? _xyt : _token;
        _transferOut(asset, assetOut);
    }

    function createMarket(
        bytes32 _marketFactoryId,
        address _xyt,
        address _token
    ) public override nonReentrant returns (address market) {
        require(_xyt != address(0), "ZERO_ADDRESS");
        require(_token != address(0), "ZERO_ADDRESS");
        try IPendleYieldToken(_token).forge() returns (address) {
            revert("XYT_QUOTE_PAIR_FORBIDDEN");
        } catch {}

        IPendleMarketFactory factory =
            IPendleMarketFactory(data.getMarketFactoryAddress(_marketFactoryId));
        require(address(factory) != address(0), "ZERO_ADDRESS");

        market = factory.createMarket(_xyt, _token);
        IERC20(_xyt).safeApprove(market, type(uint256).max);
        IERC20(_token).safeApprove(market, type(uint256).max);
        IERC20(market).safeApprove(market, type(uint256).max);
    }

    function bootstrapMarket(
        bytes32 _marketFactoryId,
        address _xyt,
        address _token,
        uint256 _initialXytLiquidity,
        uint256 _initialTokenLiquidity
    ) public payable override nonReentrant {
        require(_initialXytLiquidity > 0, "INVALID_XYT_AMOUNT");
        require(_initialTokenLiquidity > 0, "INVALID_TOKEN_AMOUNT");

        _token = _isETH(_token) ? address(weth) : _token;

        IPendleMarket market = IPendleMarket(data.getMarket(_marketFactoryId, _xyt, _token));
        require(address(market) != address(0), "MARKET_NOT_FOUND");

        _transferIn(_xyt, _initialXytLiquidity);
        _transferIn(_token, _initialTokenLiquidity);

        uint256 lpAmount = market.bootstrap(_initialXytLiquidity, _initialTokenLiquidity);

        _transferOut(address(market), lpAmount);

        address[] memory xyts = new address[](1);
        address[] memory tokens = new address[](1);
        xyts[0] = _xyt;
        tokens[0] = _token;
        data.updateMarketInfo(_xyt, _token, _marketFactoryId);
    }

    function swapExactIn(
        address _tokenIn,
        address _tokenOut,
        uint256 _inTotalAmount,
        uint256 _minOutTotalAmount,
        uint256 _maxPrice,
        bytes32 _marketFactoryId
    ) public payable override nonReentrant returns (uint256 outSwapAmount) {
        _tokenIn = _isETH(_tokenIn) ? address(weth) : _tokenIn;
        _tokenOut = _isETH(_tokenOut) ? address(weth) : _tokenOut;

        _transferIn(_tokenIn, _inTotalAmount);

        IPendleMarket market =
            IPendleMarket(data.getMarketFromKey(_tokenIn, _tokenOut, _marketFactoryId));
        (outSwapAmount, ) = market.swapExactIn(
            _tokenIn,
            _inTotalAmount,
            _tokenOut,
            _minOutTotalAmount,
            _maxPrice
        );

        require(outSwapAmount >= _minOutTotalAmount, "INSUFFICIENT_OUT_AMOUNT");

        _transferOut(_tokenOut, outSwapAmount);
    }

    function swapExactOut(
        address _tokenIn,
        address _tokenOut,
        uint256 _outTotalAmount,
        uint256 _maxInTotalAmount,
        uint256 _maxPrice,
        bytes32 _marketFactoryId
    ) public payable override nonReentrant returns (uint256 inSwapAmount) {
        _tokenIn = _isETH(_tokenIn) ? address(weth) : _tokenIn;
        _tokenOut = _isETH(_tokenOut) ? address(weth) : _tokenOut;
        uint256 change = _maxInTotalAmount;

        _transferIn(_tokenIn, _maxInTotalAmount);

        IPendleMarket market =
            IPendleMarket(data.getMarketFromKey(_tokenIn, _tokenOut, _marketFactoryId));
        (inSwapAmount, ) = market.swapExactOut(
            _tokenIn,
            _maxInTotalAmount,
            _tokenOut,
            _outTotalAmount,
            _maxPrice
        );

        require(inSwapAmount <= _maxInTotalAmount, "IN_AMOUNT_EXCEED_LIMIT");
        change = change.sub(inSwapAmount);

        _transferOut(_tokenOut, _outTotalAmount);
        _transferOut(_tokenIn, change);
    }

    /// @dev Needed for multi-path off-chain routing
    function swapPathExactIn(
        Swap[][] memory _swapPath,
        address _tokenIn,
        address _tokenOut,
        uint256 _inTotalAmount,
        uint256 _minOutTotalAmount
    ) public payable override nonReentrant returns (uint256 outTotalAmount) {
        _transferIn(_tokenIn, _inTotalAmount);

        for (uint256 i = 0; i < _swapPath.length; i++) {
            uint256 tokenAmountOut;
            for (uint256 j = 0; j < _swapPath[i].length; j++) {
                Swap memory swap = _swapPath[i][j];

                if (j >= 1) {
                    swap.swapAmount = tokenAmountOut;
                }

                IPendleMarket market = IPendleMarket(swap.market);

                (tokenAmountOut, ) = market.swapExactIn(
                    swap.tokenIn,
                    swap.swapAmount,
                    swap.tokenOut,
                    swap.limitReturnAmount,
                    swap.maxPrice
                );
            }

            outTotalAmount = tokenAmountOut.add(outTotalAmount);
        }

        require(outTotalAmount >= _minOutTotalAmount, "LIMIT_OUT_ERROR");

        _transferOut(_tokenOut, outTotalAmount);
    }

    /// @dev Needed for multi-path off-chain routing
    function swapPathExactOut(
        Swap[][] memory _swapPath,
        address _tokenIn,
        address _tokenOut,
        uint256 _maxInTotalAmount
    ) public payable override nonReentrant returns (uint256 inTotalAmount) {
        uint256 outTotalAmount;
        uint256 change = _maxInTotalAmount;

        _transferIn(_tokenIn, _maxInTotalAmount);

        for (uint256 i = 0; i < _swapPath.length; i++) {
            uint256 firstSwapTokenIn;
            // Specific code for a simple swap and a multihop (2 swaps in sequence)
            if (_swapPath[i].length == 1) {
                Swap memory swap = _swapPath[i][0];

                IPendleMarket market = IPendleMarket(swap.market);

                (firstSwapTokenIn, ) = market.swapExactOut(
                    swap.tokenIn,
                    swap.limitReturnAmount,
                    swap.tokenOut,
                    swap.swapAmount,
                    swap.maxPrice
                );
                outTotalAmount = outTotalAmount.add(swap.swapAmount);
            } else {
                /*
                Consider we are swapping A -> B and B -> C. The goal is to buy a given amount
                of token C. But first we need to buy B with A so we can then buy C with B
                To get the exact amount of C we then first need to calculate how much B we'll need:
                */
                uint256 intermediateTokenAmount; // This would be token B as described above
                Swap memory secondSwap = _swapPath[i][1];
                IPendleMarket secondMarket = IPendleMarket(secondSwap.market);
                IPendleMarket.TokenReserve memory inTokenReserve;
                IPendleMarket.TokenReserve memory outTokenReserve;

                inTokenReserve.balance = secondMarket.getBalance(secondSwap.tokenIn);
                inTokenReserve.weight = secondMarket.getWeight(secondSwap.tokenIn);
                outTokenReserve.balance = secondMarket.getBalance(secondSwap.tokenOut);
                outTokenReserve.weight = secondMarket.getWeight(secondSwap.tokenOut);

                intermediateTokenAmount = secondMarket.calcExactOut(
                    inTokenReserve,
                    outTokenReserve,
                    secondSwap.swapAmount,
                    data.swapFee()
                );

                // Buy intermediateTokenAmount of token B with A in the first pool
                Swap memory firstSwap = _swapPath[i][0];
                IPendleMarket firstMarket = IPendleMarket(firstSwap.market);

                (firstSwapTokenIn, ) = firstMarket.swapExactOut(
                    firstSwap.tokenIn,
                    firstSwap.limitReturnAmount,
                    firstSwap.tokenOut,
                    intermediateTokenAmount, // This is the amount of token B we need
                    firstSwap.maxPrice
                );

                // Buy the final amount of token C desired
                secondMarket.swapExactOut(
                    secondSwap.tokenIn,
                    secondSwap.limitReturnAmount,
                    secondSwap.tokenOut,
                    secondSwap.swapAmount,
                    secondSwap.maxPrice
                );
                outTotalAmount = outTotalAmount.add(secondSwap.swapAmount);
            }

            inTotalAmount = firstSwapTokenIn.add(inTotalAmount);
        }

        require(inTotalAmount <= _maxInTotalAmount, "LIMIT_IN_ERROR");
        change = change.sub(inTotalAmount);

        _transferOut(_tokenOut, outTotalAmount);
        _transferOut(_tokenIn, change);
    }

    function claimLpInterests(address[] calldata markets)
        public
        override
        nonReentrant
        returns (uint256[] memory interests)
    {
        interests = new uint256[](markets.length);
        for (uint256 i = 0; i < markets.length; i++) {
            require(data.isMarket(markets[i]), "INVALID_MARKET");
            interests[i] = IPendleMarket(markets[i]).claimLpInterests(msg.sender);
        }
    }

    function getMarketRateExactIn(
        address _tokenIn,
        address _tokenOut,
        uint256 _inSwapAmount,
        bytes32 _marketFactoryId
    ) public view override returns (Swap memory swap, uint256 outSwapAmount) {
        address market = data.getMarketFromKey(_tokenIn, _tokenOut, _marketFactoryId);
        Market memory marketData = _getMarketData(_tokenIn, _tokenOut, market);

        outSwapAmount = _calcExactOut(_inSwapAmount, marketData);

        swap = Swap({
            market: market,
            tokenIn: _tokenIn,
            tokenOut: _tokenOut,
            swapAmount: _inSwapAmount,
            limitReturnAmount: 0,
            maxPrice: type(uint256).max
        });

        return (swap, outSwapAmount);
    }

    function getMarketRateExactOut(
        address _tokenIn,
        address _tokenOut,
        uint256 _outSwapAmount,
        bytes32 _marketFactoryId
    ) public view override returns (Swap memory swap, uint256 inSwapAmount) {
        address market = data.getMarketFromKey(_tokenIn, _tokenOut, _marketFactoryId);
        Market memory marketData = _getMarketData(_tokenIn, _tokenOut, market);

        inSwapAmount = _calcExactIn(_outSwapAmount, marketData);

        swap = Swap({
            market: market,
            tokenIn: _tokenIn,
            tokenOut: _tokenOut,
            swapAmount: inSwapAmount,
            limitReturnAmount: type(uint256).max,
            maxPrice: type(uint256).max
        });

        return (swap, inSwapAmount);
    }

    function getMarketReserves(
        bytes32 _marketFactoryId,
        address _xyt,
        address _token
    )
        public
        view
        override
        returns (
            uint256 xytAmount,
            uint256 tokenAmount,
            uint256 currentTime
        )
    {
        IPendleMarket market = IPendleMarket(data.getMarket(_marketFactoryId, _xyt, _token));
        require(address(market) != address(0), "MARKET_NOT_FOUND");
        (xytAmount, tokenAmount, currentTime) = market.getReserves();
    }

    function getMarketTokenAddresses(address _market)
        public
        view
        override
        returns (address token, address xyt)
    {
        require(address(_market) != address(0), "MARKET_NOT_FOUND");

        IPendleMarket benmarkMarket = IPendleMarket(_market);
        token = benmarkMarket.token();
        xyt = benmarkMarket.xyt();
    }

    // function _isMarketLocked(address _xyt) internal pure returns (bool isLocked){
    //     // To implement
    //     isLocked = false; // never locked
    // }

    /// @dev Inbound transfer from msg.sender to router
    function _transferIn(address _token, uint256 _amount) internal {
        if (_amount == 0) return;
        if (_isETH(_token)) {
            require(msg.value == _amount, "ETH_SENT_MISMATCH");
            weth.deposit{value: msg.value}();
        } else {
            IERC20(_token).safeTransferFrom(msg.sender, address(this), _amount);
        }
    }

    /// @dev Outbound transfer from router to msg.sender
    function _transferOut(address _token, uint256 _amount) internal {
        if (_amount == 0) return;

        if (_isETH(_token)) {
            weth.withdraw(_amount);
            (bool success, ) = msg.sender.call{value: _amount}("");
            require(success, "TRANSFER_FAILED");
        } else {
            IERC20(_token).safeTransfer(msg.sender, _amount);
        }
    }

    function _getMarketData(
        address _tokenIn,
        address _tokenOut,
        address marketAddress
    ) internal view returns (Market memory) {
        IPendleMarket market = IPendleMarket(marketAddress);
        uint256 tokenBalanceIn = market.getBalance(_tokenIn);
        uint256 tokenBalanceOut = market.getBalance(_tokenOut);
        uint256 tokenWeightIn = market.getWeight(_tokenIn);
        uint256 tokenWeightOut = market.getWeight(_tokenOut);

        uint256 effectiveLiquidity =
            _calcEffectiveLiquidity(tokenWeightIn, tokenBalanceOut, tokenWeightOut);
        Market memory returnMarket =
            Market({
                market: marketAddress,
                tokenBalanceIn: tokenBalanceIn,
                tokenWeightIn: tokenWeightIn,
                tokenBalanceOut: tokenBalanceOut,
                tokenWeightOut: tokenWeightOut,
                swapFee: data.swapFee(),
                effectiveLiquidity: effectiveLiquidity
            });

        return returnMarket;
    }

    function _calcExactIn(uint256 outAmount, Market memory market)
        internal
        view
        returns (uint256 totalInput)
    {
        IPendleMarket.TokenReserve memory inTokenReserve;
        IPendleMarket.TokenReserve memory outTokenReserve;

        inTokenReserve.balance = market.tokenBalanceIn;
        inTokenReserve.weight = market.tokenWeightIn;
        outTokenReserve.balance = market.tokenBalanceOut;
        outTokenReserve.weight = market.tokenWeightOut;

        totalInput = IPendleMarket(market.market).calcExactIn(
            inTokenReserve,
            outTokenReserve,
            outAmount,
            data.swapFee()
        );
    }

    function _calcExactOut(uint256 inAmount, Market memory market)
        internal
        view
        returns (uint256 totalOutput)
    {
        IPendleMarket.TokenReserve memory inTokenReserve;
        IPendleMarket.TokenReserve memory outTokenReserve;

        inTokenReserve.balance = market.tokenBalanceIn;
        inTokenReserve.weight = market.tokenWeightIn;
        outTokenReserve.balance = market.tokenBalanceOut;
        outTokenReserve.weight = market.tokenWeightOut;

        totalOutput = IPendleMarket(market.market).calcExactOut(
            inTokenReserve,
            outTokenReserve,
            inAmount,
            data.swapFee()
        );
    }

    function _calcEffectiveLiquidity(
        uint256 tokenWeightIn,
        uint256 tokenBalanceOut,
        uint256 tokenWeightOut
    ) internal pure returns (uint256 effectiveLiquidity) {
        effectiveLiquidity = tokenWeightIn
            .mul(Math.RONE)
            .div(tokenWeightOut.add(tokenWeightIn))
            .mul(tokenBalanceOut)
            .div(Math.RONE);

        return effectiveLiquidity;
    }

    function _isETH(address token) internal pure returns (bool) {
        return (token == ETH_ADDRESS);
    }

    function _redeemDueInterestsInternal(
        bytes32 _forgeId,
        address _underlyingAsset,
        uint256 _expiry
    ) internal returns (uint256 interests) {
        require(data.isValidXYT(_forgeId, _underlyingAsset, _expiry), "INVALID_XYT");
        IPendleForge forge = IPendleForge(data.getForgeAddress(_forgeId));

        interests = forge.redeemDueInterests(msg.sender, _underlyingAsset, _expiry);
    }
}<|MERGE_RESOLUTION|>--- conflicted
+++ resolved
@@ -83,13 +83,8 @@
         address _underlyingAsset,
         uint256 _expiry
     ) public override nonReentrant returns (address ot, address xyt) {
-<<<<<<< HEAD
-        require(_forgeId != bytes32(0), "Pendle: zero bytes");
-        require(_underlyingAsset != address(0), "Pendle: zero address");
-=======
         require(_forgeId != bytes32(0), "ZERO_BYTES");
         require(_underlyingAsset != address(0), "ZERO_ADDRESS");
->>>>>>> b513c431
 
         IPendleForge forge = IPendleForge(data.getForgeAddress(_forgeId));
         require(address(forge) != address(0), "FORGE_NOT_EXISTS");
@@ -107,15 +102,9 @@
         uint256 _expiry,
         address _to
     ) public override nonReentrant returns (uint256 redeemedAmount) {
-<<<<<<< HEAD
-        require(_forgeId != bytes32(0), "Pendle: zero bytes");
-        require(_underlyingAsset != address(0), "Pendle: zero address");
-        require(_to != address(0), "Pendle: zero address");
-=======
         require(_forgeId != bytes32(0), "ZERO_BYTES");
         require(_underlyingAsset != address(0), "ZERO_ADDRESS");
         require(_to != address(0), "ZERO_ADDRESS");
->>>>>>> b513c431
 
         IPendleForge forge = IPendleForge(data.getForgeAddress(_forgeId));
         require(address(forge) != address(0), "FORGE_NOT_EXISTS");
@@ -128,16 +117,8 @@
         address _underlyingAsset,
         uint256 _expiry
     ) public override nonReentrant returns (uint256 interests) {
-<<<<<<< HEAD
-        require(_forgeId != bytes32(0), "Pendle: zero bytes");
-        require(_underlyingAsset != address(0), "Pendle: zero address");
-
-        IPendleForge forge = IPendleForge(data.getForgeAddress(_forgeId));
-        require(address(forge) != address(0), "Pendle: forge does not exist");
-=======
         interests = _redeemDueInterestsInternal(_forgeId, _underlyingAsset, _expiry);
     }
->>>>>>> b513c431
 
     function redeemDueInterestsMultiple(
         bytes32[] calldata _forgeIds,
@@ -165,13 +146,8 @@
         uint256 _amountToRedeem,
         address _to
     ) public override nonReentrant returns (uint256 redeemedAmount) {
-<<<<<<< HEAD
-        require(_forgeId != bytes32(0), "Pendle: zero bytes");
-        require(_underlyingAsset != address(0), "Pendle: zero address");
-=======
         require(_forgeId != bytes32(0), "ZERO_BYTES");
         require(_underlyingAsset != address(0), "ZERO_ADDRESS");
->>>>>>> b513c431
 
         IPendleForge forge = IPendleForge(data.getForgeAddress(_forgeId));
         require(address(forge) != address(0), "FORGE_NOT_EXISTS");
@@ -224,13 +200,8 @@
         uint256 _amountToTokenize,
         address _to
     ) public override nonReentrant returns (address ot, address xyt) {
-<<<<<<< HEAD
-        require(_forgeId != bytes32(0), "Pendle: zero bytes");
-        require(_underlyingAsset != address(0), "Pendle: zero address");
-=======
         require(_forgeId != bytes32(0), "ZERO_BYTES");
         require(_underlyingAsset != address(0), "ZERO_ADDRESS");
->>>>>>> b513c431
 
         IPendleForge forge = IPendleForge(data.getForgeAddress(_forgeId));
         require(address(forge) != address(0), "FORGE_NOT_EXISTS");
