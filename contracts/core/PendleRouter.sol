--- conflicted
+++ resolved
@@ -738,8 +738,6 @@
         xyt = benmarkMarket.xyt();
     }
 
-<<<<<<< HEAD
-=======
     // function _isMarketLocked(address _xyt) internal pure returns (bool isLocked){
     //     // To implement
     //     isLocked = false; // never locked
@@ -755,7 +753,6 @@
         }
     }
 
->>>>>>> 03188e2e
     /// @dev Inbound transfer from msg.sender to router
     function _transferIn(address _token, uint256 _amount) internal {
         if (_amount == 0) return;
