--- conflicted
+++ resolved
@@ -263,19 +263,11 @@
         uint256 _maxInXyt,
         uint256 _maxInToken,
         uint256 _exactOutLp
-<<<<<<< HEAD
-    ) public payable override nonReentrant {
+    ) public payable override pendleNonReentrant {
         address originalToken = _token;
         _token = _isETH(_token) ? address(weth) : _token;
 
         IPendleMarket market = IPendleMarket(data.getMarket(_marketFactoryId, _xyt, _token));
-=======
-    ) public payable override pendleNonReentrant {
-        IPendleMarket market =
-            IPendleMarket(
-                data.getMarket(_marketFactoryId, _xyt, _isETH(_token) ? address(weth) : _token)
-            );
->>>>>>> 6493c3c7
         require(address(market) != address(0), "MARKET_NOT_FOUND");
         // require(!_isMarketLocked(_xyt), "MARKET_LOCKED");
 
@@ -297,19 +289,11 @@
         bool _forXyt,
         uint256 _exactInAsset,
         uint256 _minOutLp
-<<<<<<< HEAD
-    ) public payable override nonReentrant {
+    ) public payable override pendleNonReentrant {
         address originalToken = _token;
         _token = _isETH(_token) ? address(weth) : _token;
 
         IPendleMarket market = IPendleMarket(data.getMarket(_marketFactoryId, _xyt, _token));
-=======
-    ) public payable override pendleNonReentrant {
-        IPendleMarket market =
-            IPendleMarket(
-                data.getMarket(_marketFactoryId, _xyt, _isETH(_token) ? address(weth) : _token)
-            );
->>>>>>> 6493c3c7
         require(address(market) != address(0), "MARKET_NOT_FOUND");
         // require(!_isMarketLocked(_xyt),"MARKET_LOCKED");
 
@@ -330,19 +314,11 @@
         uint256 _exactInLp,
         uint256 _minOutXyt,
         uint256 _minOutToken
-<<<<<<< HEAD
-    ) public override nonReentrant {
+    ) public override pendleNonReentrant {
         address originalToken = _token;
         _token = _isETH(_token) ? address(weth) : _token;
 
         IPendleMarket market = IPendleMarket(data.getMarket(_marketFactoryId, _xyt, _token));
-=======
-    ) public override pendleNonReentrant {
-        IPendleMarket market =
-            IPendleMarket(
-                data.getMarket(_marketFactoryId, _xyt, _isETH(_token) ? address(weth) : _token)
-            );
->>>>>>> 6493c3c7
         require(address(market) != address(0), "MARKET_NOT_FOUND");
         // require(!_isMarketLocked(_xyt),"MARKET_LOCKED"); // this operation will never be locked
 
@@ -362,19 +338,11 @@
         bool _forXyt,
         uint256 _exactInLp,
         uint256 _minOutAsset
-<<<<<<< HEAD
-    ) public override nonReentrant {
+    ) public override pendleNonReentrant {
         address originalToken = _token;
         _token = _isETH(_token) ? address(weth) : _token;
 
         IPendleMarket market = IPendleMarket(data.getMarket(_marketFactoryId, _xyt, _token));
-=======
-    ) public override pendleNonReentrant {
-        IPendleMarket market =
-            IPendleMarket(
-                data.getMarket(_marketFactoryId, _xyt, _isETH(_token) ? address(weth) : _token)
-            );
->>>>>>> 6493c3c7
         require(address(market) != address(0), "MARKET_NOT_FOUND");
         // require(!_isMarketLocked(_xyt),"MARKET_LOCKED");
 
@@ -445,13 +413,9 @@
         uint256 _minOutTotalAmount,
         uint256 _maxPrice,
         bytes32 _marketFactoryId
-<<<<<<< HEAD
-    ) public payable override nonReentrant returns (uint256 outSwapAmount) {
+    ) public payable override pendleNonReentrant returns (uint256 outSwapAmount) {
         address originalTokenIn = _tokenIn;
         address originalTokenOut = _tokenOut;
-=======
-    ) public payable override pendleNonReentrant returns (uint256 outSwapAmount) {
->>>>>>> 6493c3c7
         _tokenIn = _isETH(_tokenIn) ? address(weth) : _tokenIn;
         _tokenOut = _isETH(_tokenOut) ? address(weth) : _tokenOut;
 
@@ -479,13 +443,9 @@
         uint256 _maxInTotalAmount,
         uint256 _maxPrice,
         bytes32 _marketFactoryId
-<<<<<<< HEAD
-    ) public payable override nonReentrant returns (uint256 inSwapAmount) {
+    ) public payable override pendleNonReentrant returns (uint256 inSwapAmount) {
         address originalTokenIn = _tokenIn;
         address originalTokenOut = _tokenOut;
-=======
-    ) public payable override pendleNonReentrant returns (uint256 inSwapAmount) {
->>>>>>> 6493c3c7
         _tokenIn = _isETH(_tokenIn) ? address(weth) : _tokenIn;
         _tokenOut = _isETH(_tokenOut) ? address(weth) : _tokenOut;
 
@@ -517,18 +477,13 @@
         address _tokenOut,
         uint256 _inTotalAmount,
         uint256 _minOutTotalAmount
-<<<<<<< HEAD
-    ) public payable override nonReentrant returns (uint256 outTotalAmount) {
+    ) public payable override pendleNonReentrant returns (uint256 outTotalAmount) {
         address originalTokenIn = _tokenIn;
         address originalTokenOut = _tokenOut;
         _tokenIn = _isETH(_tokenIn) ? address(weth) : _tokenIn;
         _tokenOut = _isETH(_tokenOut) ? address(weth) : _tokenOut;
 
         _transferIn(originalTokenIn, _inTotalAmount);
-=======
-    ) public payable override pendleNonReentrant returns (uint256 outTotalAmount) {
-        _transferIn(_tokenIn, _inTotalAmount);
->>>>>>> 6493c3c7
 
         for (uint256 i = 0; i < _swapPath.length; i++) {
             uint256 tokenAmountOut;
