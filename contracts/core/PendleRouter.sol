--- conflicted
+++ resolved
@@ -82,15 +82,9 @@
         bytes32 _forgeId,
         address _underlyingAsset,
         uint256 _expiry
-<<<<<<< HEAD
-    ) public override returns (address ot, address xyt) {
+    ) public override nonReentrant returns (address ot, address xyt) {
         require(_forgeId != bytes32(0), "ZERO_BYTES");
         require(_underlyingAsset != address(0), "ZERO_ADDRESS");
-=======
-    ) public override nonReentrant returns (address ot, address xyt) {
-        require(_forgeId != bytes32(0), "Pendle: zero bytes");
-        require(_underlyingAsset != address(0), "Pendle: zero address");
->>>>>>> 68a6293d
 
         IPendleForge forge = IPendleForge(data.getForgeAddress(_forgeId));
         require(address(forge) != address(0), "FORGE_NOT_EXISTS");
@@ -107,17 +101,10 @@
         address _underlyingAsset,
         uint256 _expiry,
         address _to
-<<<<<<< HEAD
-    ) public override returns (uint256 redeemedAmount) {
+    ) public override nonReentrant returns (uint256 redeemedAmount) {
         require(_forgeId != bytes32(0), "ZERO_BYTES");
         require(_underlyingAsset != address(0), "ZERO_ADDRESS");
         require(_to != address(0), "ZERO_ADDRESS");
-=======
-    ) public override nonReentrant returns (uint256 redeemedAmount) {
-        require(_forgeId != bytes32(0), "Pendle: zero bytes");
-        require(_underlyingAsset != address(0), "Pendle: zero address");
-        require(_to != address(0), "Pendle: zero address");
->>>>>>> 68a6293d
 
         IPendleForge forge = IPendleForge(data.getForgeAddress(_forgeId));
         require(address(forge) != address(0), "FORGE_NOT_EXISTS");
@@ -129,15 +116,9 @@
         bytes32 _forgeId,
         address _underlyingAsset,
         uint256 _expiry
-<<<<<<< HEAD
-    ) public override returns (uint256 interests) {
+    ) public override nonReentrant returns (uint256 interests) {
         require(_forgeId != bytes32(0), "ZERO_BYTES");
         require(_underlyingAsset != address(0), "ZERO_ADDRESS");
-=======
-    ) public override nonReentrant returns (uint256 interests) {
-        require(_forgeId != bytes32(0), "Pendle: zero bytes");
-        require(_underlyingAsset != address(0), "Pendle: zero address");
->>>>>>> 68a6293d
 
         IPendleForge forge = IPendleForge(data.getForgeAddress(_forgeId));
         require(address(forge) != address(0), "FORGE_NOT_EXISTS");
@@ -151,15 +132,9 @@
         uint256 _expiry,
         uint256 _amountToRedeem,
         address _to
-<<<<<<< HEAD
-    ) public override returns (uint256 redeemedAmount) {
+    ) public override nonReentrant returns (uint256 redeemedAmount) {
         require(_forgeId != bytes32(0), "ZERO_BYTES");
         require(_underlyingAsset != address(0), "ZERO_ADDRESS");
-=======
-    ) public override nonReentrant returns (uint256 redeemedAmount) {
-        require(_forgeId != bytes32(0), "Pendle: zero bytes");
-        require(_underlyingAsset != address(0), "Pendle: zero address");
->>>>>>> 68a6293d
 
         IPendleForge forge = IPendleForge(data.getForgeAddress(_forgeId));
         require(address(forge) != address(0), "FORGE_NOT_EXISTS");
@@ -211,15 +186,9 @@
         uint256 _expiry,
         uint256 _amountToTokenize,
         address _to
-<<<<<<< HEAD
-    ) public override returns (address ot, address xyt) {
+    ) public override nonReentrant returns (address ot, address xyt) {
         require(_forgeId != bytes32(0), "ZERO_BYTES");
         require(_underlyingAsset != address(0), "ZERO_ADDRESS");
-=======
-    ) public override nonReentrant returns (address ot, address xyt) {
-        require(_forgeId != bytes32(0), "Pendle: zero bytes");
-        require(_underlyingAsset != address(0), "Pendle: zero address");
->>>>>>> 68a6293d
 
         IPendleForge forge = IPendleForge(data.getForgeAddress(_forgeId));
         require(address(forge) != address(0), "FORGE_NOT_EXISTS");
@@ -260,16 +229,11 @@
         uint256 _exactOutLp
     ) public payable override nonReentrant {
         IPendleMarket market =
-<<<<<<< HEAD
-            IPendleMarket(data.getMarket(_forgeId, _marketFactoryId, _xyt, _token));
-        require(address(market) != address(0), "MARKET_NOT_FOUND");
-=======
             IPendleMarket(
                 data.getMarket(_marketFactoryId, _xyt, _isETH(_token) ? address(weth) : _token)
             );
-        require(address(market) != address(0), "Pendle: market not found");
+        require(address(market) != address(0), "MARKET_NOT_FOUND");
         // require(!_isMarketLocked(_xyt), "MARKET_LOCKED");
->>>>>>> 68a6293d
 
         _transferIn(_xyt, _maxInXyt);
         _transferIn(_token, _maxInToken);
@@ -282,65 +246,7 @@
         _transferOut(_token, _maxInToken - amountTokenUsed); // transfer unused Token back to user
     }
 
-<<<<<<< HEAD
-    /**
-    *@dev if either _forgeId, _marketFactoryId, xyt, token is invalid
-        => require(address(market) != address(0)) will fail
-    *@dev no checks on exactInEth, minInLp
-    */
-    function addMarketLiquidityETH(
-        bytes32 _forgeId,
-        bytes32 _marketFactoryId,
-        address _xyt,
-        uint256 _exactInEth,
-        uint256 _minOutLp
-    ) public payable override {
-        IPendleMarket market =
-            IPendleMarket(data.getMarket(_forgeId, _marketFactoryId, _xyt, address(weth)));
-        require(address(market) != address(0), "MARKET_NOT_FOUND");
-        require(msg.value == _exactInEth, "ETH_SENT_MISMATCH");
-
-        _transferIn(ETH_ADDRESS, _exactInEth);
-
-        uint256 exactOutLp = market.joinMarketSingleToken(address(weth), _exactInEth, _minOutLp);
-
-        _transferOut(address(market), exactOutLp);
-    }
-
-    /**
-    *@dev if either _forgeId, _marketFactoryId, xyt, token is invalid
-        => require(address(market) != address(0)) will fail
-    *@dev no checks on exactInToken, minOutLp
-    */
-    function addMarketLiquidityToken(
-        bytes32 _forgeId,
-        bytes32 _marketFactoryId,
-        address _xyt,
-        address _token,
-        uint256 _exactInToken,
-        uint256 _minOutLp
-    ) public override {
-        IPendleMarket market =
-            IPendleMarket(data.getMarket(_forgeId, _marketFactoryId, _xyt, _token));
-        require(address(market) != address(0), "MARKET_NOT_FOUND");
-
-        _transferIn(_token, _exactInToken);
-
-        uint256 exactOutLp = market.joinMarketSingleToken(_token, _exactInToken, _minOutLp);
-
-        _transferOut(address(market), exactOutLp);
-    }
-
-    /**
-    *@dev if either _forgeId, _marketFactoryId, xyt, token is invalid
-        => require(address(market) != address(0)) will fail
-    *@dev no checks on exactInXyt, minOutLp
-    */
-    function addMarketLiquidityXyt(
-        bytes32 _forgeId,
-=======
     function addMarketLiquiditySingle(
->>>>>>> 68a6293d
         bytes32 _marketFactoryId,
         address _xyt,
         address _token,
@@ -349,16 +255,11 @@
         uint256 _minOutLp
     ) public payable override nonReentrant {
         IPendleMarket market =
-<<<<<<< HEAD
-            IPendleMarket(data.getMarket(_forgeId, _marketFactoryId, _xyt, _token));
-        require(address(market) != address(0), "MARKET_NOT_FOUND");
-=======
             IPendleMarket(
                 data.getMarket(_marketFactoryId, _xyt, _isETH(_token) ? address(weth) : _token)
             );
-        require(address(market) != address(0), "Pendle: market not found");
+        require(address(market) != address(0), "MARKET_NOT_FOUND");
         // require(!_isMarketLocked(_xyt),"MARKET_LOCKED");
->>>>>>> 68a6293d
 
         address asset = _forXyt ? _xyt : _token;
         _transferIn(asset, _exactInAsset);
@@ -378,16 +279,11 @@
         uint256 _minOutToken
     ) public override nonReentrant {
         IPendleMarket market =
-<<<<<<< HEAD
-            IPendleMarket(data.getMarket(_forgeId, _marketFactoryId, _xyt, _token));
-        require(address(market) != address(0), "MARKET_NOT_FOUND");
-=======
             IPendleMarket(
                 data.getMarket(_marketFactoryId, _xyt, _isETH(_token) ? address(weth) : _token)
             );
-        require(address(market) != address(0), "Pendle: market not found");
+        require(address(market) != address(0), "MARKET_NOT_FOUND");
         // require(!_isMarketLocked(_xyt),"MARKET_LOCKED"); // this operation will never be locked
->>>>>>> 68a6293d
 
         _transferIn(address(market), _exactInLp);
 
@@ -398,30 +294,7 @@
         _transferOut(_token, tokenAmount);
     }
 
-<<<<<<< HEAD
-    function removeMarketLiquidityETH(
-        bytes32 _forgeId,
-        bytes32 _marketFactoryId,
-        address _xyt,
-        uint256 _exactInLp,
-        uint256 _minOutEth
-    ) public override {
-        IPendleMarket market =
-            IPendleMarket(data.getMarket(_forgeId, _marketFactoryId, _xyt, address(weth)));
-        require(address(market) != address(0), "MARKET_NOT_FOUND");
-
-        _transferIn(address(market), _exactInLp);
-
-        uint256 ethAmount = market.exitMarketSingleToken(address(weth), _exactInLp, _minOutEth);
-
-        _transferOut(ETH_ADDRESS, ethAmount);
-    }
-
-    function removeMarketLiquidityToken(
-        bytes32 _forgeId,
-=======
     function removeMarketLiquiditySingle(
->>>>>>> 68a6293d
         bytes32 _marketFactoryId,
         address _xyt,
         address _token,
@@ -430,16 +303,11 @@
         uint256 _minOutAsset
     ) public override nonReentrant {
         IPendleMarket market =
-<<<<<<< HEAD
-            IPendleMarket(data.getMarket(_forgeId, _marketFactoryId, _xyt, _token));
-        require(address(market) != address(0), "MARKET_NOT_FOUND");
-=======
             IPendleMarket(
                 data.getMarket(_marketFactoryId, _xyt, _isETH(_token) ? address(weth) : _token)
             );
-        require(address(market) != address(0), "Pendle: market not found");
+        require(address(market) != address(0), "MARKET_NOT_FOUND");
         // require(!_isMarketLocked(_xyt),"MARKET_LOCKED");
->>>>>>> 68a6293d
 
         _transferIn(address(market), _exactInLp);
 
@@ -448,46 +316,20 @@
 
         uint256 assetOut = market.removeMarketLiquiditySingle(asset, _exactInLp, _minOutAsset);
 
-<<<<<<< HEAD
-    function removeMarketLiquidityXyt(
-        bytes32 _forgeId,
-        bytes32 _marketFactoryId,
-        address _xyt,
-        address _token,
-        uint256 _exactInLp,
-        uint256 _minOutXyt
-    ) public override {
-        IPendleMarket market =
-            IPendleMarket(data.getMarket(_forgeId, _marketFactoryId, _xyt, _token));
-        require(address(market) != address(0), "MARKET_NOT_FOUND");
-
-        _transferIn(address(market), _exactInLp);
-
-        uint256 xytAmount = market.exitMarketSingleToken(_xyt, _exactInLp, _minOutXyt);
-
-        _transferOut(_xyt, xytAmount);
-=======
         asset = _forXyt ? _xyt : _token;
         _transferOut(asset, assetOut);
->>>>>>> 68a6293d
     }
 
     function createMarket(
         bytes32 _marketFactoryId,
         address _xyt,
         address _token
-<<<<<<< HEAD
-    ) public override returns (address market) {
+    ) public override nonReentrant returns (address market) {
         require(_xyt != address(0), "ZERO_ADDRESS");
         require(_token != address(0), "ZERO_ADDRESS");
-=======
-    ) public override nonReentrant returns (address market) {
-        require(_xyt != address(0), "Pendle: zero address");
-        require(_token != address(0), "Pendle: zero address");
         try IPendleYieldToken(_token).forge() returns (address) {
             revert("XYT_QUOTE_PAIR_FORBIDDEN");
         } catch {}
->>>>>>> 68a6293d
 
         IPendleMarketFactory factory =
             IPendleMarketFactory(data.getMarketFactoryAddress(_marketFactoryId));
@@ -505,24 +347,14 @@
         address _token,
         uint256 _initialXytLiquidity,
         uint256 _initialTokenLiquidity
-<<<<<<< HEAD
-    ) public override {
+    ) public payable override nonReentrant {
         require(_initialXytLiquidity > 0, "INVALID_XYT_AMOUNT");
         require(_initialTokenLiquidity > 0, "INVALID_TOKEN_AMOUNT");
 
-        IPendleMarket market =
-            IPendleMarket(data.getMarket(_forgeId, _marketFactoryId, _xyt, _token));
+        _token = _isETH(_token) ? address(weth) : _token;
+
+        IPendleMarket market = IPendleMarket(data.getMarket(_marketFactoryId, _xyt, _token));
         require(address(market) != address(0), "MARKET_NOT_FOUND");
-=======
-    ) public payable override nonReentrant {
-        require(_initialXytLiquidity > 0, "Pendle: initial XYT <= 0");
-        require(_initialTokenLiquidity > 0, "Pendle: initial tokens <= 0");
-
-        _token = _isETH(_token) ? address(weth) : _token;
-
-        IPendleMarket market = IPendleMarket(data.getMarket(_marketFactoryId, _xyt, _token));
-        require(address(market) != address(0), "Pendle: market not found");
->>>>>>> 68a6293d
 
         _transferIn(_xyt, _initialXytLiquidity);
         _transferIn(_token, _initialTokenLiquidity);
@@ -535,75 +367,7 @@
         address[] memory tokens = new address[](1);
         xyts[0] = _xyt;
         tokens[0] = _token;
-<<<<<<< HEAD
-        data.updateMarketInfo(_xyt, _token, address(market));
-        data.sortMarkets(xyts, tokens, 32);
-    }
-
-    function batchExactSwapIn(
-        Swap[] memory _swaps,
-        address _tokenIn,
-        address _tokenOut,
-        uint256 _inTotalAmount,
-        uint256 _minOutTotalAmount
-    ) public payable override returns (uint256 outTotalAmount) {
-        _transferIn(_tokenIn, _inTotalAmount);
-
-        for (uint256 i = 0; i < _swaps.length; i++) {
-            Swap memory swap = _swaps[i];
-            IPendleMarket market = IPendleMarket(swap.market);
-
-            (uint256 tokenAmountOut, ) =
-                market.swapAmountExactIn(
-                    swap.tokenIn,
-                    swap.swapAmount,
-                    swap.tokenOut,
-                    swap.limitReturnAmount,
-                    swap.maxPrice
-                );
-            outTotalAmount = tokenAmountOut.add(outTotalAmount);
-        }
-
-        require(outTotalAmount >= _minOutTotalAmount, "LIMIT_OUT_ERROR");
-
-        _transferOut(_tokenOut, outTotalAmount);
-    }
-
-    function batchSwapExactOut(
-        Swap[] memory _swaps,
-        address _tokenIn,
-        address _tokenOut,
-        uint256 _maxInTotalAmount
-    ) public payable override returns (uint256 inTotalAmount) {
-        uint256 outTotalAmount;
-        uint256 change = _maxInTotalAmount;
-
-        _transferIn(_tokenIn, _maxInTotalAmount);
-
-        for (uint256 i = 0; i < _swaps.length; i++) {
-            Swap memory swap = _swaps[i];
-            IPendleMarket market = IPendleMarket(swap.market);
-
-            (uint256 tokenAmountIn, ) =
-                market.swapAmountExactOut(
-                    swap.tokenIn,
-                    swap.limitReturnAmount,
-                    swap.tokenOut,
-                    swap.swapAmount,
-                    swap.maxPrice
-                );
-            inTotalAmount = tokenAmountIn.add(inTotalAmount);
-            outTotalAmount = outTotalAmount.add(swap.swapAmount);
-        }
-
-        require(inTotalAmount <= _maxInTotalAmount, "LIMIT_IN_ERROR");
-        change = change.sub(inTotalAmount);
-
-        _transferOut(_tokenOut, outTotalAmount);
-        _transferOut(_tokenIn, change);
-=======
         data.updateMarketInfo(_xyt, _token, _marketFactoryId);
->>>>>>> 68a6293d
     }
 
     function swapExactIn(
@@ -732,18 +496,11 @@
                 );
                 outTotalAmount = outTotalAmount.add(swap.swapAmount);
             } else {
-<<<<<<< HEAD
                 /*
                 Consider we are swapping A -> B and B -> C. The goal is to buy a given amount
                 of token C. But first we need to buy B with A so we can then buy C with B
                 To get the exact amount of C we then first need to calculate how much B we'll need:
                 */
-=======
-                // Consider we are swapping A -> B and B -> C. The goal is to buy a given amount
-                // of token C. But first we need to buy B with A so we can then buy C with B
-                // To get the exact amount of C we then first need to calculate how much B
-                // we'll need:
->>>>>>> 68a6293d
                 uint256 intermediateTokenAmount; // This would be token B as described above
                 Swap memory secondSwap = _swapPath[i][1];
                 IPendleMarket secondMarket = IPendleMarket(secondSwap.market);
@@ -868,14 +625,8 @@
             uint256 currentTime
         )
     {
-<<<<<<< HEAD
-        IPendleMarket market =
-            IPendleMarket(data.getMarket(_forgeId, _marketFactoryId, _xyt, _token));
+        IPendleMarket market = IPendleMarket(data.getMarket(_marketFactoryId, _xyt, _token));
         require(address(market) != address(0), "MARKET_NOT_FOUND");
-=======
-        IPendleMarket market = IPendleMarket(data.getMarket(_marketFactoryId, _xyt, _token));
-        require(address(market) != address(0), "Pendle: market not found");
->>>>>>> 68a6293d
         (xytAmount, tokenAmount, currentTime) = market.getReserves();
     }
 
