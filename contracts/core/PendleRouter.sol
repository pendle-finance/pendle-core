--- conflicted
+++ resolved
@@ -720,105 +720,6 @@
         }
     }
 
-<<<<<<< HEAD
-    /**
-    * @dev no wrapping here since users must be aware of the market they are querying against.
-        For example, if they want to query market WETH/XYT, they must pass in WETH & XYT
-        and not ETH & XYT
-    * @dev no check for _inSwapAmount
-     */
-    function getMarketRateExactIn(
-        address _tokenIn,
-        address _tokenOut,
-        uint256 _inSwapAmount,
-        bytes32 _marketFactoryId
-    ) public view override returns (Swap memory swap, uint256 outSwapAmount) {
-        address market = data.getMarketFromKey(_tokenIn, _tokenOut, _marketFactoryId);
-        require(address(market) != address(0), "MARKET_NOT_FOUND");
-
-        Market memory marketData = _getMarketData(_tokenIn, _tokenOut, market);
-
-        outSwapAmount = _calcExactOut(_inSwapAmount, marketData);
-
-        swap = Swap({
-            market: market,
-            tokenIn: _tokenIn,
-            tokenOut: _tokenOut,
-            swapAmount: _inSwapAmount,
-            limitReturnAmount: 0,
-            maxPrice: type(uint256).max
-        });
-
-        return (swap, outSwapAmount);
-    }
-
-    /**
-     * @dev no wrapping here for the same reason as getMarketRateExactIn
-     * @dev no check for _outSwapAmount
-     */
-    function getMarketRateExactOut(
-        address _tokenIn,
-        address _tokenOut,
-        uint256 _outSwapAmount,
-        bytes32 _marketFactoryId
-    ) public view override returns (Swap memory swap, uint256 inSwapAmount) {
-        address market = data.getMarketFromKey(_tokenIn, _tokenOut, _marketFactoryId);
-        require(address(market) != address(0), "MARKET_NOT_FOUND");
-
-        Market memory marketData = _getMarketData(_tokenIn, _tokenOut, market);
-
-        inSwapAmount = _calcExactIn(_outSwapAmount, marketData);
-
-        swap = Swap({
-            market: market,
-            tokenIn: _tokenIn,
-            tokenOut: _tokenOut,
-            swapAmount: inSwapAmount,
-            limitReturnAmount: type(uint256).max,
-            maxPrice: type(uint256).max
-        });
-
-        return (swap, inSwapAmount);
-    }
-
-    /**
-     * @dev no wrapping here for the same reason as getMarketRateExactIn
-     */
-    function getMarketReserves(
-        bytes32 _marketFactoryId,
-        address _xyt,
-        address _token
-    )
-        public
-        view
-        override
-        returns (
-            uint256 xytAmount,
-            uint256 tokenAmount,
-            uint256 currentTime
-        )
-    {
-        IPendleMarket market = IPendleMarket(data.getMarket(_marketFactoryId, _xyt, _token));
-        require(address(market) != address(0), "MARKET_NOT_FOUND");
-
-        (xytAmount, tokenAmount, currentTime) = market.getReserves();
-    }
-
-    function getMarketTokenAddresses(address _market)
-        public
-        view
-        override
-        returns (address token, address xyt)
-    {
-        require(address(_market) != address(0), "INVALID_MARKET_ADDRESS");
-
-        IPendleMarket benmarkMarket = IPendleMarket(_market);
-        token = benmarkMarket.token();
-        xyt = benmarkMarket.xyt();
-    }
-
-=======
->>>>>>> 45d67d04
     function _checkNonReentrancy() internal {
         if (!data.reentrancyWhitelisted(msg.sender)) {
             // On the first call to pendleNonReentrant, _notEntered will be true
