--- conflicted
+++ resolved
@@ -30,10 +30,7 @@
 import "../interfaces/IBenchmarkForge.sol";
 import "../tokens/BenchmarkFutureYieldToken.sol";
 import "../tokens/BenchmarkOwnershipToken.sol";
-<<<<<<< HEAD
 import "hardhat/console.sol";
-=======
->>>>>>> 09a788e0
 
 contract BenchmarkAaveForge is IBenchmarkForge, ReentrancyGuard {
     using SafeMath for uint256;
@@ -126,21 +123,12 @@
         return _settleDueInterests(tokens, _underlyingAsset, _expiry, _msgSender);
     }
 
-<<<<<<< HEAD
-    function redeemDueInterestsBeforeTransfer(address _underlyingAsset, uint256 _expiry, address _account)
-        public
-        override
-        onlyXYT(_underlyingAsset, _expiry)
-        returns (uint256 interests)
-    {
-        console.log("[contract] [Forge] Redeeming due interests for account ", _account);
-=======
     function redeemDueInterestsBeforeTransfer(
         address _underlyingAsset,
         uint256 _expiry,
         address _account
     ) public override onlyXYT(_underlyingAsset, _expiry) returns (uint256 interests) {
->>>>>>> 09a788e0
+        console.log("[contract] [Forge] Redeeming due interests for account ", _account);
         BenchmarkTokens memory tokens = _getTokens(_underlyingAsset, _expiry);
         return _settleDueInterests(tokens, _underlyingAsset, _expiry, _account);
     }
@@ -205,13 +193,7 @@
 
         tokens.ot.mint(_to, _amountToTokenize);
         tokens.xyt.mint(_to, _amountToTokenize);
-<<<<<<< HEAD
         lastNormalisedIncome[_underlyingAsset][_expiry][_to] = aaveLendingPoolCore.getReserveNormalizedIncome(address(_underlyingAsset));
-=======
-        lastNormalisedIncome[_expiry][_to] = aaveLendingPoolCore.getReserveNormalizedIncome(
-            address(_underlyingAsset)
-        );
->>>>>>> 09a788e0
 
         return (address(tokens.ot), address(tokens.xyt));
     }
