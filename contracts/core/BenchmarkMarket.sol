--- conflicted
+++ resolved
@@ -98,8 +98,6 @@
         )
     {}
 
-<<<<<<< HEAD
-=======
     function bootstrap(
         uint256 initialXytLiquidity,
         uint256 initialTokenLiquidity
@@ -108,23 +106,15 @@
         _pullToken(xyt, msg.sender, initialXytLiquidity);
 
         _pullToken(token, msg.sender, initialTokenLiquidity);
-        _reserves[xyt].balance = initialXytLiquidity;
-        _reserves[xyt].weight = Math.RAY / 2;
-        _reserves[token].balance = initialTokenLiquidity;
-        _reserves[token].weight = Math.RAY / 2;
+        reserves[xyt].balance = initialXytLiquidity;
+        reserves[xyt].weight = Math.FP / 2;
+        reserves[token].balance = initialTokenLiquidity;
+        reserves[token].weight = Math.FP / 2;
         _mintLpToken(INITIAL_LP_FOR_CREATOR);
         _pushLpToken(msg.sender, INITIAL_LP_FOR_CREATOR);
         bootstrapped = true;
     }
 
-    function setPoolRatio(
-        address xytToken,
-        uint256 denomXYToken,
-        address pairToken,
-        uint256 denomPairToken
-    ) external override {}
-
->>>>>>> 547ca5ac
     function spotPrice(address inToken, address outToken)
         external
         override
