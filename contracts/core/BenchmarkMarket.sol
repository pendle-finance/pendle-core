--- conflicted
+++ resolved
@@ -590,17 +590,10 @@
     }
 
     function _curveShift() internal {
-<<<<<<< HEAD
         if (block.number > blockNumLast) {
             _updateWeight();
             blockNumLast = block.number;
         }
-=======
-        //if (block.number > blockNumLast) {
-        _updateWeight();
-        blockNumLast = block.number;
-        //}
->>>>>>> a6b54fd3
     }
 
     // sends out any due interests to msg.sender if he's an LP holder
