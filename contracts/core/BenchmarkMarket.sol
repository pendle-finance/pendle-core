--- conflicted
+++ resolved
@@ -26,17 +26,10 @@
 import "../tokens/BenchmarkBaseToken.sol";
 import "../libraries/BenchmarkLibrary.sol";
 import {Math} from "../libraries/BenchmarkLibrary.sol";
-import "@openzeppelin/contracts/math/SafeMath.sol";
-<<<<<<< HEAD
 
 
 contract BenchmarkMarket is IBenchmarkMarket, BenchmarkBaseToken {
     using Math for uint256;
-=======
-
-contract BenchmarkMarket is IBenchmarkMarket, BenchmarkBaseToken {
->>>>>>> 36753f4e
-    using SafeMath for uint256;
 
     address public immutable override core;
     address public immutable override factory;
@@ -53,11 +46,6 @@
         uint256 balance;
     }
 
-    uint256 private _swapFee; //@@XM TODO: move to benchmarkData later
-<<<<<<< HEAD
-=======
-    uint256 private _exitFee; //@@XM can set to 0 if need but implemention would cater for it
->>>>>>> 36753f4e
     mapping(address => TokenReserve) private _reserves;
 
     constructor(
@@ -92,11 +80,7 @@
         )
     {}
 
-<<<<<<< HEAD
-    function swap(uint256 srcAmount, address destination) external override {}
-=======
     //function swap(uint256 srcAmount, address destination) external override {}
->>>>>>> 36753f4e
 
     function setPoolRatio(
         address xytToken,
@@ -104,24 +88,6 @@
         address pairToken,
         uint256 denomPairToken
     ) external override {}
-
-<<<<<<< HEAD
-    function setSwapFee(uint256 swapFee) external override {}
-
-    function pausePool() external override {}
-
-    function unpausePool() external override {}
-=======
-    function setSwapFee(uint256 swapFee) external override {
-        require(msg.sender == factory, "ERR_ONLY_FACTORY_CONTRACT"); //@@XM TODO: check who is allowed to change swapFee
-        _swapFee = swapFee;
-    }
-
-    function setEixtFee(uint256 exitFee) external override {
-        require(msg.sender == factory, "ERR_ONLY_FACTORY_CONTRACT"); //@@XM TODO: check who is allowed to change exitFee
-        _exitFee = exitFee;
-    }
->>>>>>> 36753f4e
 
     function spotPrice(address inToken, address outToken)
         external
@@ -151,7 +117,7 @@
         TokenReserve storage inTokenReserve = _reserves[inToken];
         TokenReserve storage outTokenReserve = _reserves[outToken];
 
-        //calc spot price
+        
         uint256 spotPriceBefore = _calcSpotprice(
             inTokenReserve.balance,
             inTokenReserve.weight,
@@ -159,19 +125,6 @@
             outTokenReserve.weight,
             _swapFee
         );
-<<<<<<< HEAD
-        require(spotPriceBefore <= maxPrice, "ERROR_BAD_PRICE");
-
-        //calc out Amount
-        uint256 weightRatio = Math.rdiv(inTokenReserve.weight, outTokenReserve.weight);
-        uint256 adjustedIn = Math.UINT_MAX_VALUE.sub(_swapFee);
-        adjustedIn = Math.rmul(inAmount, adjustedIn);
-        uint256 y = Math.rdiv(inTokenReserve.balance, inTokenReserve.balance.add(adjustedIn));
-        uint256 foo = Math.pow(y, weightRatio);
-        uint256 bar = Math.UINT_MAX_VALUE.sub(foo);
-        outAmount = Math.rmul(outTokenReserve.balance, bar);
-        require(outAmount >= minOutAmount, "ERROR_OUT_AMOUT_LOW");
-=======
         require(spotPriceBefore <= maxPrice, "ERR_BAD_PRICE");
 
         //calc out amount
@@ -183,7 +136,6 @@
             inAmount
         );
         require(outAmount >= minOutAmount, "ERR_OUT_AMOUNT_LOW");
->>>>>>> 36753f4e
 
         inTokenReserve.balance = inTokenReserve.balance.add(inAmount);
         outTokenReserve.balance = outTokenReserve.balance.sub(outAmount);
@@ -196,18 +148,6 @@
             _swapFee
         );
 
-<<<<<<< HEAD
-        require(spotPriceAfter >= spotPriceBefore, "ERROR_MATH_PROBLEM");
-        require(spotPriceAfter <= maxPrice, "ERROR_BAD_PRICE");
-        require(spotPriceBefore <= Math.rdiv(inAmount, outAmount), "ERROR_MATH_PROBLEM");
-
-        /* @@XM TODO: event + token transfer
-        emit LOG_SWAP(msg.sender, tokenIn, tokenOut, tokenAmountIn, tokenAmountOut);
-
-        _pullUnderlying(tokenIn, msg.sender, tokenAmountIn);
-        _pushUnderlying(tokenOut, msg.sender, tokenAmountOut);
-        */
-=======
         require(spotPriceAfter >= spotPriceBefore, "ERR_MATH_PROBLEM");
         require(spotPriceAfter <= maxPrice, "ERR_BAD_PRICE");
         require(spotPriceBefore <= Math.rdiv(inAmount, outAmount), "ERR_MATH_PROBLEM");
@@ -217,44 +157,12 @@
         _pullToken(inToken, msg.sender, inAmount);
         _pushToken(outToken, msg.sender, outAmount);
 
->>>>>>> 36753f4e
         return (outAmount, spotPriceAfter);
     }
 
     function swapAmountOut(
         address inToken,
         uint256 maxInAmount,
-<<<<<<< HEAD
-        address outToken,
-        uint256 outAmount,
-        uint256 maxPrice
-    ) external override returns (uint256 inAmount, uint256 spotPriceAfter) {}
-
-    function joinPoolLpToken(uint256 lpTokenOutAmount, uint256[] calldata maxInAmounts)
-        external
-        override
-    {}
-
-    function exitPoolLpToken(uint256 lpTokenInAmount, uint256[] calldata minOutAmounts)
-        external
-        override
-    {}
-
-    function joinPoolSingleToken(
-        address inToken,
-        uint256 inAmount,
-        uint256 minLPOutAmount
-    ) external override returns (uint256 lpOutAmount) {}
-
-    function exitPoolSingleToken(
-        address outToken,
-        uint256 outAmount,
-        uint256 maxLPinAmount
-    ) external override returns (uint256 lpInAmount) {}
-
-    function getSwapFee() external view override returns (uint256 swapFee) {}
-
-=======
         address outToken,
         uint256 outAmount,
         uint256 maxPrice
@@ -454,7 +362,6 @@
         return _exitFee;
     }
 
->>>>>>> 36753f4e
     function interestDistribute(address lp) internal returns (uint256 interestReturn) {}
 
     function shiftWeight(address xytToken, address pairToken) internal {}
@@ -471,11 +378,6 @@
         uint256 numer = Math.rdiv(inBalance, inWeight);
         uint256 denom = Math.rdiv(outBalance, outWeight);
         uint256 ratio = Math.rdiv(numer, denom);
-<<<<<<< HEAD
-        uint256 scale = Math.rdiv(Math.UINT_MAX_VALUE, Math.UINT_MAX_VALUE.sub(swapFee));
-        return (spotPrice = Math.rmul(ratio, scale));
-    }
-=======
         uint256 scale = Math.rdiv(Math.RAY, Math.RAY.sub(swapFee));
         return (spotPrice = Math.rmul(ratio, scale));
     }
@@ -591,5 +493,4 @@
     function _burnLpToken(uint256 amount) internal {
         _burn(address(this), amount);
     }
->>>>>>> 36753f4e
 }