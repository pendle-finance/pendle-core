// SPDX-License-Identifier: MIT
/*
 * MIT License
 * ===========
 *
 * Permission is hereby granted, free of charge, to any person obtaining a copy
 * of this software and associated documentation files (the "Software"), to deal
 * in the Software without restriction, including without limitation the rights
 * to use, copy, modify, merge, publish, distribute, sublicense, and/or sell
 * copies of the Software, and to permit persons to whom the Software is
 * furnished to do so, subject to the following conditions:
 *
 * The above copyright notice and this permission notice shall be included in all
 * copies or substantial portions of the Software.
 *
 * THE SOFTWARE IS PROVIDED "AS IS", WITHOUT WARRANTY OF ANY KIND, EXPRESS OR
 * IMPLIED, INCLUDING BUT NOT LIMITED TO THE WARRANTIES OF MERCHANTABILITY,
 * FITNESS FOR A PARTICULAR PURPOSE AND NONINFRINGEMENT. IN NO EVENT SHALL THE
 * AUTHORS OR COPYRIGHT HOLDERS BE LIABLE FOR ANY CLAIM, DAMAGES OR OTHER
 * LIABILITY, WHETHER IN AN ACTION OF CONTRACT, TORT OR OTHERWISE, ARISING FROM,
 * OUT OF OR IN CONNECTION WITH THE SOFTWARE OR THE USE OR OTHER DEALINGS IN THE
 */
pragma solidity ^0.7.0;

import "../interfaces/IBenchmarkMarket.sol";
import "../tokens/BenchmarkBaseToken.sol";
import "../libraries/BenchmarkLibrary.sol";
import {Math} from "../libraries/BenchmarkLibrary.sol";


contract BenchmarkMarket is IBenchmarkMarket, BenchmarkBaseToken {
    using Math for uint256;

    address public immutable override core;
    address public immutable override factory;
    address public immutable override forge;
    address public immutable override token;
    address public immutable override xyt;
    uint256 public constant override minLiquidity = 10**3;
    string private constant _name = "Benchmark Market";
    string private constant _symbol = "BMK-LPT";
    uint8 private constant _decimals = 18;

    struct TokenReserve {
        uint256 weight;
        uint256 balance;
    }

    mapping(address => TokenReserve) private _reserves;

    constructor(
        address _core,
        address _forge,
        address _xyt,
        address _token,
        uint256 _expiry
<<<<<<< HEAD
    )
        BenchmarkBaseToken(
            _name,
            _symbol,
            _decimals,
            _expiry
        )
    {
=======
    ) BenchmarkBaseToken(_name, _symbol, _decimals, _expiry) {
        require(address(_provider) != address(0), "Benchmark: zero address");
>>>>>>> d65f4724
        require(_core != address(0), "Benchmark: zero address");
        require(_forge != address(0), "Benchmark: zero address");
        require(_xyt != address(0), "Benchmark: zero address");
        require(_token != address(0), "Benchmark: zero address");

        factory = msg.sender;
        core = _core;
        forge = _forge;
        xyt = _xyt;
        token = _token;
    }

    function getReserves()
        external
        view
        override
        returns (
            uint112 xytReserves,
            uint112 tokenReserves,
            uint32 lastBlockTimestamp
        )
    {}

<<<<<<< HEAD
    function swap(uint256 _srcAmount, address _destination) external override {}
=======
    //function swap(uint256 srcAmount, address destination) external override {}

    function setPoolRatio(
        address xytToken,
        uint256 denomXYToken,
        address pairToken,
        uint256 denomPairToken
    ) external override {}

    function spotPrice(address inToken, address outToken)
        external
        override
        returns (uint256 spotPrice)
    {
        TokenReserve storage inTokenReserve = _reserves[inToken];
        TokenReserve storage outTokenReserve = _reserves[outToken];

        return
            _calcSpotprice(
                inTokenReserve.balance,
                inTokenReserve.weight,
                outTokenReserve.balance,
                outTokenReserve.weight,
                _swapFee
            );
    }

    function swapAmountIn(
        uint256 inAmount,
        address inToken,
        address outToken,
        uint256 minOutAmount,
        uint256 maxPrice
    ) external override returns (uint256 outAmount, uint256 spotPriceAfter) {
        TokenReserve storage inTokenReserve = _reserves[inToken];
        TokenReserve storage outTokenReserve = _reserves[outToken];

        
        uint256 spotPriceBefore = _calcSpotprice(
            inTokenReserve.balance,
            inTokenReserve.weight,
            outTokenReserve.balance,
            outTokenReserve.weight,
            _swapFee
        );
        require(spotPriceBefore <= maxPrice, "ERR_BAD_PRICE");

        //calc out amount
        outAmount = _calcOutAmount(
            inTokenReserve.weight,
            outTokenReserve.weight,
            inTokenReserve.balance,
            outTokenReserve.balance,
            inAmount
        );
        require(outAmount >= minOutAmount, "ERR_OUT_AMOUNT_LOW");

        inTokenReserve.balance = inTokenReserve.balance.add(inAmount);
        outTokenReserve.balance = outTokenReserve.balance.sub(outAmount);

        spotPriceAfter = _calcSpotprice(
            inTokenReserve.balance,
            inTokenReserve.weight,
            outTokenReserve.balance,
            outTokenReserve.weight,
            _swapFee
        );

        require(spotPriceAfter >= spotPriceBefore, "ERR_MATH_PROBLEM");
        require(spotPriceAfter <= maxPrice, "ERR_BAD_PRICE");
        require(spotPriceBefore <= Math.rdiv(inAmount, outAmount), "ERR_MATH_PROBLEM");

        emit Swap(msg.sender, inAmount, outAmount, msg.sender);

        _pullToken(inToken, msg.sender, inAmount);
        _pushToken(outToken, msg.sender, outAmount);

        return (outAmount, spotPriceAfter);
    }

    function swapAmountOut(
        address inToken,
        uint256 maxInAmount,
        address outToken,
        uint256 outAmount,
        uint256 maxPrice
    ) external override returns (uint256 inAmount, uint256 spotPriceAfter) {
        TokenReserve storage inTokenReserve = _reserves[inToken];
        TokenReserve storage outTokenReserve = _reserves[outToken];

        //calc spot price
        uint256 spotPriceBefore = _calcSpotprice(
            inTokenReserve.balance,
            inTokenReserve.weight,
            outTokenReserve.balance,
            outTokenReserve.weight,
            _swapFee
        );
        require(spotPriceBefore <= maxPrice, "ERR_BAD_PRICE");

        //calc in amount
        inAmount = _calcInAmount(
            inTokenReserve.weight,
            outTokenReserve.weight,
            inTokenReserve.balance,
            outTokenReserve.balance,
            outAmount
        );
        require(inAmount <= maxInAmount, "ERR_IN_AMOUT_HIGH");

        inTokenReserve.balance = inTokenReserve.balance.add(inAmount);
        outTokenReserve.balance = outTokenReserve.balance.sub(outAmount);

        spotPriceAfter = _calcSpotprice(
            inTokenReserve.balance,
            inTokenReserve.weight,
            outTokenReserve.balance,
            outTokenReserve.weight,
            _swapFee
        );

        require(spotPriceAfter >= spotPriceBefore, "ERR_MATH_PROBLEM");
        require(spotPriceAfter <= maxPrice, "ERR_BAD_PRICE");
        require(spotPriceBefore <= Math.rdiv(inAmount, outAmount), "ERR_MATH_PROBLEM");

        emit Swap(msg.sender, inAmount, outAmount, msg.sender);

        _pullToken(inToken, msg.sender, inAmount);
        _pushToken(outToken, msg.sender, outAmount);

        return (inAmount, spotPriceAfter);
    }

    /**
     * @notice join the pool by putting in xytToken and pairTokens
     * and get back desired amount of lpToken
     */

    function joinPoolByAll(
        uint256 outAmountLp,
        uint256 maxInAmoutXyt,
        uint256 maxInAmountPair
    ) external override {
        uint256 totalLp = totalSupply;
        uint256 ratio = Math.rdiv(outAmountLp, totalLp);
        require(ratio != 0, "ERR_MATH_PROBLEM");

        //calc and inject xyt token
        uint256 balanceToken = _reserves[xyt].balance;
        uint256 inAmount = Math.rmul(ratio, balanceToken);
        require(inAmount != 0, "ERR_MATH_PROBLEM");
        require(inAmount <= maxInAmoutXyt, "ERR_BEYOND_AMOUNT_LIMIT");
        _reserves[xyt].balance = _reserves[xyt].balance.add(inAmount);
        emit Join(msg.sender, xyt, inAmount);
        _pullToken(xyt, msg.sender, inAmount);

        //calc and inject pair token
        balanceToken = _reserves[token].balance;
        inAmount = Math.rmul(ratio, balanceToken);
        require(inAmount != 0, "ERR_MATH_PROBLEM");
        require(inAmount <= maxInAmountPair, "ERR_BEYOND_AMOUNT_LIMIT");
        _reserves[token].balance = _reserves[token].balance.add(inAmount);
        emit Join(msg.sender, token, inAmount);
        _pullToken(token, msg.sender, inAmount);

        //mint and push lp token
        _mintLpToken(outAmountLp);
        _pushLpToken(msg.sender, outAmountLp);
    }

    /**
     * @notice exit the pool by putting in desired amount of lpToken
     * and get back xytToken and pairToken
     */

    function exitPoolByAll(
        uint256 InAmountLp,
        uint256 minOutAmountXyt,
        uint256 minOutAmountPair
    ) external override {
        uint256 totalLp = totalSupply;
        uint256 exitFee = Math.rmul(InAmountLp, _exitFee);
        uint256 InLpAfterExitFee = InAmountLp.sub(exitFee);
        uint256 ratio = Math.rdiv(InLpAfterExitFee, totalLp);
        require(ratio != 0, "ERR_MATH_PROBLEM");

        //let's deal with lp first
        _pullLpToken(msg.sender, InAmountLp);
        _pushLpToken(factory, exitFee);
        _burnLpToken(InLpAfterExitFee);

        //calc and withdraw xyt token
        uint256 balanceToken = _reserves[xyt].balance;
        uint256 outAmount = Math.rmul(ratio, balanceToken);
        require(outAmount != 0, "ERR_MATH_PROBLEM");
        require(outAmount >= minOutAmountXyt, "ERR_BEYOND_AMOUNT_LIMIT");
        _reserves[xyt].balance = _reserves[xyt].balance.sub(outAmount);
        emit Exit(msg.sender, xyt, outAmount);
        _pushToken(xyt, msg.sender, outAmount);

        //calc and withdraw pair token
        balanceToken = _reserves[token].balance;
        outAmount = Math.rmul(ratio, balanceToken);
        require(outAmount != 0, "ERR_MATH_PROBLEM");
        require(outAmount >= minOutAmountPair, "ERR_BEYOND_AMOUNT_LIMIT");
        _reserves[token].balance = _reserves[token].balance.sub(outAmount);
        emit Exit(msg.sender, token, outAmount);
        _pushToken(token, msg.sender, outAmount);
    }

    function joinPoolSingleToken(
        address inToken,
        uint256 inAmount,
        uint256 minOutAmountLp
    ) external override returns (uint256 outAmountLp) {
        TokenReserve storage inTokenReserve = _reserves[inToken];
        uint256 totalLp = totalSupply;
        uint256 totalWeight = _reserves[xyt].weight.add(_reserves[token].weight);

        //calc out amount of lp token
        outAmountLp = _calOutAmountLp(
            inAmount,
            inTokenReserve.balance,
            inTokenReserve.weight,
            totalLp,
            totalWeight
        );
        require(outAmountLp >= minOutAmountLp, "ERR_LP_BAD_AMOUNT");

        //update reserves and operate underlying lp and intoken
        inTokenReserve.balance = inTokenReserve.balance.add(inAmount);

        emit Join(msg.sender, inToken, inAmount);

        _mintLpToken(outAmountLp);
        _pushLpToken(msg.sender, outAmountLp);
        _pullToken(inToken, msg.sender, inAmount);

        return outAmountLp;
    }

    function exitPoolSingleToken(
        address outToken,
        uint256 inAmountLp,
        uint256 minOutAmountToken
    ) external override returns (uint256 outAmountToken) {
        TokenReserve storage outTokenReserve = _reserves[outToken];
        uint256 totalLp = totalSupply;
        uint256 totalWeight = _reserves[xyt].weight.add(_reserves[token].weight);

        outAmountToken = calcOutAmountToken(
            outTokenReserve.balance,
            outTokenReserve.weight,
            totalLp,
            totalWeight,
            inAmountLp
        );
        require(outAmountToken >= minOutAmountToken, "ERR_TOKEN_BAD_AMOUNT");

        //update reserves and operate underlying lp and outtoken
        outTokenReserve.balance = outTokenReserve.balance.sub(outAmountToken);

        uint256 exitFee = Math.rmul(inAmountLp, _exitFee);

        emit Exit(msg.sender, outToken, outAmountToken);

        _pullLpToken(msg.sender, inAmountLp);
        _burnLpToken(inAmountLp.sub(exitFee));
        _pushLpToken(factory, exitFee);
        _pushToken(outToken, msg.sender, outAmountToken);

        return outAmountToken;
    }

    function getSwapFee() external view override returns (uint256 swapFee) {
        return _swapFee;
    }

    function getExitFee() external view override returns (uint256 eixtFee) {
        return _exitFee;
    }

    function interestDistribute(address lp) internal returns (uint256 interestReturn) {}

    function shiftWeight(address xytToken, address pairToken) internal {}

    function shiftCurve(address xytToken, address pairToken) internal {}

    function _calcSpotprice(
        uint256 inBalance,
        uint256 inWeight,
        uint256 outBalance,
        uint256 outWeight,
        uint256 swapFee
    ) internal returns (uint256 spotPrice) {
        uint256 numer = Math.rdiv(inBalance, inWeight);
        uint256 denom = Math.rdiv(outBalance, outWeight);
        uint256 ratio = Math.rdiv(numer, denom);
        uint256 scale = Math.rdiv(Math.RAY, Math.RAY.sub(swapFee));
        return (spotPrice = Math.rmul(ratio, scale));
    }

    function _calcOutAmount(
        uint256 inWeight,
        uint256 outWeight,
        uint256 inBalance,
        uint256 outBalance,
        uint256 inAmount
    ) internal returns (uint256 outAmount) {
        uint256 weightRatio = Math.rdiv(inWeight, outWeight);
        uint256 adjustedIn = Math.RAY.sub(_swapFee);
        adjustedIn = Math.rmul(inAmount, adjustedIn);
        uint256 y = Math.rdiv(inBalance, inBalance.add(adjustedIn));
        uint256 foo = Math.rpow(y, weightRatio);
        uint256 bar = Math.RAY.sub(foo);
        outAmount = Math.rmul(outBalance, bar);
        return outAmount;
    }

    function _calcInAmount(
        uint256 inWeight,
        uint256 outWeight,
        uint256 inBalance,
        uint256 outBalance,
        uint256 outAmount
    ) internal returns (uint256 inAmount) {
        uint256 weightRatio = Math.rdiv(outWeight, inWeight);
        uint256 diff = outBalance.sub(outAmount);
        uint256 y = Math.rdiv(outBalance, diff);
        uint256 foo = Math.rpow(y, weightRatio);
        foo = foo.sub(Math.RAY);
        inAmount = Math.RAY.sub(_swapFee);
        inAmount = Math.rdiv(Math.rmul(inBalance, foo), inAmount);
        return inAmount;
    }

    function _calOutAmountLp(
        uint256 inAmount,
        uint256 inBalance,
        uint256 inWeight,
        uint256 totalSupplyLp,
        uint256 totalWeight
    ) internal view returns (uint256 outAmountLp) {
        uint256 nWeight = Math.rdiv(inWeight, totalWeight);
        uint256 feePortion = Math.rmul(Math.RAY.sub(nWeight), _swapFee);
        uint256 inAmoutAfterFee = Math.rmul(inAmount, Math.RAY.sub(feePortion));

        uint256 inBalanceUpdated = inBalance.add(inAmoutAfterFee);
        uint256 inTokenRatio = Math.rdiv(inBalanceUpdated, inBalance);

        uint256 lpTokenRatio = Math.rpow(inTokenRatio, nWeight);
        uint256 totalSupplyLpUpdated = Math.rmul(lpTokenRatio, totalSupplyLp);
        outAmountLp = totalSupplyLpUpdated.sub(totalSupplyLp);
        return outAmountLp;
    }

    function calcOutAmountToken(
        uint256 outBalance,
        uint256 outWeight,
        uint256 totalSupplyLp,
        uint256 totalWeight,
        uint256 inAmountLp
    ) public view returns (uint256 outAmountToken) {
        uint256 nWeight = Math.rdiv(outWeight, totalWeight);

        uint256 inAmountLpAfterExitFee = Math.rmul(inAmountLp, Math.RAY.sub(_exitFee));
        uint256 totalSupplyLpUpdated = totalSupplyLp.sub(inAmountLpAfterExitFee);
        uint256 lpRatio = Math.rdiv(totalSupplyLpUpdated, totalSupplyLp);

        uint256 outTokenRatio = Math.rpow(lpRatio, Math.rdiv(Math.RAY, nWeight));
        uint256 outTokenBalanceUpdated = Math.rmul(outTokenRatio, outBalance);

        uint256 outAmountTOkenBeforeSwapFee = outBalance.sub(outTokenBalanceUpdated);

        uint256 feePortion = Math.rmul(Math.RAY.sub(nWeight), _swapFee);
        outAmountToken = Math.rmul(outAmountTOkenBeforeSwapFee, Math.RAY.sub(feePortion));
        return outAmountToken;
    }

    function _pullToken(
        address tokenAddr,
        address fromAddr,
        uint256 amountToPull
    ) internal {
        require(
            IERC20(tokenAddr).transferFrom(fromAddr, address(this), amountToPull),
            "ERR_PULL_TOKEN_FALSE"
        );
    }

    function _pushToken(
        address tokenAddr,
        address toAddr,
        uint256 amountToPush
    ) internal {
        require(IERC20(tokenAddr).transfer(toAddr, amountToPush), "ERR_PUSH_TOKEN_FALSE");
    }

    function _pullLpToken(address from, uint256 amount) internal {
        _transfer(from, address(this), amount);
    }

    function _pushLpToken(address to, uint256 amount) internal {
        _transfer(address(this), to, amount);
    }

    function _mintLpToken(uint256 amount) internal {
        _mint(address(this), amount);
    }

    function _burnLpToken(uint256 amount) internal {
        _burn(address(this), amount);
    }
>>>>>>> d65f4724
}<|MERGE_RESOLUTION|>--- conflicted
+++ resolved
@@ -22,6 +22,7 @@
  */
 pragma solidity ^0.7.0;
 
+import "../interfaces/IBenchmarkData.sol";
 import "../interfaces/IBenchmarkMarket.sol";
 import "../tokens/BenchmarkBaseToken.sol";
 import "../libraries/BenchmarkLibrary.sol";
@@ -30,8 +31,9 @@
 
 contract BenchmarkMarket is IBenchmarkMarket, BenchmarkBaseToken {
     using Math for uint256;
-
-    address public immutable override core;
+    using SafeMath for uint256;
+
+    IBenchmark public immutable override core;
     address public immutable override factory;
     address public immutable override forge;
     address public immutable override token;
@@ -49,12 +51,11 @@
     mapping(address => TokenReserve) private _reserves;
 
     constructor(
-        address _core,
+        IBenchmark _core,
         address _forge,
         address _xyt,
         address _token,
         uint256 _expiry
-<<<<<<< HEAD
     )
         BenchmarkBaseToken(
             _name,
@@ -63,11 +64,7 @@
             _expiry
         )
     {
-=======
-    ) BenchmarkBaseToken(_name, _symbol, _decimals, _expiry) {
-        require(address(_provider) != address(0), "Benchmark: zero address");
->>>>>>> d65f4724
-        require(_core != address(0), "Benchmark: zero address");
+        require(address(_core) != address(0), "Benchmark: zero address");
         require(_forge != address(0), "Benchmark: zero address");
         require(_xyt != address(0), "Benchmark: zero address");
         require(_token != address(0), "Benchmark: zero address");
@@ -90,11 +87,6 @@
         )
     {}
 
-<<<<<<< HEAD
-    function swap(uint256 _srcAmount, address _destination) external override {}
-=======
-    //function swap(uint256 srcAmount, address destination) external override {}
-
     function setPoolRatio(
         address xytToken,
         uint256 denomXYToken,
@@ -105,8 +97,9 @@
     function spotPrice(address inToken, address outToken)
         external
         override
-        returns (uint256 spotPrice)
+        returns (uint256 spot)
     {
+        IBenchmarkData data = core.data();
         TokenReserve storage inTokenReserve = _reserves[inToken];
         TokenReserve storage outTokenReserve = _reserves[outToken];
 
@@ -116,7 +109,7 @@
                 inTokenReserve.weight,
                 outTokenReserve.balance,
                 outTokenReserve.weight,
-                _swapFee
+                data.swapFee()
             );
     }
 
@@ -127,16 +120,17 @@
         uint256 minOutAmount,
         uint256 maxPrice
     ) external override returns (uint256 outAmount, uint256 spotPriceAfter) {
+        IBenchmarkData data = core.data();
         TokenReserve storage inTokenReserve = _reserves[inToken];
         TokenReserve storage outTokenReserve = _reserves[outToken];
-
-        
+        uint256 swapFee = data.swapFee();
+
         uint256 spotPriceBefore = _calcSpotprice(
             inTokenReserve.balance,
             inTokenReserve.weight,
             outTokenReserve.balance,
             outTokenReserve.weight,
-            _swapFee
+            swapFee
         );
         require(spotPriceBefore <= maxPrice, "ERR_BAD_PRICE");
 
@@ -158,7 +152,7 @@
             inTokenReserve.weight,
             outTokenReserve.balance,
             outTokenReserve.weight,
-            _swapFee
+            swapFee
         );
 
         require(spotPriceAfter >= spotPriceBefore, "ERR_MATH_PROBLEM");
@@ -180,8 +174,10 @@
         uint256 outAmount,
         uint256 maxPrice
     ) external override returns (uint256 inAmount, uint256 spotPriceAfter) {
+        IBenchmarkData data = core.data();
         TokenReserve storage inTokenReserve = _reserves[inToken];
         TokenReserve storage outTokenReserve = _reserves[outToken];
+        uint256 swapFee = data.swapFee();
 
         //calc spot price
         uint256 spotPriceBefore = _calcSpotprice(
@@ -189,7 +185,7 @@
             inTokenReserve.weight,
             outTokenReserve.balance,
             outTokenReserve.weight,
-            _swapFee
+            swapFee
         );
         require(spotPriceBefore <= maxPrice, "ERR_BAD_PRICE");
 
@@ -211,7 +207,7 @@
             inTokenReserve.weight,
             outTokenReserve.balance,
             outTokenReserve.weight,
-            _swapFee
+            swapFee
         );
 
         require(spotPriceAfter >= spotPriceBefore, "ERR_MATH_PROBLEM");
@@ -269,19 +265,21 @@
      */
 
     function exitPoolByAll(
-        uint256 InAmountLp,
+        uint256 inAmountLp,
         uint256 minOutAmountXyt,
         uint256 minOutAmountPair
     ) external override {
+        IBenchmarkData data = core.data();
+        uint256 exitFee = data.exitFee();
         uint256 totalLp = totalSupply;
-        uint256 exitFee = Math.rmul(InAmountLp, _exitFee);
-        uint256 InLpAfterExitFee = InAmountLp.sub(exitFee);
+        uint256 exitFees = Math.rmul(inAmountLp, exitFee);
+        uint256 InLpAfterExitFee = inAmountLp.sub(exitFee);
         uint256 ratio = Math.rdiv(InLpAfterExitFee, totalLp);
         require(ratio != 0, "ERR_MATH_PROBLEM");
 
         //let's deal with lp first
-        _pullLpToken(msg.sender, InAmountLp);
-        _pushLpToken(factory, exitFee);
+        _pullLpToken(msg.sender, inAmountLp);
+        _pushLpToken(factory, exitFees);
         _burnLpToken(InLpAfterExitFee);
 
         //calc and withdraw xyt token
@@ -339,7 +337,9 @@
         uint256 inAmountLp,
         uint256 minOutAmountToken
     ) external override returns (uint256 outAmountToken) {
+        IBenchmarkData data = core.data();
         TokenReserve storage outTokenReserve = _reserves[outToken];
+        uint256 exitFee = data.exitFee();
         uint256 totalLp = totalSupply;
         uint256 totalWeight = _reserves[xyt].weight.add(_reserves[token].weight);
 
@@ -355,24 +355,16 @@
         //update reserves and operate underlying lp and outtoken
         outTokenReserve.balance = outTokenReserve.balance.sub(outAmountToken);
 
-        uint256 exitFee = Math.rmul(inAmountLp, _exitFee);
+        uint256 exitFees = Math.rmul(inAmountLp, data.exitFee());
 
         emit Exit(msg.sender, outToken, outAmountToken);
 
         _pullLpToken(msg.sender, inAmountLp);
-        _burnLpToken(inAmountLp.sub(exitFee));
+        _burnLpToken(inAmountLp.sub(exitFees));
         _pushLpToken(factory, exitFee);
         _pushToken(outToken, msg.sender, outAmountToken);
 
         return outAmountToken;
-    }
-
-    function getSwapFee() external view override returns (uint256 swapFee) {
-        return _swapFee;
-    }
-
-    function getExitFee() external view override returns (uint256 eixtFee) {
-        return _exitFee;
     }
 
     function interestDistribute(address lp) internal returns (uint256 interestReturn) {}
@@ -387,12 +379,13 @@
         uint256 outBalance,
         uint256 outWeight,
         uint256 swapFee
-    ) internal returns (uint256 spotPrice) {
+    ) internal returns (uint256 spot) {
         uint256 numer = Math.rdiv(inBalance, inWeight);
         uint256 denom = Math.rdiv(outBalance, outWeight);
         uint256 ratio = Math.rdiv(numer, denom);
         uint256 scale = Math.rdiv(Math.RAY, Math.RAY.sub(swapFee));
-        return (spotPrice = Math.rmul(ratio, scale));
+
+        spot = Math.rmul(ratio, scale);
     }
 
     function _calcOutAmount(
@@ -401,15 +394,16 @@
         uint256 inBalance,
         uint256 outBalance,
         uint256 inAmount
-    ) internal returns (uint256 outAmount) {
+    ) internal returns (uint256) {
+        IBenchmarkData data = core.data();
         uint256 weightRatio = Math.rdiv(inWeight, outWeight);
-        uint256 adjustedIn = Math.RAY.sub(_swapFee);
+        uint256 adjustedIn = Math.RAY.sub(data.swapFee());
         adjustedIn = Math.rmul(inAmount, adjustedIn);
         uint256 y = Math.rdiv(inBalance, inBalance.add(adjustedIn));
         uint256 foo = Math.rpow(y, weightRatio);
         uint256 bar = Math.RAY.sub(foo);
-        outAmount = Math.rmul(outBalance, bar);
-        return outAmount;
+
+        return Math.rmul(outBalance, bar);
     }
 
     function _calcInAmount(
@@ -419,12 +413,13 @@
         uint256 outBalance,
         uint256 outAmount
     ) internal returns (uint256 inAmount) {
+        IBenchmarkData data = core.data();
         uint256 weightRatio = Math.rdiv(outWeight, inWeight);
         uint256 diff = outBalance.sub(outAmount);
         uint256 y = Math.rdiv(outBalance, diff);
         uint256 foo = Math.rpow(y, weightRatio);
         foo = foo.sub(Math.RAY);
-        inAmount = Math.RAY.sub(_swapFee);
+        inAmount = Math.RAY.sub(data.swapFee());
         inAmount = Math.rdiv(Math.rmul(inBalance, foo), inAmount);
         return inAmount;
     }
@@ -436,8 +431,9 @@
         uint256 totalSupplyLp,
         uint256 totalWeight
     ) internal view returns (uint256 outAmountLp) {
+        IBenchmarkData data = core.data();
         uint256 nWeight = Math.rdiv(inWeight, totalWeight);
-        uint256 feePortion = Math.rmul(Math.RAY.sub(nWeight), _swapFee);
+        uint256 feePortion = Math.rmul(Math.RAY.sub(nWeight), data.swapFee());
         uint256 inAmoutAfterFee = Math.rmul(inAmount, Math.RAY.sub(feePortion));
 
         uint256 inBalanceUpdated = inBalance.add(inAmoutAfterFee);
@@ -456,9 +452,9 @@
         uint256 totalWeight,
         uint256 inAmountLp
     ) public view returns (uint256 outAmountToken) {
+        IBenchmarkData data = core.data();
         uint256 nWeight = Math.rdiv(outWeight, totalWeight);
-
-        uint256 inAmountLpAfterExitFee = Math.rmul(inAmountLp, Math.RAY.sub(_exitFee));
+        uint256 inAmountLpAfterExitFee = Math.rmul(inAmountLp, Math.RAY.sub(data.exitFee()));
         uint256 totalSupplyLpUpdated = totalSupplyLp.sub(inAmountLpAfterExitFee);
         uint256 lpRatio = Math.rdiv(totalSupplyLpUpdated, totalSupplyLp);
 
@@ -467,7 +463,7 @@
 
         uint256 outAmountTOkenBeforeSwapFee = outBalance.sub(outTokenBalanceUpdated);
 
-        uint256 feePortion = Math.rmul(Math.RAY.sub(nWeight), _swapFee);
+        uint256 feePortion = Math.rmul(Math.RAY.sub(nWeight), data.swapFee());
         outAmountToken = Math.rmul(outAmountTOkenBeforeSwapFee, Math.RAY.sub(feePortion));
         return outAmountToken;
     }
@@ -506,5 +502,4 @@
     function _burnLpToken(uint256 amount) internal {
         _burn(address(this), amount);
     }
->>>>>>> d65f4724
 }