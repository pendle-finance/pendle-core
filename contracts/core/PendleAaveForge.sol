// SPDX-License-Identifier: MIT
/*
 * MIT License
 * ===========
 *
 * Permission is hereby granted, free of charge, to any person obtaining a copy
 * of this software and associated documentation files (the "Software"), to deal
 * in the Software without restriction, including without limitation the rights
 * to use, copy, modify, merge, publish, distribute, sublicense, and/or sell
 * copies of the Software, and to permit persons to whom the Software is
 * furnished to do so, subject to the following conditions:
 *
 * The above copyright notice and this permission notice shall be included in all
 * copies or substantial portions of the Software.
 *
 * THE SOFTWARE IS PROVIDED "AS IS", WITHOUT WARRANTY OF ANY KIND, EXPRESS OR
 * IMPLIED, INCLUDING BUT NOT LIMITED TO THE WARRANTIES OF MERCHANTABILITY,
 * FITNESS FOR A PARTICULAR PURPOSE AND NONINFRINGEMENT. IN NO EVENT SHALL THE
 * AUTHORS OR COPYRIGHT HOLDERS BE LIABLE FOR ANY CLAIM, DAMAGES OR OTHER
 * LIABILITY, WHETHER IN AN ACTION OF CONTRACT, TORT OR OTHERWISE, ARISING FROM,
 * OUT OF OR IN CONNECTION WITH THE SOFTWARE OR THE USE OR OTHER DEALINGS IN THE
 */
pragma solidity 0.7.6;

import "@openzeppelin/contracts/math/SafeMath.sol";
import {ExpiryUtils, Factory} from "../libraries/PendleLibrary.sol";
import "../interfaces/IAaveLendingPoolCore.sol";
import "../interfaces/IPendleBaseToken.sol";
import "../interfaces/IPendleData.sol";
import "../interfaces/IPendleForge.sol";
import "../tokens/PendleFutureYieldToken.sol";
import "../tokens/PendleOwnershipToken.sol";
import "../periphery/Permissions.sol";

contract PendleAaveForge is IPendleForge, Permissions {
    using ExpiryUtils for string;
    using SafeMath for uint256;

    struct PendleTokens {
        IPendleYieldToken xyt;
        IPendleYieldToken ot;
    }

    IPendleRouter public override router;
    IAaveLendingPoolCore public immutable aaveLendingPoolCore;
    bytes32 public immutable override forgeId;

    mapping(address => mapping(uint256 => uint256)) public lastNormalisedIncomeBeforeExpiry;
    mapping(address => mapping(uint256 => mapping(address => uint256)))
        public lastNormalisedIncome; //lastNormalisedIncome[underlyingAsset][expiry][account]

    string private constant OT = "OT";
    string private constant XYT = "XYT";

    constructor(
        address _governance,
        IPendleRouter _router,
        IAaveLendingPoolCore _aaveLendingPoolCore,
        bytes32 _forgeId
    ) Permissions(_governance) {
        require(address(_router) != address(0), "ZERO_ADDRESS");
        require(address(_aaveLendingPoolCore) != address(0), "ZERO_ADDRESS");
        require(_forgeId != 0x0, "ZERO_BYTES");

        router = _router;
        aaveLendingPoolCore = _aaveLendingPoolCore;
        forgeId = _forgeId;
    }

    modifier onlyRouter() {
        require(msg.sender == address(router), "ONLY_ROUTER");
        _;
    }

    modifier onlyXYT(address _underlyingAsset, uint256 _expiry) {
        IPendleData data = router.data();
        require(
            msg.sender == address(data.xytTokens(forgeId, _underlyingAsset, _expiry)),
            "ONLY_XYT"
        );
        _;
    }

    function newYieldContracts(address _underlyingAsset, uint256 _expiry)
        external
        override
        onlyRouter
        returns (address ot, address xyt)
    {
        address aToken = aaveLendingPoolCore.getReserveATokenAddress(_underlyingAsset);
        uint8 aTokenDecimals = IPendleBaseToken(aToken).decimals();

        ot = _forgeOwnershipToken(
            _underlyingAsset,
            OT.concat(IPendleBaseToken(aToken).name(), _expiry, " "),
            OT.concat(IPendleBaseToken(aToken).symbol(), _expiry, "-"),
            aTokenDecimals,
            _expiry
        );
        xyt = _forgeFutureYieldToken(
            _underlyingAsset,
            ot,
            XYT.concat(IPendleBaseToken(aToken).name(), _expiry, " "),
            XYT.concat(IPendleBaseToken(aToken).symbol(), _expiry, "-"),
            aTokenDecimals,
            _expiry
        );

        IPendleData data = router.data();
        data.storeTokens(forgeId, ot, xyt, _underlyingAsset, _expiry);

        emit NewYieldContracts(ot, xyt, _expiry);
    }

    function redeemAfterExpiry(
        address _account,
        address _underlyingAsset,
        uint256 _expiry,
        address _to
    ) external override onlyRouter returns (uint256 redeemedAmount) {
        require(block.timestamp > _expiry, "MUST_BE_AFTER_EXPIRY");

        IERC20 aToken = IERC20(getYieldBearingToken(_underlyingAsset));
        PendleTokens memory tokens = _getTokens(_underlyingAsset, _expiry);
        redeemedAmount = tokens.ot.balanceOf(_account);

        uint256 currentNormalizedIncome =
            aaveLendingPoolCore.getReserveNormalizedIncome(_underlyingAsset);

        // Interests from the timestamp of the last XYT transfer (before expiry)
        // to now is entitled to the OT holders. Rhis means that the OT holders
        // are getting some extra interests, at the expense of XYT holders
        uint256 interestsAfterExpiry =
            currentNormalizedIncome
                .mul(redeemedAmount)
                .div(lastNormalisedIncomeBeforeExpiry[_underlyingAsset][_expiry])
                .sub(redeemedAmount);
        aToken.transfer(_to, interestsAfterExpiry.add(redeemedAmount));

        _settleDueInterests(tokens, _underlyingAsset, _expiry, _account);
        tokens.ot.burn(_account, redeemedAmount);

        emit RedeemYieldToken(_underlyingAsset, redeemedAmount, _expiry);
    }

    function redeemDueInterests(
        address _account,
        address _underlyingAsset,
        uint256 _expiry
    ) external override onlyRouter returns (uint256 interests) {
        PendleTokens memory tokens = _getTokens(_underlyingAsset, _expiry);
        return _settleDueInterests(tokens, _underlyingAsset, _expiry, _account);
    }

    function redeemDueInterestsBeforeTransfer(
        address _underlyingAsset,
        uint256 _expiry,
        address _account
    ) external override onlyXYT(_underlyingAsset, _expiry) returns (uint256 interests) {
        PendleTokens memory tokens = _getTokens(_underlyingAsset, _expiry);
        return _settleDueInterests(tokens, _underlyingAsset, _expiry, _account);
    }

    /// @dev msg.sender needs to have both OT and XYT tokens
    function redeemUnderlying(
        address _account,
        address _underlyingAsset,
        uint256 _expiry,
        uint256 _amountToRedeem,
        address _to
    ) external override onlyRouter returns (uint256 redeemedAmount) {
        PendleTokens memory tokens = _getTokens(_underlyingAsset, _expiry);

        require(tokens.ot.balanceOf(_account) >= _amountToRedeem, "INSUFFICIENT_OT_AMOUNT");
        require(tokens.xyt.balanceOf(_account) >= _amountToRedeem, "INSUFFICIENT_XYT_AMOUNT");

        IERC20 aToken = IERC20(getYieldBearingToken(_underlyingAsset));

        aToken.transfer(_to, _amountToRedeem);

        _settleDueInterests(tokens, _underlyingAsset, _expiry, _account);

        tokens.ot.burn(_account, _amountToRedeem);
        tokens.xyt.burn(_account, _amountToRedeem);

        emit RedeemYieldToken(_underlyingAsset, _amountToRedeem, _expiry);

        return _amountToRedeem;
    }

    function tokenizeYield(
        address _underlyingAsset,
        uint256 _expiry,
        uint256 _amountToTokenize,
        address _to
    ) external override onlyRouter returns (address ot, address xyt) {
        PendleTokens memory tokens = _getTokens(_underlyingAsset, _expiry);

        tokens.ot.mint(_to, _amountToTokenize);
        tokens.xyt.mint(_to, _amountToTokenize);
        lastNormalisedIncome[_underlyingAsset][_expiry][_to] = aaveLendingPoolCore
            .getReserveNormalizedIncome(address(_underlyingAsset));

        emit MintYieldToken(_underlyingAsset, _amountToTokenize, _expiry);
        return (address(tokens.ot), address(tokens.xyt));
    }

<<<<<<< HEAD
    function setRouter(IPendleRouter _router) external override onlyGovernance {
        require(address(_router) != address(0), "ZERO_ADDRESS");

        router = _router;
        emit RouterSet(address(_router));
    }

=======
>>>>>>> 68a6293d
    function getYieldBearingToken(address _underlyingAsset)
        public
        view
        override
        returns (address)
    {
        return aaveLendingPoolCore.getReserveATokenAddress(_underlyingAsset);
    }

    function _forgeFutureYieldToken(
        address _underlyingAsset,
        address _ot,
        string memory _name,
        string memory _symbol,
        uint8 _decimals,
        uint256 _expiry
    ) internal returns (address xyt) {
        IERC20 aToken = IERC20(getYieldBearingToken(_underlyingAsset));

        xyt = Factory.createContract(
            type(PendleFutureYieldToken).creationCode,
            abi.encodePacked(aToken, _underlyingAsset),
            abi.encode(
                _ot,
                _underlyingAsset,
                aToken,
                _name,
                _symbol,
                _decimals,
                block.timestamp,
                _expiry
            )
        );
    }

    function _forgeOwnershipToken(
        address _underlyingAsset,
        string memory _name,
        string memory _symbol,
        uint8 _decimals,
        uint256 _expiry
    ) internal returns (address ot) {
        IERC20 aToken = IERC20(getYieldBearingToken(_underlyingAsset));

        ot = Factory.createContract(
            type(PendleOwnershipToken).creationCode,
            abi.encodePacked(aToken, _underlyingAsset),
            abi.encode(
                aToken,
                _underlyingAsset,
                _name,
                _symbol,
                _decimals,
                block.timestamp,
                _expiry
            )
        );
    }

    function _settleDueInterests(
        PendleTokens memory _tokens,
        address _underlyingAsset,
        uint256 _expiry,
        address _account
    ) internal returns (uint256) {
        uint256 principal = _tokens.xyt.balanceOf(_account);
        uint256 ix = lastNormalisedIncome[_underlyingAsset][_expiry][_account];
        uint256 normalizedIncome;

        if (block.timestamp >= _expiry) {
            normalizedIncome = lastNormalisedIncomeBeforeExpiry[_underlyingAsset][_expiry];
        } else {
            normalizedIncome = aaveLendingPoolCore.getReserveNormalizedIncome(_underlyingAsset);
            lastNormalisedIncomeBeforeExpiry[_underlyingAsset][_expiry] = normalizedIncome;
        }
        // first time getting XYT
        if (ix == 0) {
            lastNormalisedIncome[_underlyingAsset][_expiry][_account] = normalizedIncome;
            return 0;
        }
        lastNormalisedIncome[_underlyingAsset][_expiry][_account] = normalizedIncome;

        uint256 dueInterests = principal.mul(normalizedIncome).div(ix).sub(principal);

        if (dueInterests > 0) {
            IERC20 aToken = IERC20(getYieldBearingToken(_underlyingAsset));
            IERC20(aToken).transfer(_account, dueInterests);

            emit DueInterestSettled(_underlyingAsset, _account, dueInterests, _expiry);
        }

        return dueInterests;
    }

    function _getTokens(address _underlyingAsset, uint256 _expiry)
        internal
        view
        returns (PendleTokens memory _tokens)
    {
        IPendleData data = router.data();
        (_tokens.ot, _tokens.xyt) = data.getPendleYieldTokens(forgeId, _underlyingAsset, _expiry);
    }
}<|MERGE_RESOLUTION|>--- conflicted
+++ resolved
@@ -205,16 +205,6 @@
         return (address(tokens.ot), address(tokens.xyt));
     }
 
-<<<<<<< HEAD
-    function setRouter(IPendleRouter _router) external override onlyGovernance {
-        require(address(_router) != address(0), "ZERO_ADDRESS");
-
-        router = _router;
-        emit RouterSet(address(_router));
-    }
-
-=======
->>>>>>> 68a6293d
     function getYieldBearingToken(address _underlyingAsset)
         public
         view
