// SPDX-License-Identifier: MIT
/*
 * MIT License
 * ===========
 *
 * Permission is hereby granted, free of charge, to any person obtaining a copy
 * of this software and associated documentation files (the "Software"), to deal
 * in the Software without restriction, including without limitation the rights
 * to use, copy, modify, merge, publish, distribute, sublicense, and/or sell
 * copies of the Software, and to permit persons to whom the Software is
 * furnished to do so, subject to the following conditions:
 *
 * The above copyright notice and this permission notice shall be included in all
 * copies or substantial portions of the Software.
 *
 * THE SOFTWARE IS PROVIDED "AS IS", WITHOUT WARRANTY OF ANY KIND, EXPRESS OR
 * IMPLIED, INCLUDING BUT NOT LIMITED TO THE WARRANTIES OF MERCHANTABILITY,
 * FITNESS FOR A PARTICULAR PURPOSE AND NONINFRINGEMENT. IN NO EVENT SHALL THE
 * AUTHORS OR COPYRIGHT HOLDERS BE LIABLE FOR ANY CLAIM, DAMAGES OR OTHER
 * LIABILITY, WHETHER IN AN ACTION OF CONTRACT, TORT OR OTHERWISE, ARISING FROM,
 * OUT OF OR IN CONNECTION WITH THE SOFTWARE OR THE USE OR OTHER DEALINGS IN THE
 */
pragma solidity ^0.7.0;
import "@openzeppelin/contracts/utils/ReentrancyGuard.sol";
import "@openzeppelin/contracts/math/SafeMath.sol";
import {Factory, Utils} from "../libraries/PendleLibrary.sol";
import "../interfaces/IAaveLendingPoolCore.sol";
import "../interfaces/IPendleBaseToken.sol";
import "../interfaces/IPendleData.sol";
import "../interfaces/IPendleForge.sol";
import "../tokens/PendleFutureYieldToken.sol";
import "../tokens/PendleOwnershipToken.sol";
import "../periphery/Permissions.sol";

contract PendleAaveForge is IPendleForge, Permissions, ReentrancyGuard {
    using SafeMath for uint256;
    using Utils for string;

    struct PendleTokens {
        IPendleYieldToken xyt;
        IPendleYieldToken ot;
    }

    IPendleRouter public override router;
    IAaveLendingPoolCore public immutable aaveLendingPoolCore;
    bytes32 public immutable override forgeId;

    mapping(address => mapping(uint256 => uint256)) public lastNormalisedIncomeBeforeExpiry;
    mapping(address => mapping(uint256 => mapping(address => uint256)))
        public lastNormalisedIncome; //lastNormalisedIncome[underlyingAsset][expiry][account]

    string private constant OT = "OT-Aave";
    string private constant XYT = "XYT-Aave";

    constructor(
        address _governance,
        IPendleRouter _router,
        IAaveLendingPoolCore _aaveLendingPoolCore,
        bytes32 _forgeId
    ) Permissions(_governance) {
        require(address(_router) != address(0), "Pendle: zero address");
        require(address(_aaveLendingPoolCore) != address(0), "Pendle: zero address");
        require(_forgeId != 0x0, "Pendle: zero bytes");

        router = _router;
        aaveLendingPoolCore = _aaveLendingPoolCore;
        forgeId = _forgeId;
    }

    modifier onlyRouter() {
        require(msg.sender == address(router), "Pendle: only router");
        _;
    }

    modifier onlyXYT(address _underlyingAsset, uint256 _expiry) {
        IPendleData data = router.data();
        require(
            msg.sender == address(data.xytTokens(forgeId, _underlyingAsset, _expiry)),
            "Pendle: only XYT"
        );
        _;
    }

    function newYieldContracts(address _underlyingAsset, uint256 _expiry)
        external
        override
        onlyRouter
        returns (address ot, address xyt)
    {
        address aToken = aaveLendingPoolCore.getReserveATokenAddress(_underlyingAsset);
        uint8 aTokenDecimals = IPendleBaseToken(aToken).decimals();

        string memory otName = OT.concat(IPendleBaseToken(aToken).name(), " ");
        string memory otSymbol = OT.concat(IPendleBaseToken(aToken).symbol(), "-");
        string memory xytName = XYT.concat(IPendleBaseToken(aToken).name(), " ");
        string memory xytSymbol = XYT.concat(IPendleBaseToken(aToken).symbol(), "-");

        ot = _forgeOwnershipToken(
            _underlyingAsset,
            otName.concat(_expiry, " "),
            otSymbol.concat(_expiry, "-"),
            aTokenDecimals,
            _expiry
        );
        xyt = _forgeFutureYieldToken(
            _underlyingAsset,
            ot,
            xytName.concat(_expiry, " "),
            xytSymbol.concat(_expiry, "-"),
            aTokenDecimals,
            _expiry
        );

        IPendleData data = router.data();
        data.storeTokens(forgeId, ot, xyt, _underlyingAsset, _expiry);

        emit NewYieldContracts(ot, xyt, _expiry);
    }

    function redeemAfterExpiry(
        address _account,
        address _underlyingAsset,
        uint256 _expiry,
        address _to
    ) external override onlyRouter returns (uint256 redeemedAmount) {
        require(block.timestamp > _expiry, "Pendle: must be after expiry");

        IERC20 aToken = IERC20(getYieldBearingToken(_underlyingAsset));
        PendleTokens memory tokens = _getTokens(_underlyingAsset, _expiry);
        redeemedAmount = tokens.ot.balanceOf(_account);

        aToken.transfer(_to, redeemedAmount);
        uint256 currentNormalizedIncome =
            aaveLendingPoolCore.getReserveNormalizedIncome(_underlyingAsset);

        // Interests from the timestamp of the last XYT transfer (before expiry)
        // to now is entitled to the OT holders. Rhis means that the OT holders
        // are getting some extra interests, at the expense of XYT holders
        uint256 interestsAfterExpiry =
            currentNormalizedIncome
                .mul(redeemedAmount)
                .div(lastNormalisedIncomeBeforeExpiry[_underlyingAsset][_expiry])
                .sub(redeemedAmount);
        aToken.transfer(_to, interestsAfterExpiry);

<<<<<<< HEAD
        _settleDueInterests(tokens, _underlyingAsset, _expiry, _account);
        tokens.ot.burn(_account, redeemedAmount);
    }

    function redeemDueInterests(
        address _account,
        address _underlyingAsset,
        uint256 _expiry
    ) external override onlyRouter returns (uint256 interests) {
        PendleTokens memory tokens = _getTokens(_underlyingAsset, _expiry);
        return _settleDueInterests(tokens, _underlyingAsset, _expiry, _account);
=======
        _settleDueInterests(tokens, _underlyingAsset, _expiry, _msgSender);
        tokens.ot.burn(_msgSender, redeemedAmount);

        emit RedeemYieldToken(_underlyingAsset, redeemedAmount, _expiry);
>>>>>>> 09d11568
    }

    function redeemDueInterestsBeforeTransfer(
        address _underlyingAsset,
        uint256 _expiry,
        address _account
    ) external override onlyXYT(_underlyingAsset, _expiry) returns (uint256 interests) {
        PendleTokens memory tokens = _getTokens(_underlyingAsset, _expiry);
        return _settleDueInterests(tokens, _underlyingAsset, _expiry, _account);
    }

    /// @dev msg.sender needs to have both OT and XYT tokens
    function redeemUnderlying(
        address _account,
        address _underlyingAsset,
        uint256 _expiry,
        uint256 _amountToRedeem,
        address _to
    ) external override onlyRouter returns (uint256 redeemedAmount) {
        PendleTokens memory tokens = _getTokens(_underlyingAsset, _expiry);

        require(tokens.ot.balanceOf(_account) >= _amountToRedeem, "Must have enough OT tokens");
        require(tokens.xyt.balanceOf(_account) >= _amountToRedeem, "Must have enough XYT tokens");

        IERC20 aToken = IERC20(getYieldBearingToken(_underlyingAsset));

        aToken.transfer(_to, _amountToRedeem);

        _settleDueInterests(tokens, _underlyingAsset, _expiry, _account);

        tokens.ot.burn(_account, _amountToRedeem);
        tokens.xyt.burn(_account, _amountToRedeem);

        emit RedeemYieldToken(_underlyingAsset, _amountToRedeem, _expiry);
        return _amountToRedeem;
    }

    function tokenizeYield(
        address _underlyingAsset,
        uint256 _expiry,
        uint256 _amountToTokenize,
        address _to
    ) external override onlyRouter returns (address ot, address xyt) {
        PendleTokens memory tokens = _getTokens(_underlyingAsset, _expiry);

        tokens.ot.mint(_to, _amountToTokenize);
        tokens.xyt.mint(_to, _amountToTokenize);
        lastNormalisedIncome[_underlyingAsset][_expiry][_to] = aaveLendingPoolCore
            .getReserveNormalizedIncome(address(_underlyingAsset));

        emit MintYieldToken(_underlyingAsset, _amountToTokenize, _expiry);
        return (address(tokens.ot), address(tokens.xyt));
    }

    function setRouter(IPendleRouter _router) external override onlyGovernance {
        require(address(_router) != address(0), "Pendle: zero address");

        router = _router;
        emit RouterSet(address(_router));
    }

    function getYieldBearingToken(address _underlyingAsset)
        public
        view
        override
        returns (address)
    {
        return aaveLendingPoolCore.getReserveATokenAddress(_underlyingAsset);
    }

    function _forgeFutureYieldToken(
        address _underlyingAsset,
        address _ot,
        string memory _name,
        string memory _symbol,
        uint8 _decimals,
        uint256 _expiry
    ) internal nonReentrant() returns (address xyt) {
        IERC20 aToken = IERC20(getYieldBearingToken(_underlyingAsset));

        xyt = Factory.createContract(
            type(PendleFutureYieldToken).creationCode,
            abi.encodePacked(aToken, _underlyingAsset),
            abi.encode(
                _ot,
                _underlyingAsset,
                aToken,
                _name,
                _symbol,
                _decimals,
                block.timestamp,
                _expiry
            )
        );
    }

    function _forgeOwnershipToken(
        address _underlyingAsset,
        string memory _name,
        string memory _symbol,
        uint8 _decimals,
        uint256 _expiry
    ) internal nonReentrant() returns (address ot) {
        IERC20 aToken = IERC20(getYieldBearingToken(_underlyingAsset));

        ot = Factory.createContract(
            type(PendleOwnershipToken).creationCode,
            abi.encodePacked(aToken, _underlyingAsset),
            abi.encode(
                aToken,
                _underlyingAsset,
                _name,
                _symbol,
                _decimals,
                block.timestamp,
                _expiry
            )
        );
    }

    function _settleDueInterests(
        PendleTokens memory _tokens,
        address _underlyingAsset,
        uint256 _expiry,
        address _account
    ) internal returns (uint256) {
        uint256 principal = _tokens.xyt.balanceOf(_account);
        uint256 ix = lastNormalisedIncome[_underlyingAsset][_expiry][_account];
        uint256 normalizedIncome;

        if (block.timestamp >= _expiry) {
            normalizedIncome = lastNormalisedIncomeBeforeExpiry[_underlyingAsset][_expiry];
        } else {
            normalizedIncome = aaveLendingPoolCore.getReserveNormalizedIncome(_underlyingAsset);
            lastNormalisedIncomeBeforeExpiry[_underlyingAsset][_expiry] = normalizedIncome;
        }
        // first time getting XYT
        if (ix == 0) {
            lastNormalisedIncome[_underlyingAsset][_expiry][_account] = normalizedIncome;
            return 0;
        }
        lastNormalisedIncome[_underlyingAsset][_expiry][_account] = normalizedIncome;

        uint256 dueInterests = principal.mul(normalizedIncome).div(ix).sub(principal);

        if (dueInterests > 0) {
            IERC20 aToken = IERC20(getYieldBearingToken(_underlyingAsset));
            IERC20(aToken).transfer(_account, dueInterests);

            emit DueInterestSettled(_underlyingAsset, _account, dueInterests, _expiry);
        }

        return dueInterests;
    }

    function _getTokens(address _underlyingAsset, uint256 _expiry)
        internal
        view
        returns (PendleTokens memory _tokens)
    {
        IPendleData data = router.data();
        (_tokens.ot, _tokens.xyt) = data.getPendleYieldTokens(forgeId, _underlyingAsset, _expiry);
    }
}<|MERGE_RESOLUTION|>--- conflicted
+++ resolved
@@ -143,9 +143,10 @@
                 .sub(redeemedAmount);
         aToken.transfer(_to, interestsAfterExpiry);
 
-<<<<<<< HEAD
         _settleDueInterests(tokens, _underlyingAsset, _expiry, _account);
         tokens.ot.burn(_account, redeemedAmount);
+
+        emit RedeemYieldToken(_underlyingAsset, redeemedAmount, _expiry);
     }
 
     function redeemDueInterests(
@@ -155,12 +156,6 @@
     ) external override onlyRouter returns (uint256 interests) {
         PendleTokens memory tokens = _getTokens(_underlyingAsset, _expiry);
         return _settleDueInterests(tokens, _underlyingAsset, _expiry, _account);
-=======
-        _settleDueInterests(tokens, _underlyingAsset, _expiry, _msgSender);
-        tokens.ot.burn(_msgSender, redeemedAmount);
-
-        emit RedeemYieldToken(_underlyingAsset, redeemedAmount, _expiry);
->>>>>>> 09d11568
     }
 
     function redeemDueInterestsBeforeTransfer(
@@ -195,6 +190,7 @@
         tokens.xyt.burn(_account, _amountToRedeem);
 
         emit RedeemYieldToken(_underlyingAsset, _amountToRedeem, _expiry);
+
         return _amountToRedeem;
     }
 
