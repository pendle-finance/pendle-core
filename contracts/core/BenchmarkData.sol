--- conflicted
+++ resolved
@@ -23,52 +23,39 @@
 pragma solidity ^0.7.0;
 
 import "../interfaces/IBenchmarkData.sol";
-import "../interfaces/IBenchmarkFactory.sol";
+import "../interfaces/IBenchmarkMarketFactory.sol";
 import "../periphery/Permissions.sol";
 
 
 contract BenchmarkData is IBenchmarkData, Permissions {
-<<<<<<< HEAD
-    mapping(Utils.Protocols => mapping(address => address)) public override getForge;
-    mapping(address => mapping(address => address)) public override getMarket;
-    mapping(address => mapping(uint256 => IBenchmarkYieldToken)) public override otTokens;
-    mapping(address => mapping(uint256 => IBenchmarkYieldToken)) public override xytTokens;
-=======
-    address[] forges;
-
-    /* mapping(address => address) public override getForgeFromUnderlyingAsset; */
-    /* mapping(address => address) public override getForgeFromXYT; */
-    mapping(uint256 => mapping(address => mapping(address => address))) public override getMarket;
-    mapping(uint256 => mapping(address => mapping(uint256 => IBenchmarkYieldToken))) public override otTokens;
-    mapping(uint256 => mapping(address => mapping(uint256 => IBenchmarkYieldToken))) public override xytTokens;
->>>>>>> 94699501
+    mapping(address => bytes32) public override getForgeId;
+    mapping(bytes32 => address) public override getForgeAddress;
+    mapping(bytes32 => mapping(address => mapping(address => address))) public override getMarket;
+    mapping(bytes32 => mapping(address => mapping(uint256 => IBenchmarkYieldToken))) public override otTokens;
+    mapping(bytes32 => mapping(address => mapping(uint256 => IBenchmarkYieldToken))) public override xytTokens;
     IBenchmark public override core;
-    mapping(address => bool) internal isForge;
     mapping(address => bool) internal isMarket;
-    /* address[] private allForges; */
     address[] private allMarkets;
 
-    constructor(address _governance) Permissions(_governance) {
-        forges.push(address(0x0)); // dummy first protocol. ProtocolIndex has to start from 1
-    }
-
-    modifier onlyFactory() {
-        require(msg.sender == address(core.factory()), "Benchmark: only factory");
-        _;
-    }
+    constructor(address _governance, bytes32 _firstForge) Permissions(_governance) {}
 
     modifier onlyCore() {
         require(msg.sender == address(core), "Benchmark: only core");
         _;
     }
 
-    modifier onlyForgeForProtocol(uint256 _protocol) {
-        require(forges[_protocol] == msg.sender, "Benchmark: only forge");
+    modifier onlyForge(bytes32 _forgeId) {
+        require(getForgeAddress[_forgeId] == msg.sender, "Benchmark: only forge");
         _;
     }
 
     modifier onlyMarket() {
         require(isMarket[msg.sender], "Benchmark: only market");
+        _;
+    }
+
+    modifier onlyMarketFactory() {
+        require(msg.sender == address(core.factory()), "Benchmark: only market factory");
         _;
     }
 
@@ -84,84 +71,67 @@
         require(address(_core) != address(0), "Benchmark: zero address");
 
         core = _core;
+
         emit CoreSet(address(_core));
     }
 
-    function getBenchmarkYieldTokens(uint256 _protocol, address _underlyingAsset, uint256 _expiry)
+    /**********
+     *  FORGE *
+     **********/
+
+    function addForge(bytes32 _forgeId, address _forgeAddress) external override initialized onlyCore {
+        getForgeId[_forgeAddress] = _forgeId;
+        getForgeAddress[_forgeId] = _forgeAddress;
+        
+        emit ForgeAdded(_forgeId, _forgeAddress);
+    }
+
+    function removeForge(bytes32 _forgeId) external override initialized onlyCore {
+        address _forgeAddress = getForgeAddress[_forgeId];
+
+        getForgeAddress[_forgeId] = address(0);
+        getForgeId[_forgeAddress] = _forgeId;
+
+        emit ForgeRemoved(_forgeId, _forgeAddress);
+    }
+
+    function storeTokens(
+        bytes32 _forgeId,
+        address _ot,
+        address _xyt,
+        address _underlyingAsset,
+        uint256 _expiry
+    ) external override initialized onlyForge(_forgeId) {
+        otTokens[_forgeId][_underlyingAsset][_expiry] = IBenchmarkYieldToken(_ot);
+        xytTokens[_forgeId][_underlyingAsset][_expiry] = IBenchmarkYieldToken(_xyt);
+    }
+
+    function getBenchmarkYieldTokens(bytes32 _forgeId, address _underlyingAsset, uint256 _expiry)
         external
         view
         override
         returns (IBenchmarkYieldToken ot, IBenchmarkYieldToken xyt)
     {
-        ot = otTokens[_protocol][_underlyingAsset][_expiry];
-        xyt = xytTokens[_protocol][_underlyingAsset][_expiry];
+        ot = otTokens[_forgeId][_underlyingAsset][_expiry];
+        xyt = xytTokens[_forgeId][_underlyingAsset][_expiry];
     }
 
-    function addProtocol (address _forge) external override initialized onlyCore returns (uint256 _protocolIndex){
-        forges.push(_forge);
-        _protocolIndex = forges.length - 1;
-    }
-
-<<<<<<< HEAD
-    function storeForge(Utils.Protocols _protocol, address _underlyingAsset, address _forge)
-=======
-    /* function storeForge(address _underlyingAsset, address _forge)
->>>>>>> 94699501
-        external
-        override
-        initialized
-        onlyFactory
-    {
-        getForge[_protocol][_underlyingAsset] = _forge;
-        isForge[_forge] = true;
-    } */
-
-    function storeTokens(
-        uint256 _protocol,
-        address _ot,
-        address _xyt,
-        address _underlyingAsset,
-<<<<<<< HEAD
-        uint256 _expiry
-    ) external override initialized onlyForge {
-        otTokens[_underlyingAsset][_expiry] = IBenchmarkYieldToken(_ot);
-        xytTokens[_underlyingAsset][_expiry] = IBenchmarkYieldToken(_xyt);
-=======
-        /* address _forge, */
-        uint256 _expiry
-    ) external override initialized onlyForgeForProtocol(_protocol) {
-        /* getForgeFromXYT[_xyt] = _forge; */
-        otTokens[_protocol][_underlyingAsset][_expiry] = IBenchmarkYieldToken(_ot);
-        xytTokens[_protocol][_underlyingAsset][_expiry] = IBenchmarkYieldToken(_xyt);
->>>>>>> 94699501
-    }
-
-    /* function allForgesLength() external view override returns (uint256) {
-        return allForges.length;
-    } */
-
-    /* function getAllForges() public view override returns (address[] memory) {
-        return allForges;
-    } */
-
-    function getForgeFromXYT(address _xyt) public view override returns (address forge) {
-        
-    }
 
     /***********
      *  MARKET *
      ***********/
-    function addMarket (address _market) external override initialized onlyFactory {
+
+    function addMarket (address _market) external override initialized onlyMarketFactory {
         allMarkets.push(_market);
     }
 
     function storeMarket(
-        uint256 _protocol,
+        bytes32 _forgeId,
         address _xyt,
         address _token,
         address _market
-    ) external override initialized onlyFactory {
-        getMarket[_protocol][_xyt][_token] = _market;
+    ) external override initialized onlyMarketFactory {
+        getMarket[_forgeId][_xyt][_token] = _market;
         isMarket[_market] = true;
     }
 
