// SPDX-License-Identifier: MIT
/*
 * MIT License
 * ===========
 *
 * Permission is hereby granted, free of charge, to any person obtaining a copy
 * of this software and associated documentation files (the "Software"), to deal
 * in the Software without restriction, including without limitation the rights
 * to use, copy, modify, merge, publish, distribute, sublicense, and/or sell
 * copies of the Software, and to permit persons to whom the Software is
 * furnished to do so, subject to the following conditions:
 *
 * The above copyright notice and this permission notice shall be included in all
 * copies or substantial portions of the Software.
 *
 * THE SOFTWARE IS PROVIDED "AS IS", WITHOUT WARRANTY OF ANY KIND, EXPRESS OR
 * IMPLIED, INCLUDING BUT NOT LIMITED TO THE WARRANTIES OF MERCHANTABILITY,
 * FITNESS FOR A PARTICULAR PURPOSE AND NONINFRINGEMENT. IN NO EVENT SHALL THE
 * AUTHORS OR COPYRIGHT HOLDERS BE LIABLE FOR ANY CLAIM, DAMAGES OR OTHER
 * LIABILITY, WHETHER IN AN ACTION OF CONTRACT, TORT OR OTHERWISE, ARISING FROM,
 * OUT OF OR IN CONNECTION WITH THE SOFTWARE OR THE USE OR OTHER DEALINGS IN THE
 */
pragma solidity ^0.7.0;

import "../interfaces/IBenchmarkData.sol";
import "../interfaces/IBenchmarkMarketFactory.sol";
import "../periphery/Permissions.sol";


contract BenchmarkData is IBenchmarkData, Permissions {
<<<<<<< HEAD
    mapping(address => bytes32) public override getForgeId;
    mapping(bytes32 => address) public override getForgeAddress;
    mapping(bytes32 => mapping(address => mapping(address => address))) public override getMarket;
    mapping(bytes32 => mapping(address => mapping(uint256 => IBenchmarkYieldToken))) public override otTokens;
    mapping(bytes32 => mapping(address => mapping(uint256 => IBenchmarkYieldToken))) public override xytTokens;
=======
    mapping(address => address) public override getForgeFromUnderlyingAsset;
    mapping(address => address) public override getForgeFromXYT;
    mapping(address => mapping(address => address)) public override getMarket;
    mapping(address => mapping(uint256 => IBenchmarkYieldToken)) public override otTokens;
    mapping(address => mapping(uint256 => IBenchmarkYieldToken)) public override xytTokens;
    uint256 public override swapFee;
    uint256 public override exitFee;
>>>>>>> d65f4724
    IBenchmark public override core;
    mapping(address => bool) internal isMarket;
    address[] private allMarkets;

    constructor(address _governance) Permissions(_governance) {}

    modifier onlyCore() {
        require(msg.sender == address(core), "Benchmark: only core");
        _;
    }

    modifier onlyForge(bytes32 _forgeId) {
        require(getForgeAddress[_forgeId] == msg.sender, "Benchmark: only forge");
        _;
    }

    modifier onlyMarket() {
        require(isMarket[msg.sender], "Benchmark: only market");
        _;
    }

    modifier onlyMarketFactory() {
        require(msg.sender == address(core.factory()), "Benchmark: only market factory");
        _;
    }

    function initialize(IBenchmark _core) external {
        require(msg.sender == initializer, "Benchmark: forbidden");
        require(address(_core) != address(0), "Benchmark: zero address");

        initializer = address(0);
        core = _core;
    }

    function setCore(IBenchmark _core) external override initialized onlyGovernance {
        require(address(_core) != address(0), "Benchmark: zero address");

        core = _core;

        emit CoreSet(address(_core));
    }

    /**********
     *  FORGE *
     **********/

    function addForge(bytes32 _forgeId, address _forgeAddress) external override initialized onlyCore {
        getForgeId[_forgeAddress] = _forgeId;
        getForgeAddress[_forgeId] = _forgeAddress;
        
        emit ForgeAdded(_forgeId, _forgeAddress);
    }

    function removeForge(bytes32 _forgeId) external override initialized onlyCore {
        address _forgeAddress = getForgeAddress[_forgeId];

        getForgeAddress[_forgeId] = address(0);
        getForgeId[_forgeAddress] = _forgeId;

        emit ForgeRemoved(_forgeId, _forgeAddress);
    }

    function storeTokens(
        bytes32 _forgeId,
        address _ot,
        address _xyt,
        address _underlyingAsset,
        uint256 _expiry
    ) external override initialized onlyForge(_forgeId) {
        otTokens[_forgeId][_underlyingAsset][_expiry] = IBenchmarkYieldToken(_ot);
        xytTokens[_forgeId][_underlyingAsset][_expiry] = IBenchmarkYieldToken(_xyt);
    }

    function getBenchmarkYieldTokens(bytes32 _forgeId, address _underlyingAsset, uint256 _expiry)
        external
        view
        override
        returns (IBenchmarkYieldToken ot, IBenchmarkYieldToken xyt)
    {
        ot = otTokens[_forgeId][_underlyingAsset][_expiry];
        xyt = xytTokens[_forgeId][_underlyingAsset][_expiry];
    }

    function isValidXYT(address _xyt) external view override returns (bool) {
        address forge = IBenchmarkYieldToken(_xyt).forge();
        return getForgeId[forge] != bytes32(0);
    }


    /***********
     *  MARKET *
     ***********/

    function addMarket (address _market) external override initialized onlyMarketFactory {
        allMarkets.push(_market);
    }

    function setMarketFees(uint256 _swapFee, uint256 _exitFee) external override onlyGovernance {
        swapFee = _swapFee;
        exitFee = _exitFee;
    }

    function storeMarket(
        bytes32 _forgeId,
        address _xyt,
        address _token,
        address _market
    ) external override initialized onlyMarketFactory {
        getMarket[_forgeId][_xyt][_token] = _market;
        isMarket[_market] = true;
    }

    function allMarketsLength() external view override returns (uint256) {
        return allMarkets.length;
    }

    function getAllMarkets() public view override returns (address[] memory) {
        return allMarkets;
    }
}<|MERGE_RESOLUTION|>--- conflicted
+++ resolved
@@ -28,21 +28,13 @@
 
 
 contract BenchmarkData is IBenchmarkData, Permissions {
-<<<<<<< HEAD
     mapping(address => bytes32) public override getForgeId;
     mapping(bytes32 => address) public override getForgeAddress;
     mapping(bytes32 => mapping(address => mapping(address => address))) public override getMarket;
     mapping(bytes32 => mapping(address => mapping(uint256 => IBenchmarkYieldToken))) public override otTokens;
     mapping(bytes32 => mapping(address => mapping(uint256 => IBenchmarkYieldToken))) public override xytTokens;
-=======
-    mapping(address => address) public override getForgeFromUnderlyingAsset;
-    mapping(address => address) public override getForgeFromXYT;
-    mapping(address => mapping(address => address)) public override getMarket;
-    mapping(address => mapping(uint256 => IBenchmarkYieldToken)) public override otTokens;
-    mapping(address => mapping(uint256 => IBenchmarkYieldToken)) public override xytTokens;
     uint256 public override swapFee;
     uint256 public override exitFee;
->>>>>>> d65f4724
     IBenchmark public override core;
     mapping(address => bool) internal isMarket;
     address[] private allMarkets;
