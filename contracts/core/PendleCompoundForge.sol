--- conflicted
+++ resolved
@@ -84,12 +84,8 @@
         override
         returns (uint256 underlyingToRedeem)
     {
-<<<<<<< HEAD
-        uint256 currentRate = ICToken(cTokenAddress).exchangeRateCurrent();
-=======
         ICToken cToken = ICToken(underlyingToCToken[_underlyingAsset]);
         uint256 currentRate = cToken.exchangeRateCurrent();
->>>>>>> d65166a1
         underlyingToRedeem = _amountToRedeem.mul(initialRate).div(currentRate);
     }
 
