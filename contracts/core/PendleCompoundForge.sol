--- conflicted
+++ resolved
@@ -67,16 +67,10 @@
         require(_underlyingAssets.length == _cTokens.length, "LENGTH_MISMATCH");
 
         for (uint256 i = 0; i < _cTokens.length; ++i) {
-<<<<<<< HEAD
             // once the underlying CToken has been set, it cannot be changed
             require(underlyingToCToken[_underlyingAssets[i]] == address(0), "FORBIDDEN");
             require(_isValidCToken(_underlyingAssets[i], _cTokens[i]), "INVALID_CTOKEN_DATA");
             underlyingToCToken[_underlyingAssets[i]] = _cTokens[i];
-=======
-            if (underlyingToCToken[_underlyingAssets[i]] == address(0)) {
-                underlyingToCToken[_underlyingAssets[i]] = _cTokens[i];
-            }
->>>>>>> acf16fbd
         }
 
         emit RegisterCTokens(_underlyingAssets, _cTokens);
