--- conflicted
+++ resolved
@@ -195,25 +195,12 @@
         lastEpochWithSettingId = _currentE;
         currentSettingId++;
         uint256 sumAllocationNominators;
-<<<<<<< HEAD
         require(_expiries.length == allocationNominators.length, "INVALID_ALLOCATION");
-        // console.log("Setting allocation settings 3");
-=======
-        require(_expiries.length == allocationNominators.length, "Pendle: invalid array lengths");
->>>>>>> 68a6293d
         for (uint256 _i = 0; _i < _expiries.length; _i++) {
             allocationSettings[currentSettingId][_expiries[_i]] = allocationNominators[_i];
             sumAllocationNominators = sumAllocationNominators.add(allocationNominators[_i]);
         }
-<<<<<<< HEAD
-        // console.log("Setting allocation settings 4");
         require(sumAllocationNominators == ALLOCATION_DENOMINATOR, "INVALID_ALLOCATION");
-=======
-        require(
-            sumAllocationNominators == ALLOCATION_DENOMINATOR,
-            "Pendle: allocations dont add up"
-        );
->>>>>>> 68a6293d
     }
 
     function stake(uint256 expiry, uint256 amount)
@@ -229,15 +216,9 @@
         _updateStakeAndRewardsBeforeStakeChange(msg.sender, expiry, _epoch);
 
         address xyt = address(pendleData.xytTokens(forgeId, underlyingAsset, expiry));
-<<<<<<< HEAD
-        address marketAddress = pendleData.getMarket(forgeId, marketFactoryId, xyt, baseToken);
+        address marketAddress = pendleData.getMarket(marketFactoryId, xyt, baseToken);
         require(xyt != address(0), "XYT_NOT_FOUND");
         require(marketAddress != address(0), "MARKET_NOT_FOUND");
-=======
-        address marketAddress = pendleData.getMarket(marketFactoryId, xyt, baseToken);
-        require(xyt != address(0), "Pendle: xyt not found");
-        require(marketAddress != address(0), "Pendle: market not found");
->>>>>>> 68a6293d
 
         if (!hasExpiry[expiry]) {
             newLpHoldingContract = _addNewExpiry(expiry, xyt, marketAddress);
@@ -256,14 +237,8 @@
 
     function withdraw(uint256 expiry, uint256 amount) public override nonReentrant isFunded {
         uint256 _epoch = _currentEpoch();
-<<<<<<< HEAD
         require(_epoch > 0, "NOT_STARTED");
-        /* console.log("Balance, amount = ", balances[msg.sender][expiry], amount); */
         require(balances[msg.sender][expiry] >= amount, "INSUFFICIENT_BALANCE");
-=======
-        require(_epoch > 0, "Pendle: not started");
-        require(balances[msg.sender][expiry] >= amount, "Pendle: insufficient balance");
->>>>>>> 68a6293d
         _updateStakeAndRewardsBeforeStakeChange(msg.sender, expiry, _epoch);
 
         // _pushLpToken must happens before currentTotalStakeForExpiry and balances are updated
@@ -440,19 +415,9 @@
                 // the user staked from lastTimeUserStakeUpdated[expiry] until end of that epoch
                 uint256 secondsStakedThisEpochSinceLastUpdate =
                     epochDuration.sub(
-<<<<<<< HEAD
                         _epochRelativeTime(lastTimeUserStakeUpdated[account][expiry])
                     );
                 // number of remaining seconds in this startEpoch (since the last action of user)
-                // console.log(
-                //     "\t userStakeSeconds for this epoch = ",
-                //     epochs[e].userStakeSeconds[account][expiry]
-                // );
-                // console.log("\t balance of user = ", balances[account][expiry]);
-=======
-                        lastTimeUserStakeUpdated[account][expiry].sub(startTime).mod(epochDuration) // TODO:Change this to _epochRelativeTime
-                    ); // number of remaining seconds in this startEpoch (since the last action of user)
->>>>>>> 68a6293d
                 vars.userStakeSeconds = epochs[e].userStakeSeconds[account][expiry].add(
                     secondsStakedThisEpochSinceLastUpdate.mul(balances[account][expiry])
                 );
@@ -485,16 +450,7 @@
 
                 // no one does anything in this epoch => totalStakeSecondsForExpiry = full epoch
                 epochs[e].totalStakeSecondsForExpiry[expiry] = currentTotalStakeForExpiry[expiry]
-<<<<<<< HEAD
                     .mul(epochDuration);
-
-                // console.log(
-                //     "\ttotalStakeSecondsForExpiry for this epoch was zero and updated to ",
-                //     epochs[e].totalStakeSecondsForExpiry[e]
-                // );
-=======
-                    .mul(epochDuration); // no one does anything in this epoch => totalStakeSecondsForExpiry = full epoch
->>>>>>> 68a6293d
             }
             vars.rewardsPerVestingEpoch = vars
                 .rewardsForMarket
