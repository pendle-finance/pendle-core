// SPDX-License-Identifier: MIT
/*
 * MIT License
 * ===========
 *
 * Permission is hereby granted, free of charge, to any person obtaining a copy
 * of this software and associated documentation files (the "Software"), to deal
 * in the Software without restriction, including without limitation the rights
 * to use, copy, modify, merge, publish, distribute, sublicense, and/or sell
 * copies of the Software, and to permit persons to whom the Software is
 * furnished to do so, subject to the following conditions:
 *
 * The above copyright notice and this permission notice shall be included in all
 * copies or substantial portions of the Software.
 *
 * THE SOFTWARE IS PROVIDED "AS IS", WITHOUT WARRANTY OF ANY KIND, EXPRESS OR
 * IMPLIED, INCLUDING BUT NOT LIMITED TO THE WARRANTIES OF MERCHANTABILITY,
 * FITNESS FOR A PARTICULAR PURPOSE AND NONINFRINGEMENT. IN NO EVENT SHALL THE
 * AUTHORS OR COPYRIGHT HOLDERS BE LIABLE FOR ANY CLAIM, DAMAGES OR OTHER
 * LIABILITY, WHETHER IN AN ACTION OF CONTRACT, TORT OR OTHERWISE, ARISING FROM,
 * OUT OF OR IN CONNECTION WITH THE SOFTWARE OR THE USE OR OTHER DEALINGS IN THE
 */
pragma solidity 0.7.6;

import "../libraries/FactoryLib.sol";
import "@openzeppelin/contracts/math/SafeMath.sol";
import "../interfaces/IPendleRouter.sol";
import "../interfaces/IPendleForge.sol";
import "../interfaces/IPendleMarketFactory.sol";
import "../interfaces/IPendleMarket.sol";
import "../interfaces/IPendleData.sol";
import "../interfaces/IPendleLpHolder.sol";
import "../core/PendleLpHolder.sol";
import "../interfaces/IPendleLiquidityMining.sol";
import "@openzeppelin/contracts/token/ERC20/SafeERC20.sol";
import "../periphery/Permissions.sol";
import "../periphery/PendleNonReentrant.sol";

/**
    @dev things that must hold in this contract:
     - If an account's stake information is updated (hence lastTimeUserStakeUpdated is changed),
        then his pending rewards are calculated as well
        (and saved in availableRewardsForEpoch[user][epochId])
 */
contract PendleLiquidityMining is IPendleLiquidityMining, Permissions, PendleNonReentrant {
    using SafeMath for uint256;
    using SafeERC20 for IERC20;

    struct UserExpiries {
        uint256[] expiries;
        mapping(uint256 => bool) hasExpiry;
    }

    struct EpochData {
        mapping(uint256 => uint256) totalStakeSecondsForExpiry;
        mapping(uint256 => uint256) lastTimeStakeSecondsUpdatedForExpiry;
        mapping(address => mapping(uint256 => uint256)) userStakeSeconds;
        uint256 allocationSettingId;
        bool calculated;
    }

    IPendleRouter public pendleRouter;
    IPendleMarketFactory public pendleMarketFactory;
    IPendleData public pendleData;
    address public override pendleTokenAddress;
    bytes32 public override forgeId;
    bytes32 public override marketFactoryId;

    address public override underlyingAsset;
    address public override baseToken;
    uint256 public override startTime;
    uint256 public override epochDuration;
<<<<<<< HEAD
    mapping(uint256 => uint256) public override rewardsPerEpoch;
=======
    mapping(uint256 => uint256) public override rewardsForEpoch;
>>>>>>> c7ebe2c2
    uint256 public override numberOfEpochs;
    uint256 public override vestingEpochs;
    bool public funded;

    uint256[] public expiries;
    mapping(uint256 => bool) public hasExpiry;
    uint256 private constant ALLOCATION_DENOMINATOR = 1_000_000_000;
    mapping(uint256 => mapping(uint256 => uint256)) public allocationSettings;
    // allocationSettings[settingId][expiry] = rewards portion of a pool for settingId
    uint256 public currentSettingId;
    uint256 public lastEpochWithSettingId;

    // storage for LP interests stuff
    mapping(uint256 => address) public lpHolderForExpiry;
    mapping(uint256 => uint256) public globalIncomeIndexForExpiry;
    mapping(uint256 => mapping(address => uint256)) public lastGlobalIncomeIndexForExpiry;
    mapping(uint256 => uint256) public lastUnderlyingYieldTokenBalance;
    uint256 private constant GLOBAL_INCOME_INDEX_MULTIPLIER = 10**30;

    // balances[account][expiry] is the amount of LP_expiry that the account has staked
    mapping(address => mapping(uint256 => uint256)) public override balances;
    mapping(address => mapping(uint256 => uint256)) public lastTimeUserStakeUpdated;

    /* availableRewardsForEpoch[account][epochId] is the amount of PENDLEs the account
        can withdraw at the beginning of epochId*/
    mapping(address => mapping(uint256 => uint256)) public availableRewardsForEpoch;

    mapping(uint256 => EpochData) private epochs;
    mapping(uint256 => uint256) public currentTotalStakeForExpiry;
    mapping(address => UserExpiries) private userExpiries;

    modifier isFunded() {
        require(funded, "NOT_FUNDED");
        _;
    }

    constructor(
        address _governance,
        address _pendleTokenAddress,
        address _pendleRouter, // The router basically identify our Pendle instance.
        bytes32 _pendleMarketFactoryId,
        bytes32 _pendleForgeId,
        address _underlyingAsset,
        address _baseToken,
        uint256 _startTime,
        uint256 _epochDuration,
        uint256 _vestingEpochs
    ) Permissions(_governance) {
        require(_startTime > block.timestamp, "START_TIME_OVER");
        require(IERC20(_pendleTokenAddress).totalSupply() > 0, "INVALID_ERC20");
        require(IERC20(_underlyingAsset).totalSupply() > 0, "INVALID_ERC20");
        require(IERC20(_baseToken).totalSupply() > 0, "INVALID_ERC20");
        require(_vestingEpochs > 0, "INVALID_VESTING_EPOCHS");
        pendleTokenAddress = _pendleTokenAddress;
        pendleRouter = IPendleRouter(_pendleRouter);
        pendleData = pendleRouter.data();
        require(
            pendleData.getMarketFactoryAddress(_pendleMarketFactoryId) != address(0),
            "INVALID_MARKET_FACTORY_ID"
        );
        require(pendleData.getForgeAddress(_pendleForgeId) != address(0), "INVALID_FORGE_ID");

        pendleMarketFactory = IPendleMarketFactory(
            pendleData.getMarketFactoryAddress(_pendleMarketFactoryId)
        );
        marketFactoryId = _pendleMarketFactoryId;
        forgeId = _pendleForgeId;

        underlyingAsset = _underlyingAsset;
        baseToken = _baseToken;
        startTime = _startTime;
        epochDuration = _epochDuration;
        vestingEpochs = _vestingEpochs;
    }

    function readUserExpiries(address user)
        public
        view
        override
        returns (uint256[] memory _expiries)
    {
        _expiries = userExpiries[user].expiries;
    }

    // fund a few epoches
<<<<<<< HEAD
    function fund(uint256[] memory _rewards) public onlyGovernance {
        require(currentSettingId > 0, "NO_ALLOC_SETTING");
        uint256 currentEpoch = _currentEpoch();
        require(currentEpoch <= numberOfEpochs, "LAST_EPOCH_IS_OVER"); // we can only fund more if its still ongoing
=======
    // One the last epoch is over, the program is permanently over and cannot be extended anymore
    function fund(uint256[] memory _rewards) public onlyGovernance {
        require(currentSettingId > 0, "NO_ALLOC_SETTING");
        uint256 currentEpoch = _currentEpoch();
        require(currentEpoch <= numberOfEpochs, "LAST_EPOCH_OVER"); // we can only fund more if its still ongoing
>>>>>>> c7ebe2c2

        uint256 totalFundedRewards;
        uint256 nNewEpoches = _rewards.length;
        for (uint256 i = 0; i < nNewEpoches; i++) {
            totalFundedRewards = totalFundedRewards.add(_rewards[i]);
<<<<<<< HEAD
            rewardsPerEpoch[numberOfEpochs + i + 1] = _rewards[i];
        }
        funded = true;
        numberOfEpochs = numberOfEpochs.add(nNewEpoches);
        IERC20(pendleAddress).safeTransferFrom(msg.sender, address(this), totalFundedRewards);
=======
            rewardsForEpoch[numberOfEpochs + i + 1] = _rewards[i];
        }
        funded = true;
        numberOfEpochs = numberOfEpochs.add(nNewEpoches);
        IERC20(pendleTokenAddress).safeTransferFrom(msg.sender, address(this), totalFundedRewards);
>>>>>>> c7ebe2c2
    }

    /**
    @notice set a new allocation setting, which will be applied from the next Epoch onwards
    @dev  all the epochs from lastEpochWithSettingId+1 to current epoch will follow the previous
    allocation setting
    @dev We must set the very first allocation setting before the start of epoch 1,
            otherwise epoch 1 will not have any allocation setting!
        In that case, we will not be able to set any allocation and hence its not possible to
            fund the contract as well
        => We should just throw this contract away, and funds are SAFU!
     */
    function setAllocationSetting(
        uint256[] calldata _expiries,
        uint256[] calldata allocationNominators
    ) public onlyGovernance {
        // not many expiries, about 2-3 max
        uint256 _currentE = _currentEpoch();
        if (currentSettingId == 0) {
            require(block.timestamp < startTime, "LATE_FIRST_ALLOCATION");
        }
        for (uint256 _epoch = lastEpochWithSettingId.add(1); _epoch <= _currentE; _epoch++) {
            // save the epochSettingId for the epochs before the current epoch
            epochs[_epoch].allocationSettingId = currentSettingId;
        }
        lastEpochWithSettingId = _currentE;
        currentSettingId++;
        uint256 sumAllocationNominators;
        require(_expiries.length == allocationNominators.length, "INVALID_ALLOCATION");
        for (uint256 _i = 0; _i < _expiries.length; _i++) {
            allocationSettings[currentSettingId][_expiries[_i]] = allocationNominators[_i];
            sumAllocationNominators = sumAllocationNominators.add(allocationNominators[_i]);
        }
        require(sumAllocationNominators == ALLOCATION_DENOMINATOR, "INVALID_ALLOCATION");
    }

    function stake(uint256 expiry, uint256 amount)
        public
        override
        isFunded
        pendleNonReentrant
        returns (address newLpHoldingContract)
    {
        uint256 _epoch = _currentEpoch();
        require(_epoch > 0, "NOT_STARTED");
        require(_epoch <= numberOfEpochs, "INCENTIVES_PERIOD_OVER");
        _updateStakeAndRewardsBeforeStakeChange(msg.sender, expiry, _epoch);

        address xyt = address(pendleData.xytTokens(forgeId, underlyingAsset, expiry));
        address marketAddress = pendleData.getMarket(marketFactoryId, xyt, baseToken);
        require(xyt != address(0), "XYT_NOT_FOUND");
        require(marketAddress != address(0), "MARKET_NOT_FOUND");

        if (!hasExpiry[expiry]) {
            newLpHoldingContract = _addNewExpiry(expiry, xyt, marketAddress);
        }

        if (!userExpiries[msg.sender].hasExpiry[expiry]) {
            userExpiries[msg.sender].expiries.push(expiry);
            userExpiries[msg.sender].hasExpiry[expiry] = true;
        }
        // get the LPs
        _pullLpToken(marketAddress, expiry, amount);

        balances[msg.sender][expiry] = balances[msg.sender][expiry].add(amount);
        currentTotalStakeForExpiry[expiry] = currentTotalStakeForExpiry[expiry].add(amount);
    }

    function withdraw(uint256 expiry, uint256 amount) public override pendleNonReentrant isFunded {
        uint256 _epoch = _currentEpoch();
        require(_epoch > 0, "NOT_STARTED");
        require(balances[msg.sender][expiry] >= amount, "INSUFFICIENT_BALANCE");
        _updateStakeAndRewardsBeforeStakeChange(msg.sender, expiry, _epoch);

        // _pushLpToken must happens before currentTotalStakeForExpiry and balances are updated
        _pushLpToken(expiry, amount);

        balances[msg.sender][expiry] = balances[msg.sender][expiry].sub(amount);
        currentTotalStakeForExpiry[expiry] = currentTotalStakeForExpiry[expiry].sub(amount);
    }

    function claimRewards() public override pendleNonReentrant returns (uint256[] memory rewards) {
        uint256 _epoch = _currentEpoch(); //!!! what if currentEpoch > final epoch?
        require(_epoch > 0, "NOT_STARTED");

        rewards = new uint256[](vestingEpochs);
        for (uint256 i = 0; i < userExpiries[msg.sender].expiries.length; i++) {
            uint256 expiry = userExpiries[msg.sender].expiries[i];
            rewards[0] = _updateStakeAndRewardsBeforeStakeChange(msg.sender, expiry, _epoch);
        }
        for (uint256 e = 1; e < vestingEpochs; e++) {
            rewards[e] = rewards[e].add(availableRewardsForEpoch[msg.sender][_epoch.add(e)]);
        }
    }

    function claimLpInterests() public override pendleNonReentrant returns (uint256 _interests) {
        for (uint256 i = 0; i < userExpiries[msg.sender].expiries.length; i++) {
            _interests = _interests.add(
                _settleLpInterests(userExpiries[msg.sender].expiries[i], msg.sender)
            );
        }
    }

    // internal functions

    function _getData() internal view override returns (IPendleData) {
        return pendleData;
    }

    // 1-indexed
    function _currentEpoch() internal view returns (uint256) {
        return _epochOfTimestamp(block.timestamp);
    }

    function _epochOfTimestamp(uint256 t) internal view returns (uint256) {
        if (t < startTime) return 0;
        return t.sub(startTime).div(epochDuration).add(1);
    }

    function _epochRelativeTime(uint256 t) internal view returns (uint256) {
        return t.sub(startTime).mod(epochDuration);
    }

    function _updateStakeAndRewardsBeforeStakeChange(
        address account,
        uint256 expiry,
        uint256 currentEpoch
    ) internal returns (uint256 _rewardsWithdrawableNow) {
        _updateStakeDataForExpiry(expiry, currentEpoch);
        _rewardsWithdrawableNow = _settlePendingRewards(account, expiry, currentEpoch);
        lastTimeUserStakeUpdated[account][expiry] = block.timestamp;
    }

    /**
    @notice update the following stake data for the current epoch:
        - epochs[current epoch].totalStakeSecondsForExpiry
        - epochs[current epoch].lastTimeStakeSecondsUpdatedForExpiry
    @dev If this is the very first transaction involving this expiry, then need to update for the
    previous epoch as well. If the previous didn't have any transactions at all, (and hence was not
    updated at all), we need to update it and check the previous previous ones, and so on..
    @dev must be called right before every _settlePendingRewards()
    @dev this is the only function that updates lastTimeUserStakeUpdated
    @dev other functions must make sure that currentTotalStakeForExpiry could be assumed
        to stay exactly the same since lastTimeUserStakeUpdated until now;
     */
    function _updateStakeDataForExpiry(uint256 expiry, uint256 _currentE) internal {
        uint256 _epoch = _currentE;

        if (_currentE > numberOfEpochs) {
            _epoch = numberOfEpochs;
        }
        while (_epoch > 0) {
            uint256 endOfEpoch = startTime.add(_epoch.mul(epochDuration));
            uint256 lastUpdatedForEpoch =
                epochs[_epoch].lastTimeStakeSecondsUpdatedForExpiry[expiry];
            if (lastUpdatedForEpoch == endOfEpoch) {
                break; // its already updated until this epoch, our job here is done
            }

            if (lastUpdatedForEpoch == 0) {
                /* we have not run this function for this epoch, and can assume that
                currentTotalStakeForExpiry[expiry] was staked from the beginning of this epoch,
                so we just use the start of the epoch as lastUpdatedForEpoch */
                lastUpdatedForEpoch = endOfEpoch.sub(epochDuration);
            }
            uint256 newLastUpdated = endOfEpoch;
            if (_epoch == _currentE) {
                newLastUpdated = block.timestamp;
            }

            epochs[_epoch].totalStakeSecondsForExpiry[expiry] = epochs[_epoch]
                .totalStakeSecondsForExpiry[expiry]
                .add(
                currentTotalStakeForExpiry[expiry].mul(newLastUpdated.sub(lastUpdatedForEpoch))
            );
            epochs[_epoch].lastTimeStakeSecondsUpdatedForExpiry[expiry] = newLastUpdated;
            _epoch = _epoch.sub(1);
        }
    }

    struct RewardsCalculation {
        uint256 userStakeSeconds;
        uint256 settingId;
        uint256 rewardsForMarket;
        uint256 rewardsPerVestingEpoch;
    }

    /**
    @notice Check if the user is entitled for any new rewards and transfer them to users.
        The rewards are calculated since the last time rewards was calculated for him,
        I.e. Since the last time his stake was "updated"
        I.e. Since lastTimeUserStakeUpdated[account]
    @dev The user's stake since lastTimeUserStakeUpdated[user] until now = balances[user][expiry]
    @dev After this function, the following should be updated correctly up to this point:
            - availableRewardsForEpoch[account][all epochs]
            - epochs[all epochs].userStakeSeconds
     */
    function _settlePendingRewards(
        address account,
        uint256 expiry,
        uint256 _currentE
    ) internal returns (uint256 _rewardsWithdrawableNow) {
        // account has not staked this LP_expiry before, no need to do anything
        if (lastTimeUserStakeUpdated[account][expiry] == 0) {
            return 0;
        }

        uint256 _endEpoch;
        uint256 _startEpoch = _epochOfTimestamp(lastTimeUserStakeUpdated[account][expiry]);
        // if its after the end of the programme, only count until the last epoch
        /*
        calculate the rewards in the current block. All blocks before this will be calculated
        in the for-loop after this if-else
        */
        if (_currentE > numberOfEpochs) {
            _endEpoch = numberOfEpochs.add(1);
        } else {
            _endEpoch = _currentE;

            // current epoch is still within the liq mining programme.
            // We need to update userStakeSeconds for this epoch, until the current timestamp
            if (_startEpoch < _currentE) {
                /* if the last time we ran this funciton was in a previous epoch,
                then we just count the seconds elapsed this epoch */
                epochs[_currentE].userStakeSeconds[account][expiry] = balances[account][expiry]
                    .mul(_epochRelativeTime(block.timestamp));
                // last action of user is in a previous epoch
                // tlast -> now the user hasn't changed their amount of Lp
            } else {
                uint256 timeElapsed =
                    block.timestamp.sub(lastTimeUserStakeUpdated[account][expiry]);
                // last action of user is in this epoch
                epochs[_currentE].userStakeSeconds[account][expiry] = epochs[_currentE]
                    .userStakeSeconds[account][expiry]
                    .add(balances[account][expiry].mul(timeElapsed));
            }
        }

        /* Go through epochs that were over
        to update epochs[..].userStakeSeconds and epochs[..].availableRewardsForEpoch
        */
        for (uint256 epochId = _startEpoch; epochId < _endEpoch; epochId++) {
            //// Update epochs[e].userStakeSeconds
            RewardsCalculation memory vars;
            vars.userStakeSeconds = 0; // making it explicit for readability
            if (epochId == _startEpoch) {
                // if its the epoch where user staked,
                // the user staked from lastTimeUserStakeUpdated[expiry] until end of that epoch
                uint256 secondsStakedThisEpochSinceLastUpdate =
                    epochDuration.sub(
                        _epochRelativeTime(lastTimeUserStakeUpdated[account][expiry])
                    );
                // number of remaining seconds in this startEpoch (since the last action of user)
                vars.userStakeSeconds = epochs[epochId].userStakeSeconds[account][expiry].add(
                    secondsStakedThisEpochSinceLastUpdate.mul(balances[account][expiry])
                );
            } else {
                vars.userStakeSeconds = epochDuration.mul(balances[account][expiry]);
            }
            epochs[epochId].userStakeSeconds[account][expiry] = vars.userStakeSeconds;

            vars.settingId = epochId > lastEpochWithSettingId
                ? currentSettingId
                : epochs[epochId].allocationSettingId;
            //TODO: think of a better way to update the epoch setting

<<<<<<< HEAD
            vars.rewardsForMarket = rewardsPerEpoch[e]
=======
            vars.rewardsForMarket = rewardsForEpoch[epochId]
>>>>>>> c7ebe2c2
                .mul(allocationSettings[vars.settingId][expiry])
                .div(ALLOCATION_DENOMINATOR);

            if (epochs[epochId].totalStakeSecondsForExpiry[expiry] == 0) {
                /*
                Handle special case when no-one stake/unstake for this expiry during the epoch
                I.e. Everyone staked before the start of the epoch and hold through the end
                as such, totalStakeSecondsForExpiry is still not updated, and is zero.
                we will just update it to currentTotalStakeForExpiry[expiry] * epochDuration
                */
                if (currentTotalStakeForExpiry[expiry] == 0) {
                    /* in the extreme extreme case of zero staked LPs for this expiry even now,
                    => nothing to do from this epoch onwards */
                    break;
                }

                // no one does anything in this epoch => totalStakeSecondsForExpiry = full epoch
                epochs[epochId].totalStakeSecondsForExpiry[expiry] = currentTotalStakeForExpiry[
                    expiry
                ]
                    .mul(epochDuration);
            }
            vars.rewardsPerVestingEpoch = vars
                .rewardsForMarket
                .mul(vars.userStakeSeconds)
                .div(epochs[epochId].totalStakeSecondsForExpiry[expiry])
                .div(vestingEpochs);

            // Now we distribute this rewards over the vestingEpochs starting from e + 1
            for (uint256 vestingE = epochId + 1; vestingE <= epochId + vestingEpochs; vestingE++) {
                availableRewardsForEpoch[account][vestingE] = availableRewardsForEpoch[account][
                    vestingE
                ]
                    .add(vars.rewardsPerVestingEpoch);
            }
        }

        for (uint256 epochId = 2; epochId <= _currentE; epochId++) {
            if (availableRewardsForEpoch[account][epochId] > 0) {
                _rewardsWithdrawableNow = _rewardsWithdrawableNow.add(
                    availableRewardsForEpoch[account][epochId]
                );
                availableRewardsForEpoch[account][epochId] = 0;
            }
        }
        IERC20(pendleTokenAddress).safeTransfer(account, _rewardsWithdrawableNow);
    }

    function _pullLpToken(
        address marketAddress,
        uint256 expiry,
        uint256 amount
    ) internal {
        _settleLpInterests(expiry, msg.sender);
        IERC20(marketAddress).safeTransferFrom(msg.sender, lpHolderForExpiry[expiry], amount);
    }

    function _pushLpToken(uint256 expiry, uint256 amount) internal {
        _settleLpInterests(expiry, msg.sender);
        PendleLpHolder(lpHolderForExpiry[expiry]).sendLp(msg.sender, amount);
    }

    function _settleLpInterests(uint256 expiry, address account)
        internal
        returns (uint256 dueInterests)
    {
        PendleLpHolder(lpHolderForExpiry[expiry]).claimLpInterests();
        // calculate interest for each expiry
        _updateGlobalIncomeIndex(expiry);
        if (lastGlobalIncomeIndexForExpiry[expiry][account] == 0) {
            lastGlobalIncomeIndexForExpiry[expiry][account] = globalIncomeIndexForExpiry[expiry];
            return 0;
        }
        dueInterests = balances[account][expiry]
            .mul(
            globalIncomeIndexForExpiry[expiry].sub(lastGlobalIncomeIndexForExpiry[expiry][account])
        )
            .div(GLOBAL_INCOME_INDEX_MULTIPLIER);

        lastGlobalIncomeIndexForExpiry[expiry][account] = globalIncomeIndexForExpiry[expiry];
        if (dueInterests == 0) return 0;
        lastUnderlyingYieldTokenBalance[expiry] = lastUnderlyingYieldTokenBalance[expiry].sub(
            dueInterests
        );
        PendleLpHolder(lpHolderForExpiry[expiry]).sendInterests(account, dueInterests);
    }

    // this function should be called whenver the total amount of LP_expiry changes
    function _updateGlobalIncomeIndex(uint256 expiry) internal {
        require(hasExpiry[expiry], "INVALID_EXPIRY");
        address xyt = address(pendleData.xytTokens(forgeId, underlyingAsset, expiry));

        uint256 currentUnderlyingYieldTokenBalance =
            IERC20(IPendleYieldToken(xyt).underlyingYieldToken()).balanceOf(
                lpHolderForExpiry[expiry]
            );
        uint256 interestsEarned =
            currentUnderlyingYieldTokenBalance - lastUnderlyingYieldTokenBalance[expiry];
        lastUnderlyingYieldTokenBalance[expiry] = currentUnderlyingYieldTokenBalance;

        if (interestsEarned == 0 || currentTotalStakeForExpiry[expiry] == 0) {
            return;
        }

        globalIncomeIndexForExpiry[expiry] = globalIncomeIndexForExpiry[expiry].add(
            interestsEarned.mul(GLOBAL_INCOME_INDEX_MULTIPLIER).div(
                currentTotalStakeForExpiry[expiry]
            )
        );
    }

    function _addNewExpiry(
        uint256 expiry,
        address xyt,
        address marketAddress
    ) internal returns (address newLpHoldingContract) {
        expiries.push(expiry);
        hasExpiry[expiry] = true;
        address underlyingYieldToken = IPendleYieldToken(xyt).underlyingYieldToken();
        newLpHoldingContract = Factory.createContract(
            type(PendleLpHolder).creationCode,
            abi.encodePacked(marketAddress, pendleMarketFactory.router(), underlyingYieldToken),
            abi.encode(marketAddress, pendleMarketFactory.router(), underlyingYieldToken)
        );
        lpHolderForExpiry[expiry] = newLpHoldingContract;
        globalIncomeIndexForExpiry[expiry] = 1;
        //1 is an aribitrary non-zero initial income index for LP_expiry
    }
}<|MERGE_RESOLUTION|>--- conflicted
+++ resolved
@@ -70,11 +70,7 @@
     address public override baseToken;
     uint256 public override startTime;
     uint256 public override epochDuration;
-<<<<<<< HEAD
-    mapping(uint256 => uint256) public override rewardsPerEpoch;
-=======
     mapping(uint256 => uint256) public override rewardsForEpoch;
->>>>>>> c7ebe2c2
     uint256 public override numberOfEpochs;
     uint256 public override vestingEpochs;
     bool public funded;
@@ -160,36 +156,21 @@
     }
 
     // fund a few epoches
-<<<<<<< HEAD
-    function fund(uint256[] memory _rewards) public onlyGovernance {
-        require(currentSettingId > 0, "NO_ALLOC_SETTING");
-        uint256 currentEpoch = _currentEpoch();
-        require(currentEpoch <= numberOfEpochs, "LAST_EPOCH_IS_OVER"); // we can only fund more if its still ongoing
-=======
     // One the last epoch is over, the program is permanently over and cannot be extended anymore
     function fund(uint256[] memory _rewards) public onlyGovernance {
         require(currentSettingId > 0, "NO_ALLOC_SETTING");
         uint256 currentEpoch = _currentEpoch();
         require(currentEpoch <= numberOfEpochs, "LAST_EPOCH_OVER"); // we can only fund more if its still ongoing
->>>>>>> c7ebe2c2
 
         uint256 totalFundedRewards;
         uint256 nNewEpoches = _rewards.length;
         for (uint256 i = 0; i < nNewEpoches; i++) {
             totalFundedRewards = totalFundedRewards.add(_rewards[i]);
-<<<<<<< HEAD
-            rewardsPerEpoch[numberOfEpochs + i + 1] = _rewards[i];
-        }
-        funded = true;
-        numberOfEpochs = numberOfEpochs.add(nNewEpoches);
-        IERC20(pendleAddress).safeTransferFrom(msg.sender, address(this), totalFundedRewards);
-=======
             rewardsForEpoch[numberOfEpochs + i + 1] = _rewards[i];
         }
         funded = true;
         numberOfEpochs = numberOfEpochs.add(nNewEpoches);
         IERC20(pendleTokenAddress).safeTransferFrom(msg.sender, address(this), totalFundedRewards);
->>>>>>> c7ebe2c2
     }
 
     /**
@@ -456,11 +437,7 @@
                 : epochs[epochId].allocationSettingId;
             //TODO: think of a better way to update the epoch setting
 
-<<<<<<< HEAD
-            vars.rewardsForMarket = rewardsPerEpoch[e]
-=======
             vars.rewardsForMarket = rewardsForEpoch[epochId]
->>>>>>> c7ebe2c2
                 .mul(allocationSettings[vars.settingId][expiry])
                 .div(ALLOCATION_DENOMINATOR);
 
