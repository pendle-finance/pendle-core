// SPDX-License-Identifier: MIT
/*
 * MIT License
 * ===========
 *
 * Permission is hereby granted, free of charge, to any person obtaining a copy
 * of this software and associated documentation files (the "Software"), to deal
 * in the Software without restriction, including without limitation the rights
 * to use, copy, modify, merge, publish, distribute, sublicense, and/or sell
 * copies of the Software, and to permit persons to whom the Software is
 * furnished to do so, subject to the following conditions:
 *
 * The above copyright notice and this permission notice shall be included in all
 * copies or substantial portions of the Software.
 *
 * THE SOFTWARE IS PROVIDED "AS IS", WITHOUT WARRANTY OF ANY KIND, EXPRESS OR
 * IMPLIED, INCLUDING BUT NOT LIMITED TO THE WARRANTIES OF MERCHANTABILITY,
 * FITNESS FOR A PARTICULAR PURPOSE AND NONINFRINGEMENT. IN NO EVENT SHALL THE
 * AUTHORS OR COPYRIGHT HOLDERS BE LIABLE FOR ANY CLAIM, DAMAGES OR OTHER
 * LIABILITY, WHETHER IN AN ACTION OF CONTRACT, TORT OR OTHERWISE, ARISING FROM,
 * OUT OF OR IN CONNECTION WITH THE SOFTWARE OR THE USE OR OTHER DEALINGS IN THE
 */
pragma solidity 0.7.6;
pragma experimental ABIEncoderV2;

import "../interfaces/IPendleData.sol";
import "../interfaces/IPendleMarket.sol";
import "../interfaces/IPendleMarketFactory.sol";
import "../interfaces/IPendleYieldToken.sol";
import "../tokens/PendleBaseToken.sol";
import "../libraries/PendleLibrary.sol";
import {Math} from "../libraries/PendleLibrary.sol";
import "@openzeppelin/contracts/token/ERC20/SafeERC20.sol";
import "hardhat/console.sol";

contract PendleMarket is IPendleMarket, PendleBaseToken {
    using Math for uint256;
    using SafeMath for uint256;
    using SafeERC20 for IERC20;

    address public immutable override factory;
    address public immutable override forge;
    address public immutable override token;
    address public immutable override xyt;
    uint256 public constant MIN_LIQUIDITY = 10**3;
    uint256 public lastUnderlyingYieldTokenBalance;
    uint256 public globalIncomeIndex;
    bool public bootstrapped;
    string private constant NAME = "Pendle Market";
    string private constant SYMBOL = "PENDLE-LPT";
    uint256 private constant INITIAL_LP = 10**18; // arbitrary number
    uint8 private constant DECIMALS = 18;
    uint256 private priceLast = Math.FORMULA_PRECISION;
    uint256 private blockNumLast;

    uint256 private constant GLOBAL_INCOME_INDEX_MULTIPLIER = 10**8;
    mapping(address => uint256) public lastGlobalIncomeIndex;
    mapping(address => TokenReserve) private reserves;

    constructor(
        address _forge,
        address _xyt,
        address _token,
        uint256 _expiry
    ) PendleBaseToken(NAME, SYMBOL, DECIMALS, block.timestamp, _expiry) {
        require(_forge != address(0), "Pendle: zero address");
        require(_xyt != address(0), "Pendle: zero address");
        require(_token != address(0), "Pendle: zero address");

        factory = msg.sender;
        forge = _forge;
        xyt = _xyt;
        token = _token;
        bootstrapped = false;
        globalIncomeIndex = 1;
    }

    modifier isBootstrapped {
        require(bootstrapped, "Pendle: not bootstrapped");
        _;
    }

    modifier onlyRouter() {
        address router = address(IPendleMarketFactory(factory).router());
        require(msg.sender == router, "Pendle: only router");
        _;
    }

    function bootstrap(uint256 initialXytLiquidity, uint256 initialTokenLiquidity)
        external
        override
        onlyRouter
        returns (uint256)
    {
        require(!bootstrapped, "Pendle: already bootstrapped");

<<<<<<< HEAD
    function bootstrap(
        address _msgSender,
        uint256 initialXytLiquidity,
        uint256 initialTokenLiquidity
    ) external override {
=======
        _transferIn(xyt, initialXytLiquidity);
        _transferIn(token, initialTokenLiquidity);

>>>>>>> 964828dc
        reserves[xyt].balance = initialXytLiquidity;
        reserves[xyt].weight = Math.FORMULA_PRECISION / 2;
        reserves[token].balance = initialTokenLiquidity;
        reserves[token].weight = Math.FORMULA_PRECISION / 2;
<<<<<<< HEAD

        blockNumLast = block.number; //@@XM added for curve shifting
        bootstrapped = true;

        emit Sync(
            reserves[xyt].balance,
            reserves[xyt].weight,
            reserves[token].balance,
            reserves[token].weight
        );

        _pullToken(xyt, _msgSender, initialXytLiquidity);
        _pullToken(token, _msgSender, initialTokenLiquidity);

        _mintLpToken(INITIAL_LP_FOR_CREATOR);
        _pushLpToken(_msgSender, INITIAL_LP_FOR_CREATOR);
    }
=======

        _mintLp(INITIAL_LP);
        _transferOutLp(INITIAL_LP);
>>>>>>> 964828dc

        blockNumLast = block.number;
        bootstrapped = true;

        return INITIAL_LP;
    }

<<<<<<< HEAD
    function swapAmountIn(
        address _msgSender,
        uint256 exactIn,
        address inToken,
        address outToken,
        uint256 minOut,
        uint256 maxPrice
    ) external override isBootstrapped returns (uint256 exactOut, uint256 spotPriceAfter) {
        _curveShift();

        IPendleData data = core.data();
        TokenReserve storage inTokenReserve = reserves[inToken];
        TokenReserve storage outTokenReserve = reserves[outToken];

        uint256 spotPriceBefore = _calcSpotPrice(inTokenReserve, outTokenReserve, data.swapFee());
        require(spotPriceBefore <= maxPrice, "Pendle: high before spotprice");

        //calc out amount
        exactOut = _calcOutAmount(inTokenReserve, outTokenReserve, data.swapFee(), exactIn);
        require(exactOut >= minOut, "Pendle: low out amount");

        inTokenReserve.balance = inTokenReserve.balance.add(exactIn);
        outTokenReserve.balance = outTokenReserve.balance.sub(exactOut);

        spotPriceAfter = _calcSpotPrice(inTokenReserve, outTokenReserve, data.swapFee());

        require(spotPriceAfter >= spotPriceBefore, "Pendle: small after spotprice");
        require(spotPriceAfter <= maxPrice, "Pendle: high after spotprice");
        require(spotPriceBefore <= Math.rdiv(exactIn, exactOut), "Pendle: math problem");

        emit Sync(
            reserves[xyt].balance,
            reserves[xyt].weight,
            reserves[token].balance,
            reserves[token].weight
        );
        emit Swap(_msgSender, inToken, outToken, exactIn, exactOut, _msgSender);

        _pullToken(inToken, _msgSender, exactIn);
        _pushToken(outToken, _msgSender, exactOut);
=======
    /**
     * @notice Exit the market by putting in the desired amount of LP tokens
     *         and getting back XYT and pair tokens.
     * @dev no curveShift to save gas because this function
                doesn't depend on weights of tokens
     */
    function exitMarketByAll(
        uint256 inLp,
        uint256 minOutXyt,
        uint256 minOutToken
    ) external override isBootstrapped onlyRouter returns (uint256 xytOut, uint256 tokenOut) {
        IPendleRouter router = IPendleMarketFactory(factory).router();
        IPendleData data = router.data();
        uint256 exitFee = data.exitFee();
        uint256 totalLp = totalSupply;
        uint256 exitFees = Math.rmul(inLp, exitFee);
        uint256 inLpAfterExitFee = inLp.sub(exitFee);
        uint256 ratio = Math.rdiv(inLpAfterExitFee, totalLp);
        require(ratio != 0, "Pendle: zero ratio");
>>>>>>> 964828dc

        // Calc and withdraw xyt token.
        uint256 balanceToken = reserves[xyt].balance;
        uint256 outAmount = Math.rmul(ratio, balanceToken);
        require(outAmount != 0, "Pendle: math problem");
        require(outAmount >= minOutXyt, "Pendle: beyond amount limit");
        reserves[xyt].balance = reserves[xyt].balance.sub(outAmount);
        xytOut = outAmount;
        emit Exit(xyt, outAmount);
        _transferOut(xyt, outAmount);

        // Calc and withdraw pair token.
        balanceToken = reserves[token].balance;
        outAmount = Math.rmul(ratio, balanceToken);
        require(outAmount != 0, "Pendle: math problem");
        require(outAmount >= minOutToken, "Pendle: beyond amount limit");
        reserves[token].balance = reserves[token].balance.sub(outAmount);
        tokenOut = outAmount;
        emit Exit(token, outAmount);
        _transferOut(token, outAmount);

        // Deal with lp last.
        _transferInLp(inLp);
        _collectFees(exitFees);
        _burnLp(inLpAfterExitFee);
    }

    function exitMarketSingleToken(
        address outToken,
        uint256 inLp,
        uint256 minOutAmountToken
    ) external override isBootstrapped onlyRouter returns (uint256 outAmountToken) {
        IPendleRouter router = IPendleMarketFactory(factory).router();
        IPendleData data = router.data();

        _curveShift(data);
        console.log("exitMarket - weight of outToken: ", reserves[outToken].weight);

        TokenReserve storage outTokenReserve = reserves[outToken];
        uint256 exitFee = data.exitFee();
        uint256 exitFees = Math.rmul(inLp, data.exitFee());
        uint256 totalLp = totalSupply;
        uint256 totalWeight = reserves[xyt].weight.add(reserves[token].weight);

        outAmountToken = _calcOutAmountToken(data, outTokenReserve, totalLp, totalWeight, inLp);
        require(outAmountToken >= minOutAmountToken, "Pendle: bad token out amount");

        // Update reserves and operate underlying LP and outToken
        outTokenReserve.balance = outTokenReserve.balance.sub(outAmountToken);

<<<<<<< HEAD
        require(spotPriceAfter >= spotPriceBefore, "Pendle: small after spotprice");
        require(spotPriceAfter <= maxPrice, "Pendle: high after spotprice");
        require(spotPriceBefore <= Math.rdiv(exactIn, exactOut), "Pendle: math problem");

        emit Sync(
            reserves[xyt].balance,
            reserves[xyt].weight,
            reserves[token].balance,
            reserves[token].weight
        );
        emit Swap(_msgSender, inToken, outToken, exactIn, exactOut, _msgSender);
=======
        emit Exit(outToken, outAmountToken);
>>>>>>> 964828dc

        _transferInLp(inLp);
        _collectFees(exitFee);
        _burnLp(inLp.sub(exitFees));
        _transferOut(outToken, outAmountToken);

        return outAmountToken;
    }

    /**
     * @notice Join the market by putting in xytToken and pairTokens
     *          and get back desired amount of lpToken.
     * @dev no curveShift to save gas because this function
                doesn't depend on weights of tokens
     */
    function joinMarketByAll(
        uint256 exactOutLp,
        uint256 maxInXyt,
        uint256 maxInToken
    )
        external
        override
        isBootstrapped
        onlyRouter
        returns (uint256 amountXytUsed, uint256 amountTokenUsed)
    {
        uint256 totalLp = totalSupply;
        uint256 ratio = Math.rdiv(exactOutLp, totalLp);
        require(ratio != 0, "Pendle: zero ratio");

<<<<<<< HEAD
        //calc and inject xyt token
        uint256 balanceToken = reserves[xyt].balance;
        uint256 exactIn = Math.rmul(ratio, balanceToken);
        require(exactIn != 0, "Pendle: zero xyt in amount");
        require(exactIn <= maxInXyt, "Pendle: high xyt in amount");
        reserves[xyt].balance = reserves[xyt].balance.add(exactIn);
        _pullToken(xyt, _msgSender, exactIn);

        //calc and inject pair token
        balanceToken = reserves[token].balance;
        exactIn = Math.rmul(ratio, balanceToken);
        require(exactIn != 0, "Pendle: zero token in amount");
        require(exactIn <= maxInPair, "Pendle: high token in amount");
        reserves[token].balance = reserves[token].balance.add(exactIn);
        _pullToken(token, _msgSender, exactIn);

        emit Sync(
            reserves[xyt].balance,
            reserves[xyt].weight,
            reserves[token].balance,
            reserves[token].weight
        );

        //mint and push lp token
        _mintLpToken(exactOutLp);
        _pushLpToken(_msgSender, exactOutLp);
        printAcc(_msgSender);
=======
        // Calc and inject XYT token.
        uint256 balanceXyt = reserves[xyt].balance;
        amountXytUsed = Math.rmul(ratio, balanceXyt);
        require(amountXytUsed != 0, "Pendle: zero xyt in amount");
        require(amountXytUsed <= maxInXyt, "Pendle: high xyt in amount");
        reserves[xyt].balance = reserves[xyt].balance.add(amountXytUsed);
        emit Join(xyt, amountXytUsed);
        _transferIn(xyt, amountXytUsed);

        // Calc and inject pair token.
        uint256 balanceToken = reserves[token].balance;
        amountTokenUsed = Math.rmul(ratio, balanceToken);
        require(amountTokenUsed != 0, "Pendle: zero token in amount");
        require(amountTokenUsed <= maxInToken, "Pendle: high token in amount");
        reserves[token].balance = reserves[token].balance.add(amountTokenUsed);
        emit Join(token, amountTokenUsed);
        _transferIn(token, amountTokenUsed);

        // Mint and push LP token.
        _mintLp(exactOutLp);
        _transferOutLp(exactOutLp);

        return (amountXytUsed, amountTokenUsed);
>>>>>>> 964828dc
    }

    function joinMarketSingleToken(
        address inToken,
        uint256 exactIn,
        uint256 minOutLp
    ) external override isBootstrapped onlyRouter returns (uint256 exactOutLp) {
        IPendleRouter router = IPendleMarketFactory(factory).router();
        IPendleData data = router.data();

        _curveShift(data);
        console.log("joinMarket - weight of inToken: ", reserves[inToken].weight);

        TokenReserve storage inTokenReserve = reserves[inToken];
        uint256 totalLp = totalSupply;
        uint256 totalWeight = reserves[xyt].weight.add(reserves[token].weight);

        // Calc out amount of LP token.
        exactOutLp = _calcOutAmountLp(
            exactIn,
            inTokenReserve,
            data.swapFee(),
            totalLp,
            totalWeight
        );
        require(exactOutLp >= minOutLp, "Pendle: bad lp out amount");

        // Update reserves and operate underlying LP and inToken.
        inTokenReserve.balance = inTokenReserve.balance.add(exactIn);
        emit Join(inToken, exactIn);
        _transferIn(inToken, exactIn);

<<<<<<< HEAD
=======
        // Mint and push LP token.
        _mintLp(exactOutLp);
        _transferOutLp(exactOutLp);

>>>>>>> 964828dc
        emit Sync(
            reserves[xyt].balance,
            reserves[xyt].weight,
            reserves[token].balance,
            reserves[token].weight
        );

        _mintLpToken(exactOutLp);
        _pushLpToken(_msgSender, exactOutLp);
        _pullToken(inToken, _msgSender, exactIn);

        return exactOutLp;
    }

    function swapAmountExactIn(
        address inToken,
        uint256 inAmount,
        address outToken,
        uint256 minOutAmount,
        uint256 maxPrice
    )
        external
        override
        isBootstrapped
        onlyRouter
        returns (uint256 outAmount, uint256 spotPriceAfter)
    {
        IPendleRouter router = IPendleMarketFactory(factory).router();
        IPendleData data = router.data();

        _curveShift(data);

        TokenReserve storage inTokenReserve = reserves[inToken];
        TokenReserve storage outTokenReserve = reserves[outToken];

        uint256 spotPriceBefore = _calcSpotPrice(inTokenReserve, outTokenReserve, data.swapFee());
        require(spotPriceBefore <= maxPrice, "Pendle: bad price");

        outAmount = calcExactOut(inTokenReserve, outTokenReserve, inAmount, data.swapFee());
        require(outAmount >= minOutAmount, "Pendle: low out amount");

        inTokenReserve.balance = inTokenReserve.balance.add(inAmount);
        outTokenReserve.balance = outTokenReserve.balance.sub(outAmount);

        spotPriceAfter = _calcSpotPrice(inTokenReserve, outTokenReserve, data.swapFee());

<<<<<<< HEAD
        emit Sync(
            reserves[xyt].balance,
            reserves[xyt].weight,
            reserves[token].balance,
            reserves[token].weight
        );
        return exactOutToken;
=======
        require(spotPriceAfter >= spotPriceBefore, "Pendle: math problem");
        require(spotPriceAfter <= maxPrice, "Pendle: bad price");
        require(spotPriceBefore <= Math.rdiv(inAmount, outAmount), "Pendle: math problem");

        emit Swap(inToken, inAmount, outToken, outAmount);

        _transferIn(inToken, inAmount);
        _transferOut(outToken, outAmount);

        return (outAmount, spotPriceAfter);
>>>>>>> 964828dc
    }

    function swapAmountExactOut(
        address inToken,
        uint256 maxInAmount,
        address outToken,
        uint256 outAmount,
        uint256 maxPrice
    )
        external
        override
        isBootstrapped
        onlyRouter
        returns (uint256 inAmount, uint256 spotPriceAfter)
    {
        IPendleRouter router = IPendleMarketFactory(factory).router();
        IPendleData data = router.data();

        _curveShift(data);

        TokenReserve storage inTokenReserve = reserves[inToken];
        TokenReserve storage outTokenReserve = reserves[outToken];

        // Calc spot price.
        uint256 spotPriceBefore = _calcSpotPrice(inTokenReserve, outTokenReserve, data.swapFee());
        require(spotPriceBefore <= maxPrice, "Pendle: bad price");

        // Calc in amount.
        inAmount = calcExactIn(inTokenReserve, outTokenReserve, outAmount, data.swapFee());
        require(inAmount <= maxInAmount, "Pendle: high in amount");

        inTokenReserve.balance = inTokenReserve.balance.add(inAmount);
        outTokenReserve.balance = outTokenReserve.balance.sub(outAmount);

        spotPriceAfter = _calcSpotPrice(inTokenReserve, outTokenReserve, data.swapFee());

        require(spotPriceAfter >= spotPriceBefore, "Pendle: math problem");
        require(spotPriceAfter <= maxPrice, "Pendle: bad price");
        require(spotPriceBefore <= Math.rdiv(inAmount, outAmount), "Pendle: math problem");

        emit Swap(inToken, inAmount, outToken, outAmount);
        _transferIn(inToken, inAmount);
        _transferOut(outToken, outAmount);

        return (inAmount, spotPriceAfter);
    }

    function getReserves()
        external
        view
        override
        returns (
            uint256 xytReserves,
            uint256 tokenReserves,
            uint256 lastBlockTimestamp
        )
    {
        return (reserves[xyt].balance, reserves[token].balance, block.timestamp);
    }

    function calcExactIn(
        TokenReserve memory inTokenReserve,
        TokenReserve memory outTokenReserve,
        uint256 exactOut,
        uint256 swapFee
    ) public pure override returns (uint256 exactIn) {
        uint256 weightRatio = Math.rdiv(outTokenReserve.weight, inTokenReserve.weight);
        uint256 diff = outTokenReserve.balance.sub(exactOut);
        uint256 y = Math.rdiv(outTokenReserve.balance, diff);
        uint256 foo = Math.rpow(y, weightRatio);

        foo = foo.sub(Math.FORMULA_PRECISION);
        exactIn = Math.FORMULA_PRECISION.sub(swapFee);
        exactIn = Math.rdiv(Math.rmul(inTokenReserve.balance, foo), exactIn);
    }

    function calcExactOut(
        TokenReserve memory inTokenReserve,
        TokenReserve memory outTokenReserve,
        uint256 exactIn,
        uint256 swapFee
    ) public pure override returns (uint256 exactOut) {
        uint256 weightRatio = Math.rdiv(inTokenReserve.weight, outTokenReserve.weight);
        uint256 adjustedIn = Math.FORMULA_PRECISION.sub(swapFee);
        adjustedIn = Math.rmul(exactIn, adjustedIn);
        uint256 y = Math.rdiv(inTokenReserve.balance, inTokenReserve.balance.add(adjustedIn));
        uint256 foo = Math.rpow(y, weightRatio);
        uint256 bar = Math.FORMULA_PRECISION.sub(foo);

        exactOut = Math.rmul(outTokenReserve.balance, bar);
    }

    function getBalance(address asset) external view override returns (uint256) {
        return reserves[asset].balance;
    }

    function getWeight(address asset) external view override returns (uint256) {
        return reserves[asset].weight;
    }

    function spotPrice(address inToken, address outToken)
        external
        view
        override
        returns (uint256 spot)
    {
        IPendleRouter router = IPendleMarketFactory(factory).router();
        IPendleData data = router.data();
        TokenReserve storage inTokenReserve = reserves[inToken];
        TokenReserve storage outTokenReserve = reserves[outToken];

        return _calcSpotPrice(inTokenReserve, outTokenReserve, data.swapFee());
    }

    function _calcSpotPrice(
        TokenReserve memory inTokenReserve,
        TokenReserve memory outTokenReserve,
        uint256 swapFee
    ) internal pure returns (uint256 spot) {
        uint256 numer = Math.rdiv(inTokenReserve.balance, inTokenReserve.weight);
        uint256 denom = Math.rdiv(outTokenReserve.balance, outTokenReserve.weight);
        uint256 ratio = Math.rdiv(numer, denom);
        uint256 scale = Math.rdiv(Math.FORMULA_PRECISION, Math.FORMULA_PRECISION.sub(swapFee));

        spot = Math.rmul(ratio, scale);
    }

    function _calcOutAmountLp(
        uint256 inAmount,
        TokenReserve memory inTokenReserve,
        uint256 swapFee,
        uint256 totalSupplyLp,
        uint256 totalWeight
    ) internal pure returns (uint256 exactOutLp) {
        uint256 nWeight = Math.rdiv(inTokenReserve.weight, totalWeight);
        uint256 feePortion = Math.rmul(Math.FORMULA_PRECISION.sub(nWeight), swapFee);
        uint256 inAmoutAfterFee = Math.rmul(inAmount, Math.FORMULA_PRECISION.sub(feePortion));

        uint256 inBalanceUpdated = inTokenReserve.balance.add(inAmoutAfterFee);
        uint256 inTokenRatio = Math.rdiv(inBalanceUpdated, inTokenReserve.balance);

        uint256 lpTokenRatio = Math.rpow(inTokenRatio, nWeight);
        uint256 totalSupplyLpUpdated = Math.rmul(lpTokenRatio, totalSupplyLp);
        exactOutLp = totalSupplyLpUpdated.sub(totalSupplyLp);
        return exactOutLp;
    }

    function _calcOutAmountToken(
        IPendleData data,
        TokenReserve memory outTokenReserve,
        uint256 totalSupplyLp,
        uint256 totalWeight,
        uint256 inLp
    ) internal view returns (uint256 exactOutToken) {
        uint256 nWeight = Math.rdiv(outTokenReserve.weight, totalWeight);
        uint256 inLpAfterExitFee = Math.rmul(inLp, Math.FORMULA_PRECISION.sub(data.exitFee()));
        uint256 totalSupplyLpUpdated = totalSupplyLp.sub(inLpAfterExitFee);
        uint256 lpRatio = Math.rdiv(totalSupplyLpUpdated, totalSupplyLp);

        uint256 outTokenRatio = Math.rpow(lpRatio, Math.rdiv(Math.FORMULA_PRECISION, nWeight));
        uint256 outTokenBalanceUpdated = Math.rmul(outTokenRatio, outTokenReserve.balance);

        uint256 outAmountTOkenBeforeSwapFee = outTokenReserve.balance.sub(outTokenBalanceUpdated);

        uint256 feePortion = Math.rmul(Math.FORMULA_PRECISION.sub(nWeight), data.swapFee());
        exactOutToken = Math.rmul(
            outAmountTOkenBeforeSwapFee,
            Math.FORMULA_PRECISION.sub(feePortion)
        );
        return exactOutToken;
    }

    /// @notice Sends fees as LP to Treasury
    function _collectFees(uint256 _amount) internal {
        IPendleRouter router = IPendleMarketFactory(factory).router();
        IPendleData data = router.data();

        IERC20(address(this)).safeTransfer(data.treasury(), _amount);
    }

    /// @dev Inbound transfer from router to market
    function _transferIn(address _token, uint256 _amount) internal {
        IERC20(_token).safeTransferFrom(msg.sender, address(this), _amount);
    }

    /// @dev Outbound transfer from market to router
    function _transferOut(address _token, uint256 _amount) internal {
        IERC20(_token).safeTransfer(msg.sender, _amount);
    }

    function _transferInLp(uint256 amount) internal {
        _transferIn(address(this), amount);
    }

    function _transferOutLp(uint256 amount) internal {
        _transferOut(address(this), amount);
    }

    function _burnLp(uint256 amount) internal {
        _burn(address(this), amount);
    }

    function _mintLp(uint256 amount) internal {
        _mint(address(this), amount);
    }

    function _updateWeight() internal {
        uint256 currentTime = block.timestamp;
        uint256 endTime = IPendleYieldToken(xyt).expiry();
        uint256 startTime = IPendleYieldToken(xyt).start();
        uint256 duration = endTime - startTime;

        TokenReserve storage xytReserve = reserves[xyt];
        TokenReserve storage tokenReserve = reserves[token];

        uint256 xytWeight = xytReserve.weight;
        uint256 tokenWeight = tokenReserve.weight;

        require((endTime - currentTime) <= duration, "Pendle: wrong duration");

        uint256 timeToMature =
            Math.rdiv(
                (endTime - currentTime) * Math.FORMULA_PRECISION,
                duration * Math.FORMULA_PRECISION
            );
        uint256 priceNow =
            Math.rdiv(
                Math.ln(
                    Math.rmul(Math.PI, timeToMature).add(Math.FORMULA_PRECISION),
                    Math.FORMULA_PRECISION
                ),
                Math.ln(Math.PI_PLUSONE, Math.FORMULA_PRECISION)
            );
        uint256 r = Math.rdiv(priceNow, priceLast);
        require(Math.FORMULA_PRECISION >= r, "Pendle: wrong r value");

        uint256 thetaNumerator =
            Math.rmul(Math.rmul(xytWeight, tokenWeight), Math.FORMULA_PRECISION.sub(r));
        uint256 thetaDenominator = Math.rmul(r, xytWeight).add(tokenWeight);

        uint256 theta = Math.rdiv(thetaNumerator, thetaDenominator);

        uint256 xytWeightUpdated = xytWeight.sub(theta);
        uint256 tokenWeightUpdated = tokenWeight.add(theta);

        reserves[xyt].weight = xytWeightUpdated;
        reserves[token].weight = tokenWeightUpdated;
        priceLast = priceNow;
        emit Shift(xytWeight, tokenWeight, xytWeightUpdated, tokenWeightUpdated);
    }

    function _curveShift(IPendleData _data) internal {
        if (block.number > blockNumLast) {
            _updateWeight();
            _data.updateMarketInfo(xyt, token, address(this));
            blockNumLast = block.number;
        }
    }

    // sends out any due interests to msg.sender if he's an LP holder
    // this should be called before any functions that change someone's LPs
    function _settleLpInterests(address account) internal {
        _updateGlobalIncomeIndex();
        if (lastGlobalIncomeIndex[account] == 0) {
            lastGlobalIncomeIndex[account] = globalIncomeIndex;
            return;
        }

        uint256 dueInterests =
            balanceOf[account].mul(globalIncomeIndex - lastGlobalIncomeIndex[account]).div(
                GLOBAL_INCOME_INDEX_MULTIPLIER
            );

        lastGlobalIncomeIndex[account] = globalIncomeIndex;
        if (dueInterests == 0) return;
        IERC20(IPendleYieldToken(xyt).underlyingYieldToken()).safeTransfer(account, dueInterests);
    }

    // this function should be called whenver the total amount of LP changes
    //
    function _updateGlobalIncomeIndex() internal {
        uint256 currentUnderlyingYieldTokenBalance =
            IERC20(IPendleYieldToken(xyt).underlyingYieldToken()).balanceOf(address(this));
        uint256 interestsEarned =
            currentUnderlyingYieldTokenBalance - lastUnderlyingYieldTokenBalance;
        lastUnderlyingYieldTokenBalance = currentUnderlyingYieldTokenBalance;

        globalIncomeIndex = globalIncomeIndex.add(
            interestsEarned.mul(GLOBAL_INCOME_INDEX_MULTIPLIER).div(totalSupply)
        );
    }

    function _beforeTokenTransfer(address from, address to) internal override {
        _settleLpInterests(from);
        _settleLpInterests(to);
    }
}<|MERGE_RESOLUTION|>--- conflicted
+++ resolved
@@ -94,25 +94,13 @@
     {
         require(!bootstrapped, "Pendle: already bootstrapped");
 
-<<<<<<< HEAD
-    function bootstrap(
-        address _msgSender,
-        uint256 initialXytLiquidity,
-        uint256 initialTokenLiquidity
-    ) external override {
-=======
         _transferIn(xyt, initialXytLiquidity);
         _transferIn(token, initialTokenLiquidity);
 
->>>>>>> 964828dc
         reserves[xyt].balance = initialXytLiquidity;
         reserves[xyt].weight = Math.FORMULA_PRECISION / 2;
         reserves[token].balance = initialTokenLiquidity;
         reserves[token].weight = Math.FORMULA_PRECISION / 2;
-<<<<<<< HEAD
-
-        blockNumLast = block.number; //@@XM added for curve shifting
-        bootstrapped = true;
 
         emit Sync(
             reserves[xyt].balance,
@@ -121,17 +109,10 @@
             reserves[token].weight
         );
 
-        _pullToken(xyt, _msgSender, initialXytLiquidity);
-        _pullToken(token, _msgSender, initialTokenLiquidity);
-
-        _mintLpToken(INITIAL_LP_FOR_CREATOR);
-        _pushLpToken(_msgSender, INITIAL_LP_FOR_CREATOR);
-    }
-=======
+        emit Join(msg.sender, initialXytLiquidity, initialTokenLiquidity);
 
         _mintLp(INITIAL_LP);
         _transferOutLp(INITIAL_LP);
->>>>>>> 964828dc
 
         blockNumLast = block.number;
         bootstrapped = true;
@@ -139,48 +120,6 @@
         return INITIAL_LP;
     }
 
-<<<<<<< HEAD
-    function swapAmountIn(
-        address _msgSender,
-        uint256 exactIn,
-        address inToken,
-        address outToken,
-        uint256 minOut,
-        uint256 maxPrice
-    ) external override isBootstrapped returns (uint256 exactOut, uint256 spotPriceAfter) {
-        _curveShift();
-
-        IPendleData data = core.data();
-        TokenReserve storage inTokenReserve = reserves[inToken];
-        TokenReserve storage outTokenReserve = reserves[outToken];
-
-        uint256 spotPriceBefore = _calcSpotPrice(inTokenReserve, outTokenReserve, data.swapFee());
-        require(spotPriceBefore <= maxPrice, "Pendle: high before spotprice");
-
-        //calc out amount
-        exactOut = _calcOutAmount(inTokenReserve, outTokenReserve, data.swapFee(), exactIn);
-        require(exactOut >= minOut, "Pendle: low out amount");
-
-        inTokenReserve.balance = inTokenReserve.balance.add(exactIn);
-        outTokenReserve.balance = outTokenReserve.balance.sub(exactOut);
-
-        spotPriceAfter = _calcSpotPrice(inTokenReserve, outTokenReserve, data.swapFee());
-
-        require(spotPriceAfter >= spotPriceBefore, "Pendle: small after spotprice");
-        require(spotPriceAfter <= maxPrice, "Pendle: high after spotprice");
-        require(spotPriceBefore <= Math.rdiv(exactIn, exactOut), "Pendle: math problem");
-
-        emit Sync(
-            reserves[xyt].balance,
-            reserves[xyt].weight,
-            reserves[token].balance,
-            reserves[token].weight
-        );
-        emit Swap(_msgSender, inToken, outToken, exactIn, exactOut, _msgSender);
-
-        _pullToken(inToken, _msgSender, exactIn);
-        _pushToken(outToken, _msgSender, exactOut);
-=======
     /**
      * @notice Exit the market by putting in the desired amount of LP tokens
      *         and getting back XYT and pair tokens.
@@ -200,7 +139,6 @@
         uint256 inLpAfterExitFee = inLp.sub(exitFee);
         uint256 ratio = Math.rdiv(inLpAfterExitFee, totalLp);
         require(ratio != 0, "Pendle: zero ratio");
->>>>>>> 964828dc
 
         // Calc and withdraw xyt token.
         uint256 balanceToken = reserves[xyt].balance;
@@ -209,7 +147,6 @@
         require(outAmount >= minOutXyt, "Pendle: beyond amount limit");
         reserves[xyt].balance = reserves[xyt].balance.sub(outAmount);
         xytOut = outAmount;
-        emit Exit(xyt, outAmount);
         _transferOut(xyt, outAmount);
 
         // Calc and withdraw pair token.
@@ -219,8 +156,16 @@
         require(outAmount >= minOutToken, "Pendle: beyond amount limit");
         reserves[token].balance = reserves[token].balance.sub(outAmount);
         tokenOut = outAmount;
-        emit Exit(token, outAmount);
         _transferOut(token, outAmount);
+
+        emit Sync(
+            reserves[xyt].balance,
+            reserves[xyt].weight,
+            reserves[token].balance,
+            reserves[token].weight
+        );
+
+        emit Exit(msg.sender, xytOut, tokenOut);
 
         // Deal with lp last.
         _transferInLp(inLp);
@@ -251,21 +196,18 @@
         // Update reserves and operate underlying LP and outToken
         outTokenReserve.balance = outTokenReserve.balance.sub(outAmountToken);
 
-<<<<<<< HEAD
-        require(spotPriceAfter >= spotPriceBefore, "Pendle: small after spotprice");
-        require(spotPriceAfter <= maxPrice, "Pendle: high after spotprice");
-        require(spotPriceBefore <= Math.rdiv(exactIn, exactOut), "Pendle: math problem");
-
         emit Sync(
             reserves[xyt].balance,
             reserves[xyt].weight,
             reserves[token].balance,
             reserves[token].weight
         );
-        emit Swap(_msgSender, inToken, outToken, exactIn, exactOut, _msgSender);
-=======
-        emit Exit(outToken, outAmountToken);
->>>>>>> 964828dc
+        // @TODO Double check if msg.sender is Pendle.sol or from the EOA that called the contract?
+        if (outToken == xyt) {
+            emit Exit(msg.sender, outAmountToken, 0);
+        } else if (outToken == token) {
+            emit Exit(msg.sender, 0, outAmountToken);
+        }
 
         _transferInLp(inLp);
         _collectFees(exitFee);
@@ -296,42 +238,12 @@
         uint256 ratio = Math.rdiv(exactOutLp, totalLp);
         require(ratio != 0, "Pendle: zero ratio");
 
-<<<<<<< HEAD
-        //calc and inject xyt token
-        uint256 balanceToken = reserves[xyt].balance;
-        uint256 exactIn = Math.rmul(ratio, balanceToken);
-        require(exactIn != 0, "Pendle: zero xyt in amount");
-        require(exactIn <= maxInXyt, "Pendle: high xyt in amount");
-        reserves[xyt].balance = reserves[xyt].balance.add(exactIn);
-        _pullToken(xyt, _msgSender, exactIn);
-
-        //calc and inject pair token
-        balanceToken = reserves[token].balance;
-        exactIn = Math.rmul(ratio, balanceToken);
-        require(exactIn != 0, "Pendle: zero token in amount");
-        require(exactIn <= maxInPair, "Pendle: high token in amount");
-        reserves[token].balance = reserves[token].balance.add(exactIn);
-        _pullToken(token, _msgSender, exactIn);
-
-        emit Sync(
-            reserves[xyt].balance,
-            reserves[xyt].weight,
-            reserves[token].balance,
-            reserves[token].weight
-        );
-
-        //mint and push lp token
-        _mintLpToken(exactOutLp);
-        _pushLpToken(_msgSender, exactOutLp);
-        printAcc(_msgSender);
-=======
         // Calc and inject XYT token.
         uint256 balanceXyt = reserves[xyt].balance;
         amountXytUsed = Math.rmul(ratio, balanceXyt);
         require(amountXytUsed != 0, "Pendle: zero xyt in amount");
         require(amountXytUsed <= maxInXyt, "Pendle: high xyt in amount");
         reserves[xyt].balance = reserves[xyt].balance.add(amountXytUsed);
-        emit Join(xyt, amountXytUsed);
         _transferIn(xyt, amountXytUsed);
 
         // Calc and inject pair token.
@@ -340,15 +252,23 @@
         require(amountTokenUsed != 0, "Pendle: zero token in amount");
         require(amountTokenUsed <= maxInToken, "Pendle: high token in amount");
         reserves[token].balance = reserves[token].balance.add(amountTokenUsed);
-        emit Join(token, amountTokenUsed);
         _transferIn(token, amountTokenUsed);
+
+        emit Sync(
+            reserves[xyt].balance,
+            reserves[xyt].weight,
+            reserves[token].balance,
+            reserves[token].weight
+        );
+
+        // @TODO Double check if msg.sender is Pendle.sol or from the EOA that called the contract?
+        emit Join(msg.sender, amountXytUsed, amountTokenUsed);
 
         // Mint and push LP token.
         _mintLp(exactOutLp);
         _transferOutLp(exactOutLp);
 
         return (amountXytUsed, amountTokenUsed);
->>>>>>> 964828dc
     }
 
     function joinMarketSingleToken(
@@ -378,16 +298,13 @@
 
         // Update reserves and operate underlying LP and inToken.
         inTokenReserve.balance = inTokenReserve.balance.add(exactIn);
-        emit Join(inToken, exactIn);
+
         _transferIn(inToken, exactIn);
 
-<<<<<<< HEAD
-=======
         // Mint and push LP token.
         _mintLp(exactOutLp);
         _transferOutLp(exactOutLp);
 
->>>>>>> 964828dc
         emit Sync(
             reserves[xyt].balance,
             reserves[xyt].weight,
@@ -395,9 +312,11 @@
             reserves[token].weight
         );
 
-        _mintLpToken(exactOutLp);
-        _pushLpToken(_msgSender, exactOutLp);
-        _pullToken(inToken, _msgSender, exactIn);
+        if (inToken == xyt) {
+            emit Join(msg.sender, exactIn, 0);
+        } else if (inToken == token) {
+            emit Join(msg.sender, 0, exactIn);
+        }
 
         return exactOutLp;
     }
@@ -434,26 +353,23 @@
 
         spotPriceAfter = _calcSpotPrice(inTokenReserve, outTokenReserve, data.swapFee());
 
-<<<<<<< HEAD
+        require(spotPriceAfter >= spotPriceBefore, "Pendle: math problem");
+        require(spotPriceAfter <= maxPrice, "Pendle: bad price");
+        require(spotPriceBefore <= Math.rdiv(inAmount, outAmount), "Pendle: math problem");
+
         emit Sync(
             reserves[xyt].balance,
             reserves[xyt].weight,
             reserves[token].balance,
             reserves[token].weight
         );
-        return exactOutToken;
-=======
-        require(spotPriceAfter >= spotPriceBefore, "Pendle: math problem");
-        require(spotPriceAfter <= maxPrice, "Pendle: bad price");
-        require(spotPriceBefore <= Math.rdiv(inAmount, outAmount), "Pendle: math problem");
-
-        emit Swap(inToken, inAmount, outToken, outAmount);
+
+        emit Swap(msg.sender, inToken, outToken, inAmount, outAmount, msg.sender);
 
         _transferIn(inToken, inAmount);
         _transferOut(outToken, outAmount);
 
         return (outAmount, spotPriceAfter);
->>>>>>> 964828dc
     }
 
     function swapAmountExactOut(
@@ -494,7 +410,14 @@
         require(spotPriceAfter <= maxPrice, "Pendle: bad price");
         require(spotPriceBefore <= Math.rdiv(inAmount, outAmount), "Pendle: math problem");
 
-        emit Swap(inToken, inAmount, outToken, outAmount);
+        emit Sync(
+            reserves[xyt].balance,
+            reserves[xyt].weight,
+            reserves[token].balance,
+            reserves[token].weight
+        );
+
+        emit Swap(msg.sender, inToken, outToken, inAmount, outAmount, msg.sender);
         _transferIn(inToken, inAmount);
         _transferOut(outToken, outAmount);
 
