// SPDX-License-Identifier: MIT
/*
 * MIT License
 * ===========
 *
 * Permission is hereby granted, free of charge, to any person obtaining a copy
 * of this software and associated documentation files (the "Software"), to deal
 * in the Software without restriction, including without limitation the rights
 * to use, copy, modify, merge, publish, distribute, sublicense, and/or sell
 * copies of the Software, and to permit persons to whom the Software is
 * furnished to do so, subject to the following conditions:
 *
 * The above copyright notice and this permission notice shall be included in all
 * copies or substantial portions of the Software.
 *
 * THE SOFTWARE IS PROVIDED "AS IS", WITHOUT WARRANTY OF ANY KIND, EXPRESS OR
 * IMPLIED, INCLUDING BUT NOT LIMITED TO THE WARRANTIES OF MERCHANTABILITY,
 * FITNESS FOR A PARTICULAR PURPOSE AND NONINFRINGEMENT. IN NO EVENT SHALL THE
 * AUTHORS OR COPYRIGHT HOLDERS BE LIABLE FOR ANY CLAIM, DAMAGES OR OTHER
 * LIABILITY, WHETHER IN AN ACTION OF CONTRACT, TORT OR OTHERWISE, ARISING FROM,
 * OUT OF OR IN CONNECTION WITH THE SOFTWARE OR THE USE OR OTHER DEALINGS IN THE
 */
pragma solidity 0.7.6;
pragma experimental ABIEncoderV2;

import "../interfaces/IPendleData.sol";
import "../interfaces/IPendleMarket.sol";
import "../interfaces/IPendleMarketFactory.sol";
import "../interfaces/IPendleYieldToken.sol";
import "../tokens/PendleBaseToken.sol";
import "../libraries/MathLib.sol";
import "../libraries/MathLib.sol";
import "@openzeppelin/contracts/token/ERC20/SafeERC20.sol";

contract PendleMarket is IPendleMarket, PendleBaseToken {
    using Math for uint256;
    using SafeMath for uint256;
    using SafeERC20 for IERC20;

    address public immutable override factory;
    address public immutable override forge;
    address public immutable override token;
    address public immutable override xyt;
    uint256 public constant MIN_LIQUIDITY = 10**3;
    uint256 public lastUnderlyingYieldTokenBalance;
    uint256 public globalIncomeIndex;
    bool public bootstrapped;
    string private constant NAME = "Pendle Market";
    string private constant SYMBOL = "PENDLE-LPT";
    uint256 private constant INITIAL_LP = 10**18; // arbitrary number
    uint8 private constant DECIMALS = 18;
    uint256 private priceLast = Math.RONE;
    uint256 private blockNumLast;

    uint256 private constant GLOBAL_INCOME_INDEX_MULTIPLIER = 10**30;
    mapping(address => uint256) public lastGlobalIncomeIndex;
    mapping(address => TokenReserve) private reserves;

    constructor(
        address _forge,
        address _xyt,
        address _token,
        uint256 _expiry
    ) PendleBaseToken(NAME, SYMBOL, DECIMALS, block.timestamp, _expiry) {
        require(_forge != address(0), "ZERO_ADDRESS");
        require(_xyt != address(0), "ZERO_ADDRESS");
        require(_token != address(0), "ZERO_ADDRESS");

        factory = msg.sender;
        forge = _forge;
        xyt = _xyt;
        token = _token;
        bootstrapped = false;
        globalIncomeIndex = 1;
    }

    modifier isBootstrapped {
        require(bootstrapped, "NOT_BOOTSTRAPPED");
        _;
    }

    modifier onlyRouter() {
        address router = address(IPendleMarketFactory(factory).router());
        require(msg.sender == router, "ONLY_ROUTER");
        _;
    }

    function bootstrap(uint256 initialXytLiquidity, uint256 initialTokenLiquidity)
        external
        override
        onlyRouter
        returns (uint256)
    {
        require(!bootstrapped, "ALREADY_BOOTSTRAPPED");

        // console.log("97",initialXytLiquidity,initialTokenLiquidity);
        _transferIn(xyt, initialXytLiquidity);
        _transferIn(token, initialTokenLiquidity);

        reserves[xyt].balance = initialXytLiquidity;
        reserves[xyt].weight = Math.RONE / 2;
        reserves[token].balance = initialTokenLiquidity;
        reserves[token].weight = Math.RONE / 2;

        _mintLp(INITIAL_LP);
        _transferOutLp(INITIAL_LP);

        blockNumLast = block.number;
        bootstrapped = true;

        return INITIAL_LP;
    }

    /**
     * @notice Join the market by putting in xytToken and pairTokens
     *          and get back desired amount of lpToken.
     * @dev no curveShift to save gas because this function
                doesn't depend on weights of tokens
     */
    function addMarketLiquidityAll(
        uint256 _exactOutLp,
        uint256 _maxInXyt,
        uint256 _maxInToken
    )
        external
        override
        isBootstrapped
        onlyRouter
        returns (uint256 amountXytUsed, uint256 amountTokenUsed)
    {
        uint256 totalLp = totalSupply;
        uint256 ratio = Math.rdiv(_exactOutLp, totalLp);
        require(ratio != 0, "ZERO_RATIO");

        // Calc and inject XYT token.
        uint256 balanceXyt = reserves[xyt].balance;
        amountXytUsed = Math.rmul(ratio, balanceXyt);
        require(amountXytUsed != 0, "ZERO_XYT_IN_AMOUNT");
        require(amountXytUsed <= _maxInXyt, "LOW_XYT_IN_LIMIT");
        reserves[xyt].balance = reserves[xyt].balance.add(amountXytUsed);
        emit Join(xyt, amountXytUsed);
        _transferIn(xyt, amountXytUsed);

        // Calc and inject pair token.
        uint256 balanceToken = reserves[token].balance;
        amountTokenUsed = Math.rmul(ratio, balanceToken);
        require(amountTokenUsed != 0, "ZERO_TOKEN_IN_AMOUNT");
        require(amountTokenUsed <= _maxInToken, "LOW_TOKEN_IN_LIMIT");
        reserves[token].balance = reserves[token].balance.add(amountTokenUsed);
        emit Join(token, amountTokenUsed);
        _transferIn(token, amountTokenUsed);

        // Mint and push LP token.
        _mintLp(_exactOutLp);
        _transferOutLp(_exactOutLp);

        return (amountXytUsed, amountTokenUsed);
    }

    function addMarketLiquiditySingle(
        address _inToken,
        uint256 _exactIn,
        uint256 _minOutLp
    ) external override isBootstrapped onlyRouter returns (uint256 exactOutLp) {
        IPendleRouter router = IPendleMarketFactory(factory).router();
        IPendleData data = router.data();

        _curveShift(data);

        TokenReserve storage inTokenReserve = reserves[_inToken];
        uint256 totalLp = totalSupply;
        uint256 totalWeight = reserves[xyt].weight.add(reserves[token].weight);

        // Calc out amount of LP token.
        exactOutLp = _calcOutAmountLp(
            _exactIn,
            inTokenReserve,
            data.swapFee(),
            totalLp,
            totalWeight
        );
        require(exactOutLp >= _minOutLp, "HIGH_LP_OUT_LIMIT");

        // Update reserves and operate underlying LP and inToken.
        inTokenReserve.balance = inTokenReserve.balance.add(_exactIn);
        emit Join(_inToken, _exactIn);
        _transferIn(_inToken, _exactIn);

        // Mint and push LP token.
        _mintLp(exactOutLp);
        _transferOutLp(exactOutLp);

        emit Sync(
            reserves[xyt].balance,
            reserves[xyt].weight,
            reserves[token].balance,
            reserves[token].weight
        );

        return exactOutLp;
    }

    /**
     * @notice Exit the market by putting in the desired amount of LP tokens
     *         and getting back XYT and pair tokens.
     * @dev no curveShift to save gas because this function
                doesn't depend on weights of tokens
     */
    function removeMarketLiquidityAll(
        uint256 _inLp,
        uint256 _minOutXyt,
        uint256 _minOutToken
    ) external override isBootstrapped onlyRouter returns (uint256 xytOut, uint256 tokenOut) {
        IPendleRouter router = IPendleMarketFactory(factory).router();
        IPendleData data = router.data();
        uint256 exitFee = data.exitFee();
        uint256 totalLp = totalSupply;
        uint256 exitFees = Math.rmul(_inLp, exitFee);
        uint256 inLpAfterExitFee = _inLp.sub(exitFee);
        uint256 ratio = Math.rdiv(inLpAfterExitFee, totalLp);
        require(ratio != 0, "ZERO_RATIO");

        // Calc and withdraw xyt token.
        uint256 balanceToken = reserves[xyt].balance;
        uint256 outAmount = Math.rmul(ratio, balanceToken);
        require(outAmount != 0, "MATH_ERROR");
        require(outAmount >= _minOutXyt, "INSUFFICIENT_XYT_OUT");
        reserves[xyt].balance = reserves[xyt].balance.sub(outAmount);
        xytOut = outAmount;
        emit Exit(xyt, outAmount);
        _transferOut(xyt, outAmount);

        // Calc and withdraw pair token.
        balanceToken = reserves[token].balance;
        outAmount = Math.rmul(ratio, balanceToken);
        require(outAmount != 0, "MATH_ERROR");
        require(outAmount >= _minOutToken, "INSUFFICIENT_TOKEN_OUT");
        reserves[token].balance = reserves[token].balance.sub(outAmount);
        tokenOut = outAmount;
        emit Exit(token, outAmount);
        _transferOut(token, outAmount);

        // Deal with lp last.
        _transferInLp(_inLp);
        _collectFees(exitFees);
        _burnLp(inLpAfterExitFee);
    }

    function removeMarketLiquiditySingle(
        address _outToken,
        uint256 _inLp,
        uint256 _minOutAmountToken
    ) external override isBootstrapped onlyRouter returns (uint256 outAmountToken) {
        IPendleRouter router = IPendleMarketFactory(factory).router();
        IPendleData data = router.data();

        _curveShift(data);

        TokenReserve storage outTokenReserve = reserves[_outToken];
        uint256 exitFee = data.exitFee();
        uint256 exitFees = Math.rmul(_inLp, data.exitFee());
        uint256 totalLp = totalSupply;
        uint256 totalWeight = reserves[xyt].weight.add(reserves[token].weight);

        outAmountToken = _calcOutAmountToken(data, outTokenReserve, totalLp, totalWeight, _inLp);
        require(outAmountToken >= _minOutAmountToken, "INSUFFICIENT_TOKEN_OUT");

        // Update reserves and operate underlying LP and outToken
        outTokenReserve.balance = outTokenReserve.balance.sub(outAmountToken);

        emit Exit(_outToken, outAmountToken);

        _transferInLp(_inLp);
        _collectFees(exitFee);
        _burnLp(_inLp.sub(exitFees));
        _transferOut(_outToken, outAmountToken);

        return outAmountToken;
    }

    function swapExactIn(
        address inToken,
        uint256 inAmount,
        address outToken,
        uint256 minOutAmount,
        uint256 maxPrice
    )
        external
        override
        isBootstrapped
        onlyRouter
        returns (uint256 outAmount, uint256 spotPriceAfter)
    {
        IPendleRouter router = IPendleMarketFactory(factory).router();
        IPendleData data = router.data();

        _curveShift(data);

        TokenReserve storage inTokenReserve = reserves[inToken];
        TokenReserve storage outTokenReserve = reserves[outToken];

        uint256 spotPriceBefore = _calcSpotPrice(inTokenReserve, outTokenReserve, data.swapFee());
        require(spotPriceBefore <= maxPrice, "LOW_MAX_PRICE");

        outAmount = calcExactOut(inTokenReserve, outTokenReserve, inAmount, data.swapFee());
        require(outAmount >= minOutAmount, "HIGH_OUT_LIMIT");

        inTokenReserve.balance = inTokenReserve.balance.add(inAmount);
        outTokenReserve.balance = outTokenReserve.balance.sub(outAmount);

        spotPriceAfter = _calcSpotPrice(inTokenReserve, outTokenReserve, data.swapFee());

        require(spotPriceAfter >= spotPriceBefore, "MATH_ERROR");
        require(spotPriceAfter <= maxPrice, "LOW_MAX_PRICE");
        require(spotPriceBefore <= Math.rdiv(inAmount, outAmount), "MATH_ERROR");

        emit Swap(inToken, inAmount, outToken, outAmount);

        _transferIn(inToken, inAmount);
        _transferOut(outToken, outAmount);

        return (outAmount, spotPriceAfter);
    }

    function swapExactOut(
        address inToken,
        uint256 maxInAmount,
        address outToken,
        uint256 outAmount,
        uint256 maxPrice
    )
        external
        override
        isBootstrapped
        onlyRouter
        returns (uint256 inAmount, uint256 spotPriceAfter)
    {
        IPendleRouter router = IPendleMarketFactory(factory).router();
        IPendleData data = router.data();

        _curveShift(data);

        TokenReserve storage inTokenReserve = reserves[inToken];
        TokenReserve storage outTokenReserve = reserves[outToken];

        // Calc spot price.
        uint256 spotPriceBefore = _calcSpotPrice(inTokenReserve, outTokenReserve, data.swapFee());
        require(spotPriceBefore <= maxPrice, "LOW_MAX_PRICE");

        // Calc in amount.
        inAmount = calcExactIn(inTokenReserve, outTokenReserve, outAmount, data.swapFee());
        require(inAmount <= maxInAmount, "LOW_IN_LIMIT");

        inTokenReserve.balance = inTokenReserve.balance.add(inAmount);
        outTokenReserve.balance = outTokenReserve.balance.sub(outAmount);

        spotPriceAfter = _calcSpotPrice(inTokenReserve, outTokenReserve, data.swapFee());

        require(spotPriceAfter >= spotPriceBefore, "MATH_ERROR");
        require(spotPriceAfter <= maxPrice, "LOW_MAX_PRICE");
        require(spotPriceBefore <= Math.rdiv(inAmount, outAmount), "MATH_ERROR");

        emit Swap(inToken, inAmount, outToken, outAmount);
        _transferIn(inToken, inAmount);
        _transferOut(outToken, outAmount);

        return (inAmount, spotPriceAfter);
    }

    function claimLpInterests(address account)
        public
        override
        isBootstrapped
        onlyRouter
        returns (uint256 interests)
    {
        interests = _settleLpInterests(account);
    }

    function getReserves()
        external
        view
        override
        returns (
            uint256 xytReserves,
            uint256 tokenReserves,
            uint256 lastBlockTimestamp
        )
    {
        return (reserves[xyt].balance, reserves[token].balance, block.timestamp);
    }

    function calcExactIn(
        TokenReserve memory inTokenReserve,
        TokenReserve memory outTokenReserve,
        uint256 exactOut,
        uint256 swapFee
    ) public pure override returns (uint256 exactIn) {
        uint256 weightRatio = Math.rdiv(outTokenReserve.weight, inTokenReserve.weight);
        uint256 diff = outTokenReserve.balance.sub(exactOut);
        uint256 y = Math.rdiv(outTokenReserve.balance, diff);
        uint256 foo = Math.rpow(y, weightRatio);

        foo = foo.sub(Math.RONE);
        exactIn = Math.RONE.sub(swapFee);
        exactIn = Math.rdiv(Math.rmul(inTokenReserve.balance, foo), exactIn);
    }

    function calcExactOut(
        TokenReserve memory inTokenReserve,
        TokenReserve memory outTokenReserve,
        uint256 exactIn,
        uint256 swapFee
    ) public pure override returns (uint256 exactOut) {
        uint256 weightRatio = Math.rdiv(inTokenReserve.weight, outTokenReserve.weight);
        uint256 adjustedIn = Math.RONE.sub(swapFee);
        adjustedIn = Math.rmul(exactIn, adjustedIn);
        uint256 y = Math.rdiv(inTokenReserve.balance, inTokenReserve.balance.add(adjustedIn));
        uint256 foo = Math.rpow(y, weightRatio);
        uint256 bar = Math.RONE.sub(foo);

        exactOut = Math.rmul(outTokenReserve.balance, bar);
    }

    function getBalance(address asset) external view override returns (uint256) {
        return reserves[asset].balance;
    }

    function getWeight(address asset) external view override returns (uint256) {
        (uint256 xytWeightUpdated, uint256 tokenWeightUpdated, uint256 priceNow) =
            _updateWeightDry();
        if (asset == xyt) {
            return xytWeightUpdated;
        } else if (asset == token) {
            return tokenWeightUpdated;
        } else {
            return 0;
        }
    }

    function spotPrice(address inToken, address outToken)
        external
        view
        override
        returns (uint256 spot)
    {
        IPendleRouter router = IPendleMarketFactory(factory).router();
        IPendleData data = router.data();
        TokenReserve storage inTokenReserve = reserves[inToken];
        TokenReserve storage outTokenReserve = reserves[outToken];

        return _calcSpotPrice(inTokenReserve, outTokenReserve, data.swapFee());
    }

    function _calcSpotPrice(
        TokenReserve memory inTokenReserve,
        TokenReserve memory outTokenReserve,
        uint256 swapFee
    ) internal pure returns (uint256 spot) {
        uint256 numer = Math.rdiv(inTokenReserve.balance, inTokenReserve.weight);
        uint256 denom = Math.rdiv(outTokenReserve.balance, outTokenReserve.weight);
        uint256 ratio = Math.rdiv(numer, denom);
        uint256 scale = Math.rdiv(Math.RONE, Math.RONE.sub(swapFee));

        spot = Math.rmul(ratio, scale);
    }

    function _calcOutAmountLp(
        uint256 inAmount,
        TokenReserve memory inTokenReserve,
        uint256 swapFee,
        uint256 totalSupplyLp,
        uint256 totalWeight
    ) internal pure returns (uint256 exactOutLp) {
        uint256 nWeight = Math.rdiv(inTokenReserve.weight, totalWeight);
        uint256 feePortion = Math.rmul(Math.RONE.sub(nWeight), swapFee);
        uint256 inAmoutAfterFee = Math.rmul(inAmount, Math.RONE.sub(feePortion));

        uint256 inBalanceUpdated = inTokenReserve.balance.add(inAmoutAfterFee);
        uint256 inTokenRatio = Math.rdiv(inBalanceUpdated, inTokenReserve.balance);

        uint256 lpTokenRatio = Math.rpow(inTokenRatio, nWeight);
        uint256 totalSupplyLpUpdated = Math.rmul(lpTokenRatio, totalSupplyLp);
        exactOutLp = totalSupplyLpUpdated.sub(totalSupplyLp);
        return exactOutLp;
    }

    function _calcOutAmountToken(
        IPendleData data,
        TokenReserve memory outTokenReserve,
        uint256 totalSupplyLp,
        uint256 totalWeight,
        uint256 inLp
    ) internal view returns (uint256 exactOutToken) {
        uint256 nWeight = Math.rdiv(outTokenReserve.weight, totalWeight);
        uint256 inLpAfterExitFee = Math.rmul(inLp, Math.RONE.sub(data.exitFee()));
        uint256 totalSupplyLpUpdated = totalSupplyLp.sub(inLpAfterExitFee);
        uint256 lpRatio = Math.rdiv(totalSupplyLpUpdated, totalSupplyLp);

        uint256 outTokenRatio = Math.rpow(lpRatio, Math.rdiv(Math.RONE, nWeight));
        uint256 outTokenBalanceUpdated = Math.rmul(outTokenRatio, outTokenReserve.balance);

        uint256 outAmountTOkenBeforeSwapFee = outTokenReserve.balance.sub(outTokenBalanceUpdated);

        uint256 feePortion = Math.rmul(Math.RONE.sub(nWeight), data.swapFee());
        exactOutToken = Math.rmul(outAmountTOkenBeforeSwapFee, Math.RONE.sub(feePortion));
        return exactOutToken;
    }

    /// @notice Sends fees as LP to Treasury
    function _collectFees(uint256 _amount) internal {
        IPendleRouter router = IPendleMarketFactory(factory).router();
        IPendleData data = router.data();

        IERC20(address(this)).safeTransfer(data.treasury(), _amount);
    }

    /// @dev Inbound transfer from router to market
    function _transferIn(address _token, uint256 _amount) internal {
        IERC20(_token).safeTransferFrom(msg.sender, address(this), _amount);
    }

    /// @dev Outbound transfer from market to router
    function _transferOut(address _token, uint256 _amount) internal {
        IERC20(_token).safeTransfer(msg.sender, _amount);
    }

    function _transferInLp(uint256 amount) internal {
        _transferIn(address(this), amount);
    }

    function _transferOutLp(uint256 amount) internal {
        _transferOut(address(this), amount);
    }

    function _burnLp(uint256 amount) internal {
        _burn(address(this), amount);
    }

    function _mintLp(uint256 amount) internal {
        _mint(address(this), amount);
    }

    function _updateWeight() internal {
        uint256 xytWeight = reserves[xyt].weight;
        uint256 tokenWeight = reserves[token].weight;

        (uint256 xytWeightUpdated, uint256 tokenWeightUpdated, uint256 priceNow) =
            _updateWeightDry();

        reserves[xyt].weight = xytWeightUpdated;
        reserves[token].weight = tokenWeightUpdated;
        priceLast = priceNow;
        emit Shift(xytWeight, tokenWeight, xytWeightUpdated, tokenWeightUpdated);
    }

    function _updateWeightDry()
        internal
        view
        returns (
            uint256 xytWeightUpdated,
            uint256 tokenWeightUpdated,
            uint256 priceNow
        )
    {
        uint256 currentTime = block.timestamp;
        uint256 endTime = IPendleYieldToken(xyt).expiry();
        uint256 startTime = IPendleYieldToken(xyt).start();
        uint256 duration = endTime - startTime;

        uint256 xytWeight = reserves[xyt].weight;
        uint256 tokenWeight = reserves[token].weight;

        uint256 timeLeft;
        if (endTime >= currentTime) {
            timeLeft = endTime - currentTime;
        } else {
            timeLeft = 0;
        }

        uint256 timeToMature = Math.rdiv(timeLeft * Math.RONE, duration * Math.RONE);

        priceNow = Math.rdiv(
            Math.ln(Math.rmul(Math.PI, timeToMature).add(Math.RONE), Math.RONE),
            Math.ln(Math.PI_PLUSONE, Math.RONE)
        );

        uint256 r = Math.rdiv(priceNow, priceLast);
<<<<<<< HEAD
        require(Math.RONE >= r, "Pendle: wrong r value");
=======
        require(Math.FORMULA_PRECISION >= r, "MATH_ERROR");
>>>>>>> 83bd2be6

        uint256 thetaNumerator = Math.rmul(Math.rmul(xytWeight, tokenWeight), Math.RONE.sub(r));
        uint256 thetaDenominator = Math.rmul(r, xytWeight).add(tokenWeight);

        uint256 theta = Math.rdiv(thetaNumerator, thetaDenominator);

        xytWeightUpdated = xytWeight.sub(theta);
        tokenWeightUpdated = tokenWeight.add(theta);
    }

    function _curveShift(IPendleData _data) internal {
        if (block.number > blockNumLast) {
            _updateWeight();
            _data.updateMarketInfo(xyt, token, factory);
            blockNumLast = block.number;
        }
    }

    // sends out any due interests to msg.sender if he's an LP holder
    // this should be called before any functions that change someone's LPs
    function _settleLpInterests(address account) internal returns (uint256 dueInterests) {
        _updateGlobalIncomeIndex();
        if (lastGlobalIncomeIndex[account] == 0) {
            lastGlobalIncomeIndex[account] = globalIncomeIndex;
            return 0;
        }

        dueInterests = balanceOf[account]
            .mul(globalIncomeIndex - lastGlobalIncomeIndex[account])
            .div(GLOBAL_INCOME_INDEX_MULTIPLIER);

        lastGlobalIncomeIndex[account] = globalIncomeIndex;
        if (dueInterests == 0) return 0;
        lastUnderlyingYieldTokenBalance = lastUnderlyingYieldTokenBalance.sub(dueInterests);
        IERC20(IPendleYieldToken(xyt).underlyingYieldToken()).safeTransfer(account, dueInterests);
    }

    // this function should be called whenver the total amount of LP changes
    //
    function _updateGlobalIncomeIndex() internal {
        uint256 currentUnderlyingYieldTokenBalance =
            IERC20(IPendleYieldToken(xyt).underlyingYieldToken()).balanceOf(address(this));
        uint256 interestsEarned =
            currentUnderlyingYieldTokenBalance - lastUnderlyingYieldTokenBalance;
        lastUnderlyingYieldTokenBalance = currentUnderlyingYieldTokenBalance;

        globalIncomeIndex = globalIncomeIndex.add(
            interestsEarned.mul(GLOBAL_INCOME_INDEX_MULTIPLIER).div(totalSupply)
        );
        // console.log("\tglobalIncomeIndex, totalSupply = ", globalIncomeIndex, totalSupply);
    }

    function _beforeTokenTransfer(address from, address to) internal override {
        _settleLpInterests(from);
        _settleLpInterests(to);
    }
}<|MERGE_RESOLUTION|>--- conflicted
+++ resolved
@@ -586,11 +586,7 @@
         );
 
         uint256 r = Math.rdiv(priceNow, priceLast);
-<<<<<<< HEAD
-        require(Math.RONE >= r, "Pendle: wrong r value");
-=======
         require(Math.FORMULA_PRECISION >= r, "MATH_ERROR");
->>>>>>> 83bd2be6
 
         uint256 thetaNumerator = Math.rmul(Math.rmul(xytWeight, tokenWeight), Math.RONE.sub(r));
         uint256 thetaDenominator = Math.rmul(r, xytWeight).add(tokenWeight);
