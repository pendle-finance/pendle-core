// SPDX-License-Identifier: MIT
/*
 * MIT License
 * ===========
 *
 * Permission is hereby granted, free of charge, to any person obtaining a copy
 * of this software and associated documentation files (the "Software"), to deal
 * in the Software without restriction, including without limitation the rights
 * to use, copy, modify, merge, publish, distribute, sublicense, and/or sell
 * copies of the Software, and to permit persons to whom the Software is
 * furnished to do so, subject to the following conditions:
 *
 * The above copyright notice and this permission notice shall be included in all
 * copies or substantial portions of the Software.
 *
 * THE SOFTWARE IS PROVIDED "AS IS", WITHOUT WARRANTY OF ANY KIND, EXPRESS OR
 * IMPLIED, INCLUDING BUT NOT LIMITED TO THE WARRANTIES OF MERCHANTABILITY,
 * FITNESS FOR A PARTICULAR PURPOSE AND NONINFRINGEMENT. IN NO EVENT SHALL THE
 * AUTHORS OR COPYRIGHT HOLDERS BE LIABLE FOR ANY CLAIM, DAMAGES OR OTHER
 * LIABILITY, WHETHER IN AN ACTION OF CONTRACT, TORT OR OTHERWISE, ARISING FROM,
 * OUT OF OR IN CONNECTION WITH THE SOFTWARE OR THE USE OR OTHER DEALINGS IN THE
 */
pragma solidity 0.7.6;
pragma experimental ABIEncoderV2;

import "../interfaces/IPendleData.sol";
import "../interfaces/IPendleMarket.sol";
import "../interfaces/IPendleForge.sol";
import "../interfaces/IPendleMarketFactory.sol";
import "../interfaces/IPendleYieldToken.sol";
import "../tokens/PendleBaseToken.sol";
import "../libraries/MathLib.sol";
import "../libraries/MathLib.sol";
import "@openzeppelin/contracts/token/ERC20/SafeERC20.sol";
import "hardhat/console.sol";

contract PendleMarket is IPendleMarket, PendleBaseToken {
    using Math for uint256;
    using SafeMath for uint256;
    using SafeERC20 for IERC20;

    address public immutable override factory;
    address public immutable override forge;
    address public immutable override token;
    address public immutable override xyt;
    uint256 public constant MIN_LIQUIDITY = 10**3;
    uint256 public lastUnderlyingYieldTokenBalance;
    uint256 public globalIncomeIndex;
    bool public bootstrapped;
    string private constant NAME = "Pendle Market";
    string private constant SYMBOL = "PENDLE-LPT";
    uint256 private constant INITIAL_LP = 10**18; // arbitrary number
    uint8 private constant DECIMALS = 18;
    uint256 private priceLast = Math.RONE;
    uint256 private blockNumLast;

    uint256 private constant GLOBAL_INCOME_INDEX_MULTIPLIER = 10**30;
    mapping(address => uint256) public lastGlobalIncomeIndex;
    mapping(address => TokenReserve) private reserves;
    uint256 public lastInterestUpdate;

    // these variables are used often, so we get them once in the constructor and save gas for retrieving them afterwards
    bytes32 private immutable forgeId;
    address private immutable underlyingAsset;
    IPendleData private immutable data;
    IPendleRouter private immutable router;

    constructor(
        address _forge,
        address _xyt,
        address _token,
        uint256 _expiry
    ) PendleBaseToken(NAME, SYMBOL, DECIMALS, block.timestamp, _expiry) {
        require(_forge != address(0), "ZERO_ADDRESS");
        require(_xyt != address(0), "ZERO_ADDRESS");
        require(_token != address(0), "ZERO_ADDRESS");
        IPendleYieldToken xytContract = IPendleYieldToken(_xyt);
        require(xytContract.expiry() == _expiry, "INVALID_EXPIRY");

        factory = msg.sender;
        forge = _forge;
        xyt = _xyt;
        token = _token;
        bootstrapped = false;
        globalIncomeIndex = 1;

        forgeId = IPendleForge(_forge).forgeId();
        underlyingAsset = xytContract.underlyingAsset();
        expiry = _expiry;
        router = IPendleMarketFactory(msg.sender).router();
        data = IPendleMarketFactory(msg.sender).router().data();
    }

    modifier isBootstrapped {
        require(bootstrapped, "NOT_BOOTSTRAPPED");
        _;
    }

    modifier onlyRouter() {
        require(msg.sender == address(router), "ONLY_ROUTER");
        _;
    }

    function bootstrap(uint256 initialXytLiquidity, uint256 initialTokenLiquidity)
        external
        override
        onlyRouter
        returns (uint256)
    {
        require(!bootstrapped, "ALREADY_BOOTSTRAPPED");

        // console.log("97",initialXytLiquidity,initialTokenLiquidity);
        _transferIn(xyt, initialXytLiquidity);
        _transferIn(token, initialTokenLiquidity);

        reserves[xyt].balance = initialXytLiquidity;
        reserves[xyt].weight = Math.RONE / 2;
        reserves[token].balance = initialTokenLiquidity;
        reserves[token].weight = Math.RONE / 2;

        emit Sync(
            reserves[xyt].balance,
            reserves[xyt].weight,
            reserves[token].balance,
            reserves[token].weight
        );

        _mintLp(INITIAL_LP);
        _transferOutLp(INITIAL_LP);

        blockNumLast = block.number;
        bootstrapped = true;

        return INITIAL_LP;
    }

    /**
     * @notice Join the market by putting in xytToken and pairTokens
     *          and get back desired amount of lpToken.
     * @dev no curveShift to save gas because this function
                doesn't depend on weights of tokens
     */
    function addMarketLiquidityAll(
        uint256 _exactOutLp,
        uint256 _maxInXyt,
        uint256 _maxInToken
    )
        external
        override
        isBootstrapped
        onlyRouter
        returns (uint256 amountXytUsed, uint256 amountTokenUsed)
    {
        uint256 totalLp = totalSupply;
        uint256 ratio = Math.rdiv(_exactOutLp, totalLp);
        require(ratio != 0, "ZERO_RATIO");

        // Calc and inject XYT token.
        uint256 balanceXyt = reserves[xyt].balance;
        amountXytUsed = Math.rmul(ratio, balanceXyt);
        require(amountXytUsed != 0, "ZERO_XYT_IN_AMOUNT");
        require(amountXytUsed <= _maxInXyt, "LOW_XYT_IN_LIMIT");
        reserves[xyt].balance = reserves[xyt].balance.add(amountXytUsed);
        _transferIn(xyt, amountXytUsed);

        // Calc and inject pair token.
        uint256 balanceToken = reserves[token].balance;
        amountTokenUsed = Math.rmul(ratio, balanceToken);
        require(amountTokenUsed != 0, "ZERO_TOKEN_IN_AMOUNT");
        require(amountTokenUsed <= _maxInToken, "LOW_TOKEN_IN_LIMIT");
        reserves[token].balance = reserves[token].balance.add(amountTokenUsed);
        _transferIn(token, amountTokenUsed);

        emit Sync(
            reserves[xyt].balance,
            reserves[xyt].weight,
            reserves[token].balance,
            reserves[token].weight
        );

        // Mint and push LP token.
        _mintLp(_exactOutLp);
        _transferOutLp(_exactOutLp);

        return (amountXytUsed, amountTokenUsed);
    }

    function addMarketLiquiditySingle(
        address _inToken,
        uint256 _exactIn,
        uint256 _minOutLp
    ) external override isBootstrapped onlyRouter returns (uint256 exactOutLp) {
        _curveShift(data);

        TokenReserve storage inTokenReserve = reserves[_inToken];
        uint256 totalLp = totalSupply;
        uint256 totalWeight = reserves[xyt].weight.add(reserves[token].weight);

        // Calc out amount of LP token.
        exactOutLp = _calcOutAmountLp(
            _exactIn,
            inTokenReserve,
            data.swapFee(),
            totalLp,
            totalWeight
        );
        require(exactOutLp >= _minOutLp, "HIGH_LP_OUT_LIMIT");

        // Update reserves and operate underlying LP and inToken.
        inTokenReserve.balance = inTokenReserve.balance.add(_exactIn);
        _transferIn(_inToken, _exactIn);

        // Mint and push LP token.
        _mintLp(exactOutLp);
        _transferOutLp(exactOutLp);

        emit Sync(
            reserves[xyt].balance,
            reserves[xyt].weight,
            reserves[token].balance,
            reserves[token].weight
        );

        return exactOutLp;
    }

    /**
     * @notice Exit the market by putting in the desired amount of LP tokens
     *         and getting back XYT and pair tokens.
     * @dev no curveShift to save gas because this function
                doesn't depend on weights of tokens
     */
    function removeMarketLiquidityAll(
        uint256 _inLp,
        uint256 _minOutXyt,
        uint256 _minOutToken
    ) external override isBootstrapped onlyRouter returns (uint256 xytOut, uint256 tokenOut) {
        uint256 exitFee = data.exitFee();
        uint256 totalLp = totalSupply;
        uint256 exitFees = Math.rmul(_inLp, exitFee);
        uint256 inLpAfterExitFee = _inLp.sub(exitFee);
        uint256 ratio = Math.rdiv(inLpAfterExitFee, totalLp);
        require(ratio != 0, "ZERO_RATIO");

        // Calc and withdraw xyt token.
        uint256 balanceToken = reserves[xyt].balance;
        uint256 outAmount = Math.rmul(ratio, balanceToken);
        require(outAmount != 0, "MATH_ERROR");
        require(outAmount >= _minOutXyt, "INSUFFICIENT_XYT_OUT");
        reserves[xyt].balance = reserves[xyt].balance.sub(outAmount);
        xytOut = outAmount;
        _transferOut(xyt, outAmount);

        // Calc and withdraw pair token.
        balanceToken = reserves[token].balance;
        outAmount = Math.rmul(ratio, balanceToken);
        require(outAmount != 0, "MATH_ERROR");
        require(outAmount >= _minOutToken, "INSUFFICIENT_TOKEN_OUT");
        reserves[token].balance = reserves[token].balance.sub(outAmount);
        tokenOut = outAmount;
        _transferOut(token, outAmount);

        // Deal with lp last.
        _transferInLp(_inLp);
        _collectFees(exitFees);
        _burnLp(inLpAfterExitFee);
    }

    function removeMarketLiquiditySingle(
        address _outToken,
        uint256 _inLp,
        uint256 _minOutAmountToken
    ) external override isBootstrapped onlyRouter returns (uint256 outAmountToken) {
        _curveShift(data);

        TokenReserve storage outTokenReserve = reserves[_outToken];
        uint256 exitFee = data.exitFee();
        uint256 exitFees = Math.rmul(_inLp, data.exitFee());
        uint256 totalLp = totalSupply;
        uint256 totalWeight = reserves[xyt].weight.add(reserves[token].weight);

        outAmountToken = _calcOutAmountToken(outTokenReserve, totalLp, totalWeight, _inLp);
        require(outAmountToken >= _minOutAmountToken, "INSUFFICIENT_TOKEN_OUT");

        // Update reserves and operate underlying LP and outToken
        outTokenReserve.balance = outTokenReserve.balance.sub(outAmountToken);

        _transferInLp(_inLp);
        _collectFees(exitFee);
        _burnLp(_inLp.sub(exitFees));
        _transferOut(_outToken, outAmountToken);

        return outAmountToken;
    }

    function swapExactIn(
        address inToken,
        uint256 inAmount,
        address outToken,
        uint256 minOutAmount,
        uint256 maxPrice
    )
        external
        override
        isBootstrapped
        onlyRouter
        returns (uint256 outAmount, uint256 spotPriceAfter)
    {
        _curveShift(data);

        TokenReserve storage inTokenReserve = reserves[inToken];
        TokenReserve storage outTokenReserve = reserves[outToken];

        uint256 spotPriceBefore = _calcSpotPrice(inTokenReserve, outTokenReserve, data.swapFee());
        require(spotPriceBefore <= maxPrice, "LOW_MAX_PRICE");

        // calc out amount of token to be swapped out
        outAmount = calcExactOut(inTokenReserve, outTokenReserve, inAmount, data.swapFee());
        require(outAmount >= minOutAmount, "HIGH_OUT_LIMIT");

        inTokenReserve.balance = inTokenReserve.balance.add(inAmount);
        outTokenReserve.balance = outTokenReserve.balance.sub(outAmount);

        spotPriceAfter = _calcSpotPrice(inTokenReserve, outTokenReserve, data.swapFee());

        require(spotPriceAfter >= spotPriceBefore, "MATH_ERROR");
        require(spotPriceAfter <= maxPrice, "LOW_MAX_PRICE");
        require(spotPriceBefore <= Math.rdiv(inAmount, outAmount), "MATH_ERROR");

        emit Sync(
            reserves[xyt].balance,
            reserves[xyt].weight,
            reserves[token].balance,
            reserves[token].weight
        );

        _transferIn(inToken, inAmount);
        _transferOut(outToken, outAmount);

        return (outAmount, spotPriceAfter);
    }

    function swapExactOut(
        address inToken,
        uint256 maxInAmount,
        address outToken,
        uint256 outAmount,
        uint256 maxPrice
    )
        external
        override
        isBootstrapped
        onlyRouter
        returns (uint256 inAmount, uint256 spotPriceAfter)
    {
<<<<<<< HEAD
        IPendleRouter router = IPendleMarketFactory(factory).router();
        IPendleData data = router.data();
        console.log("341");
=======
>>>>>>> e9c60e68
        _curveShift(data);

        TokenReserve storage inTokenReserve = reserves[inToken];
        TokenReserve storage outTokenReserve = reserves[outToken];

        // Calc spot price.
        uint256 spotPriceBefore = _calcSpotPrice(inTokenReserve, outTokenReserve, data.swapFee());
        require(spotPriceBefore <= maxPrice, "LOW_MAX_PRICE");

        // Calc in amount.
        inAmount = calcExactIn(inTokenReserve, outTokenReserve, outAmount, data.swapFee());
        require(inAmount <= maxInAmount, "LOW_IN_LIMIT");

        inTokenReserve.balance = inTokenReserve.balance.add(inAmount);
        outTokenReserve.balance = outTokenReserve.balance.sub(outAmount);

        spotPriceAfter = _calcSpotPrice(inTokenReserve, outTokenReserve, data.swapFee());

        require(spotPriceAfter >= spotPriceBefore, "MATH_ERROR");
        require(spotPriceAfter <= maxPrice, "LOW_MAX_PRICE");
        console.log("\toutAmount, inAmount", outAmount, inAmount);
        require(spotPriceBefore <= Math.rdiv(inAmount, outAmount), "MATH_ERROR");

        emit Sync(
            reserves[xyt].balance,
            reserves[xyt].weight,
            reserves[token].balance,
            reserves[token].weight
        );

        _transferIn(inToken, inAmount);
        _transferOut(outToken, outAmount);

        return (inAmount, spotPriceAfter);
    }

    function claimLpInterests(address account)
        public
        override
        isBootstrapped
        onlyRouter
        returns (uint256 interests)
    {
        interests = _settleLpInterests(account);
    }

    function getReserves()
        external
        view
        override
        returns (
            uint256 xytReserves,
            uint256 tokenReserves,
            uint256 lastBlockTimestamp
        )
    {
        return (reserves[xyt].balance, reserves[token].balance, block.timestamp);
    }

    function calcExactIn(
        TokenReserve memory inTokenReserve,
        TokenReserve memory outTokenReserve,
        uint256 exactOut,
        uint256 swapFee
    ) public view override returns (uint256 exactIn) {
        console.log(
            "inTokenReserve %s outTokenReserve %s",
            inTokenReserve.weight,
            outTokenReserve.weight
        );
        uint256 weightRatio = Math.rdiv(outTokenReserve.weight, inTokenReserve.weight);
        uint256 diff = outTokenReserve.balance.sub(exactOut);
        console.log("diff %s", diff);
        uint256 y = Math.rdiv(outTokenReserve.balance, diff);
        uint256 foo = Math.rpow(y, weightRatio);

        foo = foo.sub(Math.RONE);
        exactIn = Math.RONE.sub(swapFee);
        console.log("exactIn: %s", exactIn);
        exactIn = Math.rdiv(Math.rmul(inTokenReserve.balance, foo), exactIn);
    }

    function calcExactOut(
        TokenReserve memory inTokenReserve,
        TokenReserve memory outTokenReserve,
        uint256 exactIn,
        uint256 swapFee
    ) public pure override returns (uint256 exactOut) {
        uint256 weightRatio = Math.rdiv(inTokenReserve.weight, outTokenReserve.weight);
        uint256 adjustedIn = Math.RONE.sub(swapFee);
        adjustedIn = Math.rmul(exactIn, adjustedIn);
        uint256 y = Math.rdiv(inTokenReserve.balance, inTokenReserve.balance.add(adjustedIn));
        uint256 foo = Math.rpow(y, weightRatio);
        uint256 bar = Math.RONE.sub(foo);

        exactOut = Math.rmul(outTokenReserve.balance, bar);
    }

    function getBalance(address asset) external view override returns (uint256) {
        return reserves[asset].balance;
    }

    // will do weight update (dry run) before reading token weights, to prevent the case
    // that weight is outdated
    function getWeight(address asset) external view override returns (uint256) {
        (uint256 xytWeightUpdated, uint256 tokenWeightUpdated, ) = _updateWeightDry();
        if (asset == xyt) {
            return xytWeightUpdated;
        } else if (asset == token) {
            return tokenWeightUpdated;
        } else {
            return 0;
        }
    }

    function spotPrice(address inToken, address outToken)
        external
        view
        override
        returns (uint256 spot)
    {
        TokenReserve storage inTokenReserve = reserves[inToken];
        TokenReserve storage outTokenReserve = reserves[outToken];

        return _calcSpotPrice(inTokenReserve, outTokenReserve, data.swapFee());
    }

    function _calcSpotPrice(
        TokenReserve memory inTokenReserve,
        TokenReserve memory outTokenReserve,
        uint256 swapFee
    ) internal view returns (uint256 spot) {
        console.log("inTokenReserve.weight %s", inTokenReserve.weight);
        console.log("outTokenReserve.weight %s", outTokenReserve.weight);
        uint256 numer = Math.rdiv(inTokenReserve.balance, inTokenReserve.weight);
        uint256 denom = Math.rdiv(outTokenReserve.balance, outTokenReserve.weight);
        console.log("denom %s", denom);
        console.log("MATHRONE %s", Math.RONE.sub(swapFee));
        uint256 ratio = Math.rdiv(numer, denom);
        uint256 scale = Math.rdiv(Math.RONE, Math.RONE.sub(swapFee));

        spot = Math.rmul(ratio, scale);
    }

    function _calcOutAmountLp(
        uint256 inAmount,
        TokenReserve memory inTokenReserve,
        uint256 swapFee,
        uint256 totalSupplyLp,
        uint256 totalWeight
    ) internal pure returns (uint256 exactOutLp) {
        uint256 nWeight = Math.rdiv(inTokenReserve.weight, totalWeight);
        uint256 feePortion = Math.rmul(Math.RONE.sub(nWeight), swapFee);
        uint256 inAmoutAfterFee = Math.rmul(inAmount, Math.RONE.sub(feePortion));

        uint256 inBalanceUpdated = inTokenReserve.balance.add(inAmoutAfterFee);
        uint256 inTokenRatio = Math.rdiv(inBalanceUpdated, inTokenReserve.balance);

        uint256 lpTokenRatio = Math.rpow(inTokenRatio, nWeight);
        uint256 totalSupplyLpUpdated = Math.rmul(lpTokenRatio, totalSupplyLp);
        exactOutLp = totalSupplyLpUpdated.sub(totalSupplyLp);
        return exactOutLp;
    }

    function _calcOutAmountToken(
        TokenReserve memory outTokenReserve,
        uint256 totalSupplyLp,
        uint256 totalWeight,
        uint256 inLp
    ) internal view returns (uint256 exactOutToken) {
        uint256 nWeight = Math.rdiv(outTokenReserve.weight, totalWeight);
        uint256 inLpAfterExitFee = Math.rmul(inLp, Math.RONE.sub(data.exitFee()));
        uint256 totalSupplyLpUpdated = totalSupplyLp.sub(inLpAfterExitFee);
        uint256 lpRatio = Math.rdiv(totalSupplyLpUpdated, totalSupplyLp);

        uint256 outTokenRatio = Math.rpow(lpRatio, Math.rdiv(Math.RONE, nWeight));
        uint256 outTokenBalanceUpdated = Math.rmul(outTokenRatio, outTokenReserve.balance);

        uint256 outAmountTOkenBeforeSwapFee = outTokenReserve.balance.sub(outTokenBalanceUpdated);

        uint256 feePortion = Math.rmul(Math.RONE.sub(nWeight), data.swapFee());
        exactOutToken = Math.rmul(outAmountTOkenBeforeSwapFee, Math.RONE.sub(feePortion));
        return exactOutToken;
    }

    /// @notice Sends fees as LP to Treasury
    function _collectFees(uint256 _amount) internal {
        IERC20(address(this)).safeTransfer(data.treasury(), _amount);
    }

    /// @dev Inbound transfer from router to market
    function _transferIn(address _token, uint256 _amount) internal {
        IERC20(_token).safeTransferFrom(msg.sender, address(this), _amount);
        if (_token == xyt) {
            // if its an XYT transfer, interests for the market is updated.
            lastInterestUpdate = block.timestamp;
        }
    }

    /// @dev Outbound transfer from market to router
    function _transferOut(address _token, uint256 _amount) internal {
        IERC20(_token).safeTransfer(msg.sender, _amount);
        if (_token == xyt) {
            // if its an XYT transfer, interests for the market is updated.
            lastInterestUpdate = block.timestamp;
        }
    }

    function _transferInLp(uint256 amount) internal {
        _transferIn(address(this), amount);
    }

    function _transferOutLp(uint256 amount) internal {
        _transferOut(address(this), amount);
    }

    function _burnLp(uint256 amount) internal {
        _burn(address(this), amount);
    }

    function _mintLp(uint256 amount) internal {
        _mint(address(this), amount);
    }

    // update the token reserve storage
    function _updateWeight() internal {
        uint256 xytWeight = reserves[xyt].weight;
        uint256 tokenWeight = reserves[token].weight;

        (uint256 xytWeightUpdated, uint256 tokenWeightUpdated, uint256 priceNow) =
            _updateWeightDry();

        reserves[xyt].weight = xytWeightUpdated;
        reserves[token].weight = tokenWeightUpdated;
        priceLast = priceNow;
        emit Shift(xytWeight, tokenWeight, xytWeightUpdated, tokenWeightUpdated);
    }

    // do the weight update calucation but don't update the token reserve storage
    function _updateWeightDry()
        internal
        view
        returns (
            uint256 xytWeightUpdated,
            uint256 tokenWeightUpdated,
            uint256 priceNow
        )
    {
        // get current timestamp currentTime
        uint256 currentTime = block.timestamp;
        uint256 endTime = expiry;
        uint256 startTime = IPendleYieldToken(xyt).start();
        uint256 duration = endTime - startTime;

        uint256 xytWeight = reserves[xyt].weight;
        uint256 tokenWeight = reserves[token].weight;

        uint256 timeLeft;
        if (endTime >= currentTime) {
            timeLeft = endTime - currentTime;
        } else {
            timeLeft = 0;
        }

        // get time_to_mature = (endTime - currentTime) / (endTime - startTime)
        uint256 timeToMature = Math.rdiv(timeLeft * Math.RONE, duration * Math.RONE);

        // get price for now = ln(3.14 * t + 1) / ln(4.14)
        priceNow = Math.rdiv(
            Math.ln(Math.rmul(Math.PI, timeToMature).add(Math.RONE), Math.RONE),
            Math.ln(Math.PI_PLUSONE, Math.RONE)
        );
        uint256 r = Math.rdiv(priceNow, priceLast);
        require(Math.RONE >= r, "MATH_ERROR");

        uint256 thetaNumerator = Math.rmul(Math.rmul(xytWeight, tokenWeight), Math.RONE.sub(r));
        uint256 thetaDenominator = Math.rmul(r, xytWeight).add(tokenWeight);

        // calc weight changes theta
        uint256 theta = Math.rdiv(thetaNumerator, thetaDenominator);
        xytWeightUpdated = xytWeight.sub(theta);
        tokenWeightUpdated = tokenWeight.add(theta);
    }

    //curve shift will be called before any calculation using weight
    function _curveShift(IPendleData _data) internal {
        if (block.number > blockNumLast) {
            _updateWeight();
            _data.updateMarketInfo(xyt, token, factory);
            blockNumLast = block.number;
        }
    }

    // sends out any due interests to msg.sender if he's an LP holder
    // this should be called before any functions that change someone's LPs
    function _settleLpInterests(address account) internal returns (uint256 dueInterests) {
        _updateGlobalIncomeIndex();
        if (lastGlobalIncomeIndex[account] == 0) {
            lastGlobalIncomeIndex[account] = globalIncomeIndex;
            return 0;
        }

        dueInterests = balanceOf[account]
            .mul(globalIncomeIndex - lastGlobalIncomeIndex[account])
            .div(GLOBAL_INCOME_INDEX_MULTIPLIER);

        lastGlobalIncomeIndex[account] = globalIncomeIndex;
        if (dueInterests == 0) return 0;
        lastUnderlyingYieldTokenBalance = lastUnderlyingYieldTokenBalance.sub(dueInterests);
        IERC20(IPendleYieldToken(xyt).underlyingYieldToken()).safeTransfer(account, dueInterests);
    }

    // this function should be called whenver the total amount of LP changes
    //
    function _updateGlobalIncomeIndex() internal {
        if (block.timestamp.sub(lastInterestUpdate) > data.interestUpdateDelta()) {
            router.redeemDueInterests(forgeId, underlyingAsset, expiry); // get due interests for the XYT being held in the market
            lastInterestUpdate = block.timestamp;
        }

        uint256 currentUnderlyingYieldTokenBalance =
            IERC20(IPendleYieldToken(xyt).underlyingYieldToken()).balanceOf(address(this));
        uint256 interestsEarned =
            currentUnderlyingYieldTokenBalance - lastUnderlyingYieldTokenBalance;
        lastUnderlyingYieldTokenBalance = currentUnderlyingYieldTokenBalance;
        /* console.log("\tglobalIncomeIndex, totalSupply = ", globalIncomeIndex, totalSupply); */

        globalIncomeIndex = globalIncomeIndex.add(
            interestsEarned.mul(GLOBAL_INCOME_INDEX_MULTIPLIER).div(totalSupply)
        );
    }

    function _beforeTokenTransfer(address from, address to) internal override {
        _settleLpInterests(from);
        _settleLpInterests(to);
    }
}<|MERGE_RESOLUTION|>--- conflicted
+++ resolved
@@ -32,7 +32,6 @@
 import "../libraries/MathLib.sol";
 import "../libraries/MathLib.sol";
 import "@openzeppelin/contracts/token/ERC20/SafeERC20.sol";
-import "hardhat/console.sol";
 
 contract PendleMarket is IPendleMarket, PendleBaseToken {
     using Math for uint256;
@@ -353,12 +352,6 @@
         onlyRouter
         returns (uint256 inAmount, uint256 spotPriceAfter)
     {
-<<<<<<< HEAD
-        IPendleRouter router = IPendleMarketFactory(factory).router();
-        IPendleData data = router.data();
-        console.log("341");
-=======
->>>>>>> e9c60e68
         _curveShift(data);
 
         TokenReserve storage inTokenReserve = reserves[inToken];
@@ -379,7 +372,6 @@
 
         require(spotPriceAfter >= spotPriceBefore, "MATH_ERROR");
         require(spotPriceAfter <= maxPrice, "LOW_MAX_PRICE");
-        console.log("\toutAmount, inAmount", outAmount, inAmount);
         require(spotPriceBefore <= Math.rdiv(inAmount, outAmount), "MATH_ERROR");
 
         emit Sync(
@@ -423,21 +415,14 @@
         TokenReserve memory outTokenReserve,
         uint256 exactOut,
         uint256 swapFee
-    ) public view override returns (uint256 exactIn) {
-        console.log(
-            "inTokenReserve %s outTokenReserve %s",
-            inTokenReserve.weight,
-            outTokenReserve.weight
-        );
+    ) public pure override returns (uint256 exactIn) {
         uint256 weightRatio = Math.rdiv(outTokenReserve.weight, inTokenReserve.weight);
         uint256 diff = outTokenReserve.balance.sub(exactOut);
-        console.log("diff %s", diff);
         uint256 y = Math.rdiv(outTokenReserve.balance, diff);
         uint256 foo = Math.rpow(y, weightRatio);
 
         foo = foo.sub(Math.RONE);
         exactIn = Math.RONE.sub(swapFee);
-        console.log("exactIn: %s", exactIn);
         exactIn = Math.rdiv(Math.rmul(inTokenReserve.balance, foo), exactIn);
     }
 
@@ -464,7 +449,8 @@
     // will do weight update (dry run) before reading token weights, to prevent the case
     // that weight is outdated
     function getWeight(address asset) external view override returns (uint256) {
-        (uint256 xytWeightUpdated, uint256 tokenWeightUpdated, ) = _updateWeightDry();
+        (uint256 xytWeightUpdated, uint256 tokenWeightUpdated, uint256 priceNow) =
+            _updateWeightDry();
         if (asset == xyt) {
             return xytWeightUpdated;
         } else if (asset == token) {
@@ -490,13 +476,9 @@
         TokenReserve memory inTokenReserve,
         TokenReserve memory outTokenReserve,
         uint256 swapFee
-    ) internal view returns (uint256 spot) {
-        console.log("inTokenReserve.weight %s", inTokenReserve.weight);
-        console.log("outTokenReserve.weight %s", outTokenReserve.weight);
+    ) internal pure returns (uint256 spot) {
         uint256 numer = Math.rdiv(inTokenReserve.balance, inTokenReserve.weight);
         uint256 denom = Math.rdiv(outTokenReserve.balance, outTokenReserve.weight);
-        console.log("denom %s", denom);
-        console.log("MATHRONE %s", Math.RONE.sub(swapFee));
         uint256 ratio = Math.rdiv(numer, denom);
         uint256 scale = Math.rdiv(Math.RONE, Math.RONE.sub(swapFee));
 
@@ -631,6 +613,7 @@
             Math.ln(Math.rmul(Math.PI, timeToMature).add(Math.RONE), Math.RONE),
             Math.ln(Math.PI_PLUSONE, Math.RONE)
         );
+
         uint256 r = Math.rdiv(priceNow, priceLast);
         require(Math.RONE >= r, "MATH_ERROR");
 
@@ -639,6 +622,7 @@
 
         // calc weight changes theta
         uint256 theta = Math.rdiv(thetaNumerator, thetaDenominator);
+
         xytWeightUpdated = xytWeight.sub(theta);
         tokenWeightUpdated = tokenWeight.add(theta);
     }
@@ -684,11 +668,11 @@
         uint256 interestsEarned =
             currentUnderlyingYieldTokenBalance - lastUnderlyingYieldTokenBalance;
         lastUnderlyingYieldTokenBalance = currentUnderlyingYieldTokenBalance;
-        /* console.log("\tglobalIncomeIndex, totalSupply = ", globalIncomeIndex, totalSupply); */
 
         globalIncomeIndex = globalIncomeIndex.add(
             interestsEarned.mul(GLOBAL_INCOME_INDEX_MULTIPLIER).div(totalSupply)
         );
+        // console.log("\tglobalIncomeIndex, totalSupply = ", globalIncomeIndex, totalSupply);
     }
 
     function _beforeTokenTransfer(address from, address to) internal override {
