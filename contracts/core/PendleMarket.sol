// SPDX-License-Identifier: MIT
/*
 * MIT License
 * ===========
 *
 * Permission is hereby granted, free of charge, to any person obtaining a copy
 * of this software and associated documentation files (the "Software"), to deal
 * in the Software without restriction, including without limitation the rights
 * to use, copy, modify, merge, publish, distribute, sublicense, and/or sell
 * copies of the Software, and to permit persons to whom the Software is
 * furnished to do so, subject to the following conditions:
 *
 * The above copyright notice and this permission notice shall be included in all
 * copies or substantial portions of the Software.
 *
 * THE SOFTWARE IS PROVIDED "AS IS", WITHOUT WARRANTY OF ANY KIND, EXPRESS OR
 * IMPLIED, INCLUDING BUT NOT LIMITED TO THE WARRANTIES OF MERCHANTABILITY,
 * FITNESS FOR A PARTICULAR PURPOSE AND NONINFRINGEMENT. IN NO EVENT SHALL THE
 * AUTHORS OR COPYRIGHT HOLDERS BE LIABLE FOR ANY CLAIM, DAMAGES OR OTHER
 * LIABILITY, WHETHER IN AN ACTION OF CONTRACT, TORT OR OTHERWISE, ARISING FROM,
 * OUT OF OR IN CONNECTION WITH THE SOFTWARE OR THE USE OR OTHER DEALINGS IN THE
 */
pragma solidity 0.7.6;
pragma experimental ABIEncoderV2;

import "../interfaces/IPendleData.sol";
import "../interfaces/IPendleMarket.sol";
import "../interfaces/IPendleMarketFactory.sol";
import "../interfaces/IPendleYieldToken.sol";
import "../tokens/PendleBaseToken.sol";
import "../libraries/PendleLibrary.sol";
import {Math} from "../libraries/PendleLibrary.sol";
import "@openzeppelin/contracts/token/ERC20/SafeERC20.sol";

contract PendleMarket is IPendleMarket, PendleBaseToken {
    using Math for uint256;
    using SafeMath for uint256;
    using SafeERC20 for IERC20;

    address public immutable override factory;
    address public immutable override forge;
    address public immutable override token;
    address public immutable override xyt;
    uint256 public constant MIN_LIQUIDITY = 10**3;
    uint256 public lastUnderlyingYieldTokenBalance;
    uint256 public globalIncomeIndex;
    bool public bootstrapped;
    string private constant NAME = "Pendle Market";
    string private constant SYMBOL = "PENDLE-LPT";
    uint256 private constant INITIAL_LP = 10**18; // arbitrary number
    uint8 private constant DECIMALS = 18;
    uint256 private priceLast = Math.FORMULA_PRECISION;
    uint256 private blockNumLast;

    uint256 private constant GLOBAL_INCOME_INDEX_MULTIPLIER = 10**30;
    mapping(address => uint256) public lastGlobalIncomeIndex;
    mapping(address => TokenReserve) private reserves;

    constructor(
        address _forge,
        address _xyt,
        address _token,
        uint256 _expiry
    ) PendleBaseToken(NAME, SYMBOL, DECIMALS, block.timestamp, _expiry) {
        require(_forge != address(0), "ZERO_ADDRESS");
        require(_xyt != address(0), "ZERO_ADDRESS");
        require(_token != address(0), "ZERO_ADDRESS");

        factory = msg.sender;
        forge = _forge;
        xyt = _xyt;
        token = _token;
        bootstrapped = false;
        globalIncomeIndex = 1;
    }

    modifier isBootstrapped {
        require(bootstrapped, "NOT_BOOTSTRAPPED");
        _;
    }

    modifier onlyRouter() {
        address router = address(IPendleMarketFactory(factory).router());
        require(msg.sender == router, "ONLY_ROUTER");
        _;
    }

    function bootstrap(uint256 initialXytLiquidity, uint256 initialTokenLiquidity)
        external
        override
        onlyRouter
        returns (uint256)
    {
        require(!bootstrapped, "ALREADY_BOOTSTRAPPED");

        // console.log("97",initialXytLiquidity,initialTokenLiquidity);
        _transferIn(xyt, initialXytLiquidity);
        _transferIn(token, initialTokenLiquidity);

        reserves[xyt].balance = initialXytLiquidity;
        reserves[xyt].weight = Math.FORMULA_PRECISION / 2;
        reserves[token].balance = initialTokenLiquidity;
        reserves[token].weight = Math.FORMULA_PRECISION / 2;

        _mintLp(INITIAL_LP);
        _transferOutLp(INITIAL_LP);

        blockNumLast = block.number;
        bootstrapped = true;

        return INITIAL_LP;
    }

    /**
     * @notice Join the market by putting in xytToken and pairTokens
     *          and get back desired amount of lpToken.
     * @dev no curveShift to save gas because this function
                doesn't depend on weights of tokens
     */
    function addMarketLiquidityAll(
        uint256 _exactOutLp,
        uint256 _maxInXyt,
        uint256 _maxInToken
    )
        external
        override
        isBootstrapped
        onlyRouter
        returns (uint256 amountXytUsed, uint256 amountTokenUsed)
    {
        uint256 totalLp = totalSupply;
        uint256 ratio = Math.rdiv(_exactOutLp, totalLp);
        require(ratio != 0, "ZERO_RATIO");

        // Calc and inject XYT token.
        uint256 balanceXyt = reserves[xyt].balance;
        amountXytUsed = Math.rmul(ratio, balanceXyt);
        require(amountXytUsed != 0, "ZERO_XYT_IN_AMOUNT");
        require(amountXytUsed <= _maxInXyt, "LOW_XYT_IN_LIMIT");
        reserves[xyt].balance = reserves[xyt].balance.add(amountXytUsed);
        emit Join(xyt, amountXytUsed);
        _transferIn(xyt, amountXytUsed);

        // Calc and inject pair token.
        uint256 balanceToken = reserves[token].balance;
        amountTokenUsed = Math.rmul(ratio, balanceToken);
        require(amountTokenUsed != 0, "ZERO_TOKEN_IN_AMOUNT");
        require(amountTokenUsed <= _maxInToken, "LOW_TOKEN_IN_LIMIT");
        reserves[token].balance = reserves[token].balance.add(amountTokenUsed);
        emit Join(token, amountTokenUsed);
        _transferIn(token, amountTokenUsed);

        // Mint and push LP token.
        _mintLp(_exactOutLp);
        _transferOutLp(_exactOutLp);

        return (amountXytUsed, amountTokenUsed);
    }

    function addMarketLiquiditySingle(
        address _inToken,
        uint256 _exactIn,
        uint256 _minOutLp
    ) external override isBootstrapped onlyRouter returns (uint256 exactOutLp) {
        IPendleRouter router = IPendleMarketFactory(factory).router();
        IPendleData data = router.data();

        _curveShift(data);

        TokenReserve storage inTokenReserve = reserves[_inToken];
        uint256 totalLp = totalSupply;
        uint256 totalWeight = reserves[xyt].weight.add(reserves[token].weight);

        // Calc out amount of LP token.
        exactOutLp = _calcOutAmountLp(
            _exactIn,
            inTokenReserve,
            data.swapFee(),
            totalLp,
            totalWeight
        );
        require(exactOutLp >= _minOutLp, "HIGH_LP_OUT_LIMIT");

        // Update reserves and operate underlying LP and inToken.
        inTokenReserve.balance = inTokenReserve.balance.add(_exactIn);
        emit Join(_inToken, _exactIn);
        _transferIn(_inToken, _exactIn);

        // Mint and push LP token.
        _mintLp(exactOutLp);
        _transferOutLp(exactOutLp);

        emit Sync(
            reserves[xyt].balance,
            reserves[xyt].weight,
            reserves[token].balance,
            reserves[token].weight
        );

        return exactOutLp;
    }

    /**
     * @notice Exit the market by putting in the desired amount of LP tokens
     *         and getting back XYT and pair tokens.
     * @dev no curveShift to save gas because this function
                doesn't depend on weights of tokens
     */
    function removeMarketLiquidityAll(
        uint256 _inLp,
        uint256 _minOutXyt,
        uint256 _minOutToken
    ) external override isBootstrapped onlyRouter returns (uint256 xytOut, uint256 tokenOut) {
        IPendleRouter router = IPendleMarketFactory(factory).router();
        IPendleData data = router.data();
        uint256 exitFee = data.exitFee();
        uint256 totalLp = totalSupply;
        uint256 exitFees = Math.rmul(_inLp, exitFee);
        uint256 inLpAfterExitFee = _inLp.sub(exitFee);
        uint256 ratio = Math.rdiv(inLpAfterExitFee, totalLp);
        require(ratio != 0, "ZERO_RATIO");

        // Calc and withdraw xyt token.
        uint256 balanceToken = reserves[xyt].balance;
        uint256 outAmount = Math.rmul(ratio, balanceToken);
        require(outAmount != 0, "MATH_ERROR");
        require(outAmount >= _minOutXyt, "INSUFFICIENT_XYT_OUT");
        reserves[xyt].balance = reserves[xyt].balance.sub(outAmount);
        xytOut = outAmount;
        emit Exit(xyt, outAmount);
        _transferOut(xyt, outAmount);

        // Calc and withdraw pair token.
        balanceToken = reserves[token].balance;
        outAmount = Math.rmul(ratio, balanceToken);
        require(outAmount != 0, "MATH_ERROR");
        require(outAmount >= _minOutToken, "INSUFFICIENT_TOKEN_OUT");
        reserves[token].balance = reserves[token].balance.sub(outAmount);
        tokenOut = outAmount;
        emit Exit(token, outAmount);
        _transferOut(token, outAmount);

        // Deal with lp last.
        _transferInLp(_inLp);
        _collectFees(exitFees);
        _burnLp(inLpAfterExitFee);
    }

    function removeMarketLiquiditySingle(
        address _outToken,
        uint256 _inLp,
        uint256 _minOutAmountToken
    ) external override isBootstrapped onlyRouter returns (uint256 outAmountToken) {
        IPendleRouter router = IPendleMarketFactory(factory).router();
        IPendleData data = router.data();

        _curveShift(data);

        TokenReserve storage outTokenReserve = reserves[_outToken];
        uint256 exitFee = data.exitFee();
        uint256 exitFees = Math.rmul(_inLp, data.exitFee());
        uint256 totalLp = totalSupply;
        uint256 totalWeight = reserves[xyt].weight.add(reserves[token].weight);

        outAmountToken = _calcOutAmountToken(data, outTokenReserve, totalLp, totalWeight, _inLp);
        require(outAmountToken >= _minOutAmountToken, "INSUFFICIENT_TOKEN_OUT");

        // Update reserves and operate underlying LP and outToken
        outTokenReserve.balance = outTokenReserve.balance.sub(outAmountToken);

        emit Exit(_outToken, outAmountToken);

        _transferInLp(_inLp);
        _collectFees(exitFee);
        _burnLp(_inLp.sub(exitFees));
        _transferOut(_outToken, outAmountToken);

        return outAmountToken;
    }

    function swapExactIn(
        address inToken,
        uint256 inAmount,
        address outToken,
        uint256 minOutAmount,
        uint256 maxPrice
    )
        external
        override
        isBootstrapped
        onlyRouter
        returns (uint256 outAmount, uint256 spotPriceAfter)
    {
        IPendleRouter router = IPendleMarketFactory(factory).router();
        IPendleData data = router.data();

        // do curve shifting since we need updated weight for calculation
        _curveShift(data);

        TokenReserve storage inTokenReserve = reserves[inToken];
        TokenReserve storage outTokenReserve = reserves[outToken];

        uint256 spotPriceBefore = _calcSpotPrice(inTokenReserve, outTokenReserve, data.swapFee());
<<<<<<< HEAD
        require(spotPriceBefore <= maxPrice, "Pendle: bad price");
        // calc out amount of token to be swapped out
=======
        require(spotPriceBefore <= maxPrice, "LOW_MAX_PRICE");

>>>>>>> 83bd2be6
        outAmount = calcExactOut(inTokenReserve, outTokenReserve, inAmount, data.swapFee());
        require(outAmount >= minOutAmount, "HIGH_OUT_LIMIT");

        inTokenReserve.balance = inTokenReserve.balance.add(inAmount);
        outTokenReserve.balance = outTokenReserve.balance.sub(outAmount);

        spotPriceAfter = _calcSpotPrice(inTokenReserve, outTokenReserve, data.swapFee());

        require(spotPriceAfter >= spotPriceBefore, "MATH_ERROR");
        require(spotPriceAfter <= maxPrice, "LOW_MAX_PRICE");
        require(spotPriceBefore <= Math.rdiv(inAmount, outAmount), "MATH_ERROR");

        emit Swap(inToken, inAmount, outToken, outAmount);

        _transferIn(inToken, inAmount);
        _transferOut(outToken, outAmount);

        return (outAmount, spotPriceAfter);
    }

    function swapExactOut(
        address inToken,
        uint256 maxInAmount,
        address outToken,
        uint256 outAmount,
        uint256 maxPrice
    )
        external
        override
        isBootstrapped
        onlyRouter
        returns (uint256 inAmount, uint256 spotPriceAfter)
    {
        IPendleRouter router = IPendleMarketFactory(factory).router();
        IPendleData data = router.data();
        // do curve shifting since we need updated weight for calculation
        _curveShift(data);

        TokenReserve storage inTokenReserve = reserves[inToken];
        TokenReserve storage outTokenReserve = reserves[outToken];

        // Calc spot price.
        uint256 spotPriceBefore = _calcSpotPrice(inTokenReserve, outTokenReserve, data.swapFee());
        require(spotPriceBefore <= maxPrice, "LOW_MAX_PRICE");

        // Calc in amount.
        inAmount = calcExactIn(inTokenReserve, outTokenReserve, outAmount, data.swapFee());
        require(inAmount <= maxInAmount, "LOW_IN_LIMIT");

        inTokenReserve.balance = inTokenReserve.balance.add(inAmount);
        outTokenReserve.balance = outTokenReserve.balance.sub(outAmount);

        spotPriceAfter = _calcSpotPrice(inTokenReserve, outTokenReserve, data.swapFee());

        require(spotPriceAfter >= spotPriceBefore, "MATH_ERROR");
        require(spotPriceAfter <= maxPrice, "LOW_MAX_PRICE");
        require(spotPriceBefore <= Math.rdiv(inAmount, outAmount), "MATH_ERROR");

        emit Swap(inToken, inAmount, outToken, outAmount);
        _transferIn(inToken, inAmount);
        _transferOut(outToken, outAmount);

        return (inAmount, spotPriceAfter);
    }

    function claimLpInterests(address account)
        public
        override
        isBootstrapped
        onlyRouter
        returns (uint256 interests)
    {
        interests = _settleLpInterests(account);
    }

    function getReserves()
        external
        view
        override
        returns (
            uint256 xytReserves,
            uint256 tokenReserves,
            uint256 lastBlockTimestamp
        )
    {
        return (reserves[xyt].balance, reserves[token].balance, block.timestamp);
    }

    function calcExactIn(
        TokenReserve memory inTokenReserve,
        TokenReserve memory outTokenReserve,
        uint256 exactOut,
        uint256 swapFee
    ) public pure override returns (uint256 exactIn) {
        uint256 weightRatio = Math.rdiv(outTokenReserve.weight, inTokenReserve.weight);
        uint256 diff = outTokenReserve.balance.sub(exactOut);
        uint256 y = Math.rdiv(outTokenReserve.balance, diff);
        uint256 foo = Math.rpow(y, weightRatio);

        foo = foo.sub(Math.FORMULA_PRECISION);
        exactIn = Math.FORMULA_PRECISION.sub(swapFee);
        exactIn = Math.rdiv(Math.rmul(inTokenReserve.balance, foo), exactIn);
    }

    function calcExactOut(
        TokenReserve memory inTokenReserve,
        TokenReserve memory outTokenReserve,
        uint256 exactIn,
        uint256 swapFee
    ) public pure override returns (uint256 exactOut) {
        uint256 weightRatio = Math.rdiv(inTokenReserve.weight, outTokenReserve.weight);
        uint256 adjustedIn = Math.FORMULA_PRECISION.sub(swapFee);
        adjustedIn = Math.rmul(exactIn, adjustedIn);
        uint256 y = Math.rdiv(inTokenReserve.balance, inTokenReserve.balance.add(adjustedIn));
        uint256 foo = Math.rpow(y, weightRatio);
        uint256 bar = Math.FORMULA_PRECISION.sub(foo);

        exactOut = Math.rmul(outTokenReserve.balance, bar);
    }

    function getBalance(address asset) external view override returns (uint256) {
        return reserves[asset].balance;
    }

    // will do weight update (dry run) before reading token weights, to prevent the case
    // that weight is outdated
    function getWeight(address asset) external view override returns (uint256) {
        (uint256 xytWeightUpdated, uint256 tokenWeightUpdated, uint256 priceNow) =
            _updateWeightDry();
        if (asset == xyt) {
            return xytWeightUpdated;
        } else if (asset == token) {
            return tokenWeightUpdated;
        } else {
            return 0;
        }
    }

    function spotPrice(address inToken, address outToken)
        external
        view
        override
        returns (uint256 spot)
    {
        IPendleRouter router = IPendleMarketFactory(factory).router();
        IPendleData data = router.data();
        TokenReserve storage inTokenReserve = reserves[inToken];
        TokenReserve storage outTokenReserve = reserves[outToken];

        return _calcSpotPrice(inTokenReserve, outTokenReserve, data.swapFee());
    }

    function _calcSpotPrice(
        TokenReserve memory inTokenReserve,
        TokenReserve memory outTokenReserve,
        uint256 swapFee
    ) internal pure returns (uint256 spot) {
        uint256 numer = Math.rdiv(inTokenReserve.balance, inTokenReserve.weight);
        uint256 denom = Math.rdiv(outTokenReserve.balance, outTokenReserve.weight);
        uint256 ratio = Math.rdiv(numer, denom);
        uint256 scale = Math.rdiv(Math.FORMULA_PRECISION, Math.FORMULA_PRECISION.sub(swapFee));

        spot = Math.rmul(ratio, scale);
    }

    function _calcOutAmountLp(
        uint256 inAmount,
        TokenReserve memory inTokenReserve,
        uint256 swapFee,
        uint256 totalSupplyLp,
        uint256 totalWeight
    ) internal pure returns (uint256 exactOutLp) {
        uint256 nWeight = Math.rdiv(inTokenReserve.weight, totalWeight);
        uint256 feePortion = Math.rmul(Math.FORMULA_PRECISION.sub(nWeight), swapFee);
        uint256 inAmoutAfterFee = Math.rmul(inAmount, Math.FORMULA_PRECISION.sub(feePortion));

        uint256 inBalanceUpdated = inTokenReserve.balance.add(inAmoutAfterFee);
        uint256 inTokenRatio = Math.rdiv(inBalanceUpdated, inTokenReserve.balance);

        uint256 lpTokenRatio = Math.rpow(inTokenRatio, nWeight);
        uint256 totalSupplyLpUpdated = Math.rmul(lpTokenRatio, totalSupplyLp);
        exactOutLp = totalSupplyLpUpdated.sub(totalSupplyLp);
        return exactOutLp;
    }

    function _calcOutAmountToken(
        IPendleData data,
        TokenReserve memory outTokenReserve,
        uint256 totalSupplyLp,
        uint256 totalWeight,
        uint256 inLp
    ) internal view returns (uint256 exactOutToken) {
        uint256 nWeight = Math.rdiv(outTokenReserve.weight, totalWeight);
        uint256 inLpAfterExitFee = Math.rmul(inLp, Math.FORMULA_PRECISION.sub(data.exitFee()));
        uint256 totalSupplyLpUpdated = totalSupplyLp.sub(inLpAfterExitFee);
        uint256 lpRatio = Math.rdiv(totalSupplyLpUpdated, totalSupplyLp);

        uint256 outTokenRatio = Math.rpow(lpRatio, Math.rdiv(Math.FORMULA_PRECISION, nWeight));
        uint256 outTokenBalanceUpdated = Math.rmul(outTokenRatio, outTokenReserve.balance);

        uint256 outAmountTOkenBeforeSwapFee = outTokenReserve.balance.sub(outTokenBalanceUpdated);

        uint256 feePortion = Math.rmul(Math.FORMULA_PRECISION.sub(nWeight), data.swapFee());
        exactOutToken = Math.rmul(
            outAmountTOkenBeforeSwapFee,
            Math.FORMULA_PRECISION.sub(feePortion)
        );
        return exactOutToken;
    }

    /// @notice Sends fees as LP to Treasury
    function _collectFees(uint256 _amount) internal {
        IPendleRouter router = IPendleMarketFactory(factory).router();
        IPendleData data = router.data();

        IERC20(address(this)).safeTransfer(data.treasury(), _amount);
    }

    /// @dev Inbound transfer from router to market
    function _transferIn(address _token, uint256 _amount) internal {
        IERC20(_token).safeTransferFrom(msg.sender, address(this), _amount);
    }

    /// @dev Outbound transfer from market to router
    function _transferOut(address _token, uint256 _amount) internal {
        IERC20(_token).safeTransfer(msg.sender, _amount);
    }

    function _transferInLp(uint256 amount) internal {
        _transferIn(address(this), amount);
    }

    function _transferOutLp(uint256 amount) internal {
        _transferOut(address(this), amount);
    }

    function _burnLp(uint256 amount) internal {
        _burn(address(this), amount);
    }

    function _mintLp(uint256 amount) internal {
        _mint(address(this), amount);
    }

    // update the token reserve storage
    function _updateWeight() internal {
        uint256 xytWeight = reserves[xyt].weight;
        uint256 tokenWeight = reserves[token].weight;

        (uint256 xytWeightUpdated, uint256 tokenWeightUpdated, uint256 priceNow) =
            _updateWeightDry();

        reserves[xyt].weight = xytWeightUpdated;
        reserves[token].weight = tokenWeightUpdated;
        priceLast = priceNow;
        emit Shift(xytWeight, tokenWeight, xytWeightUpdated, tokenWeightUpdated);
    }

    // do the weight update calucation but don't update the token reserve storage
    function _updateWeightDry()
        internal
        view
        returns (
            uint256 xytWeightUpdated,
            uint256 tokenWeightUpdated,
            uint256 priceNow
        )
    {
        // get current timestamp currentTime
        uint256 currentTime = block.timestamp;
        uint256 endTime = IPendleYieldToken(xyt).expiry();
        uint256 startTime = IPendleYieldToken(xyt).start();
        uint256 duration = endTime - startTime;

        uint256 xytWeight = reserves[xyt].weight;
        uint256 tokenWeight = reserves[token].weight;

        uint256 timeLeft;
        if (endTime >= currentTime) {
            timeLeft = endTime - currentTime;
        } else {
            timeLeft = 0;
        }

        // get time_to_mature = (endTime - currentTime) / (endTime - startTime)
        uint256 timeToMature =
<<<<<<< HEAD
            Math.rdiv(
                (endTime - currentTime) * Math.FORMULA_PRECISION,
                duration * Math.FORMULA_PRECISION
            );
        // get price for now = ln(3.14 * t + 1) / ln(4.14)
=======
            Math.rdiv(timeLeft * Math.FORMULA_PRECISION, duration * Math.FORMULA_PRECISION);

>>>>>>> 83bd2be6
        priceNow = Math.rdiv(
            Math.ln(
                Math.rmul(Math.PI, timeToMature).add(Math.FORMULA_PRECISION),
                Math.FORMULA_PRECISION
            ),
            Math.ln(Math.PI_PLUSONE, Math.FORMULA_PRECISION)
        );

        uint256 r = Math.rdiv(priceNow, priceLast);
        require(Math.FORMULA_PRECISION >= r, "MATH_ERROR");

        uint256 thetaNumerator =
            Math.rmul(Math.rmul(xytWeight, tokenWeight), Math.FORMULA_PRECISION.sub(r));
        uint256 thetaDenominator = Math.rmul(r, xytWeight).add(tokenWeight);

        // calc weight changes theta
        uint256 theta = Math.rdiv(thetaNumerator, thetaDenominator);

        xytWeightUpdated = xytWeight.sub(theta);
        tokenWeightUpdated = tokenWeight.add(theta);
    }

    //curve shift will be called before any calculation using weight
    function _curveShift(IPendleData _data) internal {
        if (block.number > blockNumLast) {
            _updateWeight();
            _data.updateMarketInfo(xyt, token, factory);
            blockNumLast = block.number;
        }
    }

    // sends out any due interests to msg.sender if he's an LP holder
    // this should be called before any functions that change someone's LPs
    function _settleLpInterests(address account) internal returns (uint256 dueInterests) {
        _updateGlobalIncomeIndex();
        if (lastGlobalIncomeIndex[account] == 0) {
            lastGlobalIncomeIndex[account] = globalIncomeIndex;
            return 0;
        }

        dueInterests = balanceOf[account]
            .mul(globalIncomeIndex - lastGlobalIncomeIndex[account])
            .div(GLOBAL_INCOME_INDEX_MULTIPLIER);

        lastGlobalIncomeIndex[account] = globalIncomeIndex;
        if (dueInterests == 0) return 0;
        lastUnderlyingYieldTokenBalance = lastUnderlyingYieldTokenBalance.sub(dueInterests);
        IERC20(IPendleYieldToken(xyt).underlyingYieldToken()).safeTransfer(account, dueInterests);
    }

    // this function should be called whenver the total amount of LP changes
    //
    function _updateGlobalIncomeIndex() internal {
        uint256 currentUnderlyingYieldTokenBalance =
            IERC20(IPendleYieldToken(xyt).underlyingYieldToken()).balanceOf(address(this));
        uint256 interestsEarned =
            currentUnderlyingYieldTokenBalance - lastUnderlyingYieldTokenBalance;
        lastUnderlyingYieldTokenBalance = currentUnderlyingYieldTokenBalance;

        globalIncomeIndex = globalIncomeIndex.add(
            interestsEarned.mul(GLOBAL_INCOME_INDEX_MULTIPLIER).div(totalSupply)
        );
        // console.log("\tglobalIncomeIndex, totalSupply = ", globalIncomeIndex, totalSupply);
    }

    function _beforeTokenTransfer(address from, address to) internal override {
        _settleLpInterests(from);
        _settleLpInterests(to);
    }
}<|MERGE_RESOLUTION|>--- conflicted
+++ resolved
@@ -301,13 +301,9 @@
         TokenReserve storage outTokenReserve = reserves[outToken];
 
         uint256 spotPriceBefore = _calcSpotPrice(inTokenReserve, outTokenReserve, data.swapFee());
-<<<<<<< HEAD
-        require(spotPriceBefore <= maxPrice, "Pendle: bad price");
+        require(spotPriceBefore <= maxPrice, "LOW_MAX_PRICE");
+
         // calc out amount of token to be swapped out
-=======
-        require(spotPriceBefore <= maxPrice, "LOW_MAX_PRICE");
-
->>>>>>> 83bd2be6
         outAmount = calcExactOut(inTokenReserve, outTokenReserve, inAmount, data.swapFee());
         require(outAmount >= minOutAmount, "HIGH_OUT_LIMIT");
 
@@ -594,16 +590,8 @@
 
         // get time_to_mature = (endTime - currentTime) / (endTime - startTime)
         uint256 timeToMature =
-<<<<<<< HEAD
-            Math.rdiv(
-                (endTime - currentTime) * Math.FORMULA_PRECISION,
-                duration * Math.FORMULA_PRECISION
-            );
+            Math.rdiv(timeLeft * Math.FORMULA_PRECISION, duration * Math.FORMULA_PRECISION);
         // get price for now = ln(3.14 * t + 1) / ln(4.14)
-=======
-            Math.rdiv(timeLeft * Math.FORMULA_PRECISION, duration * Math.FORMULA_PRECISION);
-
->>>>>>> 83bd2be6
         priceNow = Math.rdiv(
             Math.ln(
                 Math.rmul(Math.PI, timeToMature).add(Math.FORMULA_PRECISION),
