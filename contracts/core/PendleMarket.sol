--- conflicted
+++ resolved
@@ -121,107 +121,6 @@
     }
 
     /**
-<<<<<<< HEAD
-     * @notice Exit the market by putting in the desired amount of LP tokens
-     *         and getting back XYT and pair tokens.
-     * @dev no curveShift to save gas because this function
-                doesn't depend on weights of tokens
-     */
-    function exitMarketByAll(
-        uint256 inLp,
-        uint256 minOutXyt,
-        uint256 minOutToken
-    ) external override isBootstrapped onlyRouter returns (uint256 xytOut, uint256 tokenOut) {
-        IPendleRouter router = IPendleMarketFactory(factory).router();
-        IPendleData data = router.data();
-        uint256 exitFee = data.exitFee();
-        uint256 totalLp = totalSupply;
-        uint256 exitFees = Math.rmul(inLp, exitFee);
-        uint256 inLpAfterExitFee = inLp.sub(exitFee);
-        uint256 ratio = Math.rdiv(inLpAfterExitFee, totalLp);
-        require(ratio != 0, "Pendle: zero ratio");
-
-        // Calc and withdraw xyt token.
-        uint256 balanceToken = reserves[xyt].balance;
-        uint256 outAmount = Math.rmul(ratio, balanceToken);
-        require(outAmount != 0, "Pendle: math problem");
-        require(outAmount >= minOutXyt, "Pendle: beyond amount limit");
-        reserves[xyt].balance = reserves[xyt].balance.sub(outAmount);
-        xytOut = outAmount;
-        _transferOut(xyt, outAmount);
-
-        // Calc and withdraw pair token.
-        balanceToken = reserves[token].balance;
-        outAmount = Math.rmul(ratio, balanceToken);
-        require(outAmount != 0, "Pendle: math problem");
-        require(outAmount >= minOutToken, "Pendle: beyond amount limit");
-        reserves[token].balance = reserves[token].balance.sub(outAmount);
-        tokenOut = outAmount;
-        _transferOut(token, outAmount);
-
-        emit Sync(
-            reserves[xyt].balance,
-            reserves[xyt].weight,
-            reserves[token].balance,
-            reserves[token].weight
-        );
-
-        // @TODO Double check if msg.sender is Pendle.sol or from the EOA that called the contract?
-        emit Exit(msg.sender, xytOut, tokenOut);
-
-        // Deal with lp last.
-        _transferInLp(inLp);
-        _collectFees(exitFees);
-        _burnLp(inLpAfterExitFee);
-    }
-
-    function exitMarketSingleToken(
-        address outToken,
-        uint256 inLp,
-        uint256 minOutAmountToken
-    ) external override isBootstrapped onlyRouter returns (uint256 outAmountToken) {
-        IPendleRouter router = IPendleMarketFactory(factory).router();
-        IPendleData data = router.data();
-
-        _curveShift(data);
-        console.log("exitMarket - weight of outToken: ", reserves[outToken].weight);
-
-        TokenReserve storage outTokenReserve = reserves[outToken];
-        uint256 exitFee = data.exitFee();
-        uint256 exitFees = Math.rmul(inLp, data.exitFee());
-        uint256 totalLp = totalSupply;
-        uint256 totalWeight = reserves[xyt].weight.add(reserves[token].weight);
-
-        outAmountToken = _calcOutAmountToken(data, outTokenReserve, totalLp, totalWeight, inLp);
-        require(outAmountToken >= minOutAmountToken, "Pendle: bad token out amount");
-
-        // Update reserves and operate underlying LP and outToken
-        outTokenReserve.balance = outTokenReserve.balance.sub(outAmountToken);
-
-        emit Sync(
-            reserves[xyt].balance,
-            reserves[xyt].weight,
-            reserves[token].balance,
-            reserves[token].weight
-        );
-        // @TODO Double check if msg.sender is Pendle.sol or from the EOA that called the contract?
-        if (outToken == xyt) {
-            emit Exit(msg.sender, outAmountToken, 0);
-        } else if (outToken == token) {
-            emit Exit(msg.sender, 0, outAmountToken);
-        }
-
-        _transferInLp(inLp);
-        _collectFees(exitFee);
-        _burnLp(inLp.sub(exitFees));
-        _transferOut(outToken, outAmountToken);
-
-        return outAmountToken;
-    }
-
-    /**
-=======
->>>>>>> b513c431
      * @notice Join the market by putting in xytToken and pairTokens
      *          and get back desired amount of lpToken.
      * @dev no curveShift to save gas because this function
@@ -300,14 +199,8 @@
         require(exactOutLp >= _minOutLp, "HIGH_LP_OUT_LIMIT");
 
         // Update reserves and operate underlying LP and inToken.
-<<<<<<< HEAD
-        inTokenReserve.balance = inTokenReserve.balance.add(exactIn);
-        _transferIn(inToken, exactIn);
-=======
         inTokenReserve.balance = inTokenReserve.balance.add(_exactIn);
-        emit Join(_inToken, _exactIn);
         _transferIn(_inToken, _exactIn);
->>>>>>> b513c431
 
         // Mint and push LP token.
         _mintLp(exactOutLp);
