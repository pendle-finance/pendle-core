// SPDX-License-Identifier: MIT
/*
 * MIT License
 * ===========
 *
 * Permission is hereby granted, free of charge, to any person obtaining a copy
 * of this software and associated documentation files (the "Software"), to deal
 * in the Software without restriction, including without limitation the rights
 * to use, copy, modify, merge, publish, distribute, sublicense, and/or sell
 * copies of the Software, and to permit persons to whom the Software is
 * furnished to do so, subject to the following conditions:
 *
 * The above copyright notice and this permission notice shall be included in all
 * copies or substantial portions of the Software.
 *
 * THE SOFTWARE IS PROVIDED "AS IS", WITHOUT WARRANTY OF ANY KIND, EXPRESS OR
 * IMPLIED, INCLUDING BUT NOT LIMITED TO THE WARRANTIES OF MERCHANTABILITY,
 * FITNESS FOR A PARTICULAR PURPOSE AND NONINFRINGEMENT. IN NO EVENT SHALL THE
 * AUTHORS OR COPYRIGHT HOLDERS BE LIABLE FOR ANY CLAIM, DAMAGES OR OTHER
 * LIABILITY, WHETHER IN AN ACTION OF CONTRACT, TORT OR OTHERWISE, ARISING FROM,
 * OUT OF OR IN CONNECTION WITH THE SOFTWARE OR THE USE OR OTHER DEALINGS IN THE
 */
pragma solidity 0.7.6;
pragma experimental ABIEncoderV2;

import "../interfaces/IPendleData.sol";
import "../interfaces/IPendleMarket.sol";
import "../interfaces/IPendleForge.sol";
import "../interfaces/IPendleMarketFactory.sol";
import "../interfaces/IPendleYieldToken.sol";
import "../tokens/PendleBaseToken.sol";
import "../libraries/MathLib.sol";
import "../libraries/MathLib.sol";
import "@openzeppelin/contracts/token/ERC20/SafeERC20.sol";

contract PendleMarket is IPendleMarket, PendleBaseToken {
    using Math for uint256;
    using SafeMath for uint256;
    using SafeERC20 for IERC20;

    address public immutable override factory;
    address public immutable override forge;
    address public immutable override token;
    address public immutable override xyt;
    uint256 public constant MIN_LIQUIDITY = 10**3;
    uint256 public lastUnderlyingYieldTokenBalance;
    uint256 public globalIncomeIndex;
    bool public bootstrapped;
    string private constant NAME = "Pendle Market";
    string private constant SYMBOL = "PENDLE-LPT";
    uint256 private constant INITIAL_LP = 10**18; // arbitrary number
    uint8 private constant DECIMALS = 18;
    uint256 private priceLast = Math.RONE;
    uint256 private blockNumLast;

    uint256 private constant GLOBAL_INCOME_INDEX_MULTIPLIER = 10**30;
    mapping(address => uint256) public lastGlobalIncomeIndex;
    mapping(address => TokenReserve) private reserves;
    uint256 public lastInterestUpdate;

    // these variables are used often, so we get them once in the constructor and save gas for retrieving them afterwards
    bytes32 private immutable forgeId;
    address private immutable underlyingAsset;
    IPendleData private immutable data;
    IPendleRouter private immutable router;

    constructor(
        address _forge,
        address _xyt,
        address _token,
        uint256 _expiry
    ) PendleBaseToken(NAME, SYMBOL, DECIMALS, block.timestamp, _expiry) {
        require(_forge != address(0), "ZERO_ADDRESS");
        require(_xyt != address(0), "ZERO_ADDRESS");
        require(_token != address(0), "ZERO_ADDRESS");
        IPendleYieldToken xytContract = IPendleYieldToken(_xyt);
        require(xytContract.expiry() == _expiry, "INVALID_EXPIRY");

        factory = msg.sender;
        forge = _forge;
        xyt = _xyt;
        token = _token;
        bootstrapped = false;
        globalIncomeIndex = 1;

        forgeId = IPendleForge(_forge).forgeId();
        underlyingAsset = xytContract.underlyingAsset();
        expiry = _expiry;
        router = IPendleMarketFactory(msg.sender).router();
        data = IPendleMarketFactory(msg.sender).router().data();
    }

    modifier isBootstrapped {
        require(bootstrapped, "NOT_BOOTSTRAPPED");
        _;
    }

    modifier onlyRouter() {
        require(msg.sender == address(router), "ONLY_ROUTER");
        _;
    }

    function bootstrap(uint256 initialXytLiquidity, uint256 initialTokenLiquidity)
        external
        override
        onlyRouter
        returns (uint256)
    {
        require(!bootstrapped, "ALREADY_BOOTSTRAPPED");

        // console.log("97",initialXytLiquidity,initialTokenLiquidity);
        _transferIn(xyt, initialXytLiquidity);
        _transferIn(token, initialTokenLiquidity);

        reserves[xyt].balance = initialXytLiquidity;
        reserves[xyt].weight = Math.RONE / 2;
        reserves[token].balance = initialTokenLiquidity;
        reserves[token].weight = Math.RONE / 2;

        _mintLp(INITIAL_LP);
        _transferOutLp(INITIAL_LP);

        blockNumLast = block.number;
        bootstrapped = true;

        return INITIAL_LP;
    }

    /**
     * @notice Join the market by putting in xytToken and pairTokens
     *          and get back desired amount of lpToken.
     * @dev no curveShift to save gas because this function
                doesn't depend on weights of tokens
     */
    function addMarketLiquidityAll(
        uint256 _exactOutLp,
        uint256 _maxInXyt,
        uint256 _maxInToken
    )
        external
        override
        isBootstrapped
        onlyRouter
        returns (uint256 amountXytUsed, uint256 amountTokenUsed)
    {
        uint256 totalLp = totalSupply;
        uint256 ratio = Math.rdiv(_exactOutLp, totalLp);
        require(ratio != 0, "ZERO_RATIO");

        // Calc and inject XYT token.
        uint256 balanceXyt = reserves[xyt].balance;
        amountXytUsed = Math.rmul(ratio, balanceXyt);
        require(amountXytUsed != 0, "ZERO_XYT_IN_AMOUNT");
        require(amountXytUsed <= _maxInXyt, "LOW_XYT_IN_LIMIT");
        reserves[xyt].balance = reserves[xyt].balance.add(amountXytUsed);
        emit Join(xyt, amountXytUsed);
        _transferIn(xyt, amountXytUsed);

        // Calc and inject pair token.
        uint256 balanceToken = reserves[token].balance;
        amountTokenUsed = Math.rmul(ratio, balanceToken);
        require(amountTokenUsed != 0, "ZERO_TOKEN_IN_AMOUNT");
        require(amountTokenUsed <= _maxInToken, "LOW_TOKEN_IN_LIMIT");
        reserves[token].balance = reserves[token].balance.add(amountTokenUsed);
        emit Join(token, amountTokenUsed);
        _transferIn(token, amountTokenUsed);

        // Mint and push LP token.
        _mintLp(_exactOutLp);
        _transferOutLp(_exactOutLp);

        return (amountXytUsed, amountTokenUsed);
    }

    function addMarketLiquiditySingle(
        address _inToken,
        uint256 _exactIn,
        uint256 _minOutLp
    ) external override isBootstrapped onlyRouter returns (uint256 exactOutLp) {
        _curveShift(data);

        TokenReserve storage inTokenReserve = reserves[_inToken];
        uint256 totalLp = totalSupply;
        uint256 totalWeight = reserves[xyt].weight.add(reserves[token].weight);

        // Calc out amount of LP token.
        exactOutLp = _calcOutAmountLp(
            _exactIn,
            inTokenReserve,
            data.swapFee(),
            totalLp,
            totalWeight
        );
        require(exactOutLp >= _minOutLp, "HIGH_LP_OUT_LIMIT");

        // Update reserves and operate underlying LP and inToken.
        inTokenReserve.balance = inTokenReserve.balance.add(_exactIn);
        emit Join(_inToken, _exactIn);
        _transferIn(_inToken, _exactIn);

        // Mint and push LP token.
        _mintLp(exactOutLp);
        _transferOutLp(exactOutLp);

        emit Sync(
            reserves[xyt].balance,
            reserves[xyt].weight,
            reserves[token].balance,
            reserves[token].weight
        );

        return exactOutLp;
    }

    /**
     * @notice Exit the market by putting in the desired amount of LP tokens
     *         and getting back XYT and pair tokens.
     * @dev no curveShift to save gas because this function
                doesn't depend on weights of tokens
     */
    function removeMarketLiquidityAll(
        uint256 _inLp,
        uint256 _minOutXyt,
        uint256 _minOutToken
    ) external override isBootstrapped onlyRouter returns (uint256 xytOut, uint256 tokenOut) {
        uint256 exitFee = data.exitFee();
        uint256 totalLp = totalSupply;
        uint256 exitFees = Math.rmul(_inLp, exitFee);
        uint256 inLpAfterExitFee = _inLp.sub(exitFee);
        uint256 ratio = Math.rdiv(inLpAfterExitFee, totalLp);
        require(ratio != 0, "ZERO_RATIO");

        // Calc and withdraw xyt token.
        uint256 balanceToken = reserves[xyt].balance;
        uint256 outAmount = Math.rmul(ratio, balanceToken);
        require(outAmount != 0, "MATH_ERROR");
        require(outAmount >= _minOutXyt, "INSUFFICIENT_XYT_OUT");
        reserves[xyt].balance = reserves[xyt].balance.sub(outAmount);
        xytOut = outAmount;
        emit Exit(xyt, outAmount);
        _transferOut(xyt, outAmount);

        // Calc and withdraw pair token.
        balanceToken = reserves[token].balance;
        outAmount = Math.rmul(ratio, balanceToken);
        require(outAmount != 0, "MATH_ERROR");
        require(outAmount >= _minOutToken, "INSUFFICIENT_TOKEN_OUT");
        reserves[token].balance = reserves[token].balance.sub(outAmount);
        tokenOut = outAmount;
        emit Exit(token, outAmount);
        _transferOut(token, outAmount);

        // Deal with lp last.
        _transferInLp(_inLp);
        _collectFees(exitFees);
        _burnLp(inLpAfterExitFee);
    }

    function removeMarketLiquiditySingle(
        address _outToken,
        uint256 _inLp,
        uint256 _minOutAmountToken
    ) external override isBootstrapped onlyRouter returns (uint256 outAmountToken) {
        _curveShift(data);

        TokenReserve storage outTokenReserve = reserves[_outToken];
        uint256 exitFee = data.exitFee();
        uint256 exitFees = Math.rmul(_inLp, data.exitFee());
        uint256 totalLp = totalSupply;
        uint256 totalWeight = reserves[xyt].weight.add(reserves[token].weight);

        outAmountToken = _calcOutAmountToken(outTokenReserve, totalLp, totalWeight, _inLp);
        require(outAmountToken >= _minOutAmountToken, "INSUFFICIENT_TOKEN_OUT");

        // Update reserves and operate underlying LP and outToken
        outTokenReserve.balance = outTokenReserve.balance.sub(outAmountToken);

        emit Exit(_outToken, outAmountToken);

        _transferInLp(_inLp);
        _collectFees(exitFee);
        _burnLp(_inLp.sub(exitFees));
        _transferOut(_outToken, outAmountToken);

        return outAmountToken;
    }

    function swapExactIn(
        address inToken,
        uint256 inAmount,
        address outToken,
        uint256 minOutAmount,
        uint256 maxPrice
    )
        external
        override
        isBootstrapped
        onlyRouter
        returns (uint256 outAmount, uint256 spotPriceAfter)
    {
<<<<<<< HEAD
=======
        IPendleRouter router = IPendleMarketFactory(factory).router();
        IPendleData data = router.data();

        // do curve shifting since we need updated weight for calculation
>>>>>>> a4c0aed1
        _curveShift(data);

        TokenReserve storage inTokenReserve = reserves[inToken];
        TokenReserve storage outTokenReserve = reserves[outToken];

        uint256 spotPriceBefore = _calcSpotPrice(inTokenReserve, outTokenReserve, data.swapFee());
        require(spotPriceBefore <= maxPrice, "LOW_MAX_PRICE");

        // calc out amount of token to be swapped out
        outAmount = calcExactOut(inTokenReserve, outTokenReserve, inAmount, data.swapFee());
        require(outAmount >= minOutAmount, "HIGH_OUT_LIMIT");

        inTokenReserve.balance = inTokenReserve.balance.add(inAmount);
        outTokenReserve.balance = outTokenReserve.balance.sub(outAmount);

        spotPriceAfter = _calcSpotPrice(inTokenReserve, outTokenReserve, data.swapFee());

        require(spotPriceAfter >= spotPriceBefore, "MATH_ERROR");
        require(spotPriceAfter <= maxPrice, "LOW_MAX_PRICE");
        require(spotPriceBefore <= Math.rdiv(inAmount, outAmount), "MATH_ERROR");

        emit Swap(inToken, inAmount, outToken, outAmount);

        _transferIn(inToken, inAmount);
        _transferOut(outToken, outAmount);

        return (outAmount, spotPriceAfter);
    }

    function swapExactOut(
        address inToken,
        uint256 maxInAmount,
        address outToken,
        uint256 outAmount,
        uint256 maxPrice
    )
        external
        override
        isBootstrapped
        onlyRouter
        returns (uint256 inAmount, uint256 spotPriceAfter)
    {
<<<<<<< HEAD
=======
        IPendleRouter router = IPendleMarketFactory(factory).router();
        IPendleData data = router.data();
        // do curve shifting since we need updated weight for calculation
>>>>>>> a4c0aed1
        _curveShift(data);

        TokenReserve storage inTokenReserve = reserves[inToken];
        TokenReserve storage outTokenReserve = reserves[outToken];

        // Calc spot price.
        uint256 spotPriceBefore = _calcSpotPrice(inTokenReserve, outTokenReserve, data.swapFee());
        require(spotPriceBefore <= maxPrice, "LOW_MAX_PRICE");

        // Calc in amount.
        inAmount = calcExactIn(inTokenReserve, outTokenReserve, outAmount, data.swapFee());
        require(inAmount <= maxInAmount, "LOW_IN_LIMIT");

        inTokenReserve.balance = inTokenReserve.balance.add(inAmount);
        outTokenReserve.balance = outTokenReserve.balance.sub(outAmount);

        spotPriceAfter = _calcSpotPrice(inTokenReserve, outTokenReserve, data.swapFee());

        require(spotPriceAfter >= spotPriceBefore, "MATH_ERROR");
        require(spotPriceAfter <= maxPrice, "LOW_MAX_PRICE");
        require(spotPriceBefore <= Math.rdiv(inAmount, outAmount), "MATH_ERROR");

        emit Swap(inToken, inAmount, outToken, outAmount);
        _transferIn(inToken, inAmount);
        _transferOut(outToken, outAmount);

        return (inAmount, spotPriceAfter);
    }

    function claimLpInterests(address account)
        public
        override
        isBootstrapped
        onlyRouter
        returns (uint256 interests)
    {
        interests = _settleLpInterests(account);
    }

    function getReserves()
        external
        view
        override
        returns (
            uint256 xytReserves,
            uint256 tokenReserves,
            uint256 lastBlockTimestamp
        )
    {
        return (reserves[xyt].balance, reserves[token].balance, block.timestamp);
    }

    function calcExactIn(
        TokenReserve memory inTokenReserve,
        TokenReserve memory outTokenReserve,
        uint256 exactOut,
        uint256 swapFee
    ) public pure override returns (uint256 exactIn) {
        uint256 weightRatio = Math.rdiv(outTokenReserve.weight, inTokenReserve.weight);
        uint256 diff = outTokenReserve.balance.sub(exactOut);
        uint256 y = Math.rdiv(outTokenReserve.balance, diff);
        uint256 foo = Math.rpow(y, weightRatio);

        foo = foo.sub(Math.RONE);
        exactIn = Math.RONE.sub(swapFee);
        exactIn = Math.rdiv(Math.rmul(inTokenReserve.balance, foo), exactIn);
    }

    function calcExactOut(
        TokenReserve memory inTokenReserve,
        TokenReserve memory outTokenReserve,
        uint256 exactIn,
        uint256 swapFee
    ) public pure override returns (uint256 exactOut) {
        uint256 weightRatio = Math.rdiv(inTokenReserve.weight, outTokenReserve.weight);
        uint256 adjustedIn = Math.RONE.sub(swapFee);
        adjustedIn = Math.rmul(exactIn, adjustedIn);
        uint256 y = Math.rdiv(inTokenReserve.balance, inTokenReserve.balance.add(adjustedIn));
        uint256 foo = Math.rpow(y, weightRatio);
        uint256 bar = Math.RONE.sub(foo);

        exactOut = Math.rmul(outTokenReserve.balance, bar);
    }

    function getBalance(address asset) external view override returns (uint256) {
        return reserves[asset].balance;
    }

    // will do weight update (dry run) before reading token weights, to prevent the case
    // that weight is outdated
    function getWeight(address asset) external view override returns (uint256) {
        (uint256 xytWeightUpdated, uint256 tokenWeightUpdated, uint256 priceNow) =
            _updateWeightDry();
        if (asset == xyt) {
            return xytWeightUpdated;
        } else if (asset == token) {
            return tokenWeightUpdated;
        } else {
            return 0;
        }
    }

    function spotPrice(address inToken, address outToken)
        external
        view
        override
        returns (uint256 spot)
    {
        TokenReserve storage inTokenReserve = reserves[inToken];
        TokenReserve storage outTokenReserve = reserves[outToken];

        return _calcSpotPrice(inTokenReserve, outTokenReserve, data.swapFee());
    }

    function _calcSpotPrice(
        TokenReserve memory inTokenReserve,
        TokenReserve memory outTokenReserve,
        uint256 swapFee
    ) internal pure returns (uint256 spot) {
        uint256 numer = Math.rdiv(inTokenReserve.balance, inTokenReserve.weight);
        uint256 denom = Math.rdiv(outTokenReserve.balance, outTokenReserve.weight);
        uint256 ratio = Math.rdiv(numer, denom);
        uint256 scale = Math.rdiv(Math.RONE, Math.RONE.sub(swapFee));

        spot = Math.rmul(ratio, scale);
    }

    function _calcOutAmountLp(
        uint256 inAmount,
        TokenReserve memory inTokenReserve,
        uint256 swapFee,
        uint256 totalSupplyLp,
        uint256 totalWeight
    ) internal pure returns (uint256 exactOutLp) {
        uint256 nWeight = Math.rdiv(inTokenReserve.weight, totalWeight);
        uint256 feePortion = Math.rmul(Math.RONE.sub(nWeight), swapFee);
        uint256 inAmoutAfterFee = Math.rmul(inAmount, Math.RONE.sub(feePortion));

        uint256 inBalanceUpdated = inTokenReserve.balance.add(inAmoutAfterFee);
        uint256 inTokenRatio = Math.rdiv(inBalanceUpdated, inTokenReserve.balance);

        uint256 lpTokenRatio = Math.rpow(inTokenRatio, nWeight);
        uint256 totalSupplyLpUpdated = Math.rmul(lpTokenRatio, totalSupplyLp);
        exactOutLp = totalSupplyLpUpdated.sub(totalSupplyLp);
        return exactOutLp;
    }

    function _calcOutAmountToken(
        TokenReserve memory outTokenReserve,
        uint256 totalSupplyLp,
        uint256 totalWeight,
        uint256 inLp
    ) internal view returns (uint256 exactOutToken) {
        uint256 nWeight = Math.rdiv(outTokenReserve.weight, totalWeight);
        uint256 inLpAfterExitFee = Math.rmul(inLp, Math.RONE.sub(data.exitFee()));
        uint256 totalSupplyLpUpdated = totalSupplyLp.sub(inLpAfterExitFee);
        uint256 lpRatio = Math.rdiv(totalSupplyLpUpdated, totalSupplyLp);

        uint256 outTokenRatio = Math.rpow(lpRatio, Math.rdiv(Math.RONE, nWeight));
        uint256 outTokenBalanceUpdated = Math.rmul(outTokenRatio, outTokenReserve.balance);

        uint256 outAmountTOkenBeforeSwapFee = outTokenReserve.balance.sub(outTokenBalanceUpdated);

        uint256 feePortion = Math.rmul(Math.RONE.sub(nWeight), data.swapFee());
        exactOutToken = Math.rmul(outAmountTOkenBeforeSwapFee, Math.RONE.sub(feePortion));
        return exactOutToken;
    }

    /// @notice Sends fees as LP to Treasury
    function _collectFees(uint256 _amount) internal {
        IERC20(address(this)).safeTransfer(data.treasury(), _amount);
    }

    /// @dev Inbound transfer from router to market
    function _transferIn(address _token, uint256 _amount) internal {
        IERC20(_token).safeTransferFrom(msg.sender, address(this), _amount);
        if (_token == xyt) {
            // if its an XYT transfer, interests for the market is updated.
            lastInterestUpdate = block.timestamp;
        }
    }

    /// @dev Outbound transfer from market to router
    function _transferOut(address _token, uint256 _amount) internal {
        IERC20(_token).safeTransfer(msg.sender, _amount);
        if (_token == xyt) {
            // if its an XYT transfer, interests for the market is updated.
            lastInterestUpdate = block.timestamp;
        }
    }

    function _transferInLp(uint256 amount) internal {
        _transferIn(address(this), amount);
    }

    function _transferOutLp(uint256 amount) internal {
        _transferOut(address(this), amount);
    }

    function _burnLp(uint256 amount) internal {
        _burn(address(this), amount);
    }

    function _mintLp(uint256 amount) internal {
        _mint(address(this), amount);
    }

    // update the token reserve storage
    function _updateWeight() internal {
        uint256 xytWeight = reserves[xyt].weight;
        uint256 tokenWeight = reserves[token].weight;

        (uint256 xytWeightUpdated, uint256 tokenWeightUpdated, uint256 priceNow) =
            _updateWeightDry();

        reserves[xyt].weight = xytWeightUpdated;
        reserves[token].weight = tokenWeightUpdated;
        priceLast = priceNow;
        emit Shift(xytWeight, tokenWeight, xytWeightUpdated, tokenWeightUpdated);
    }

    // do the weight update calucation but don't update the token reserve storage
    function _updateWeightDry()
        internal
        view
        returns (
            uint256 xytWeightUpdated,
            uint256 tokenWeightUpdated,
            uint256 priceNow
        )
    {
        // get current timestamp currentTime
        uint256 currentTime = block.timestamp;
        uint256 endTime = expiry;
        uint256 startTime = IPendleYieldToken(xyt).start();
        uint256 duration = endTime - startTime;

        uint256 xytWeight = reserves[xyt].weight;
        uint256 tokenWeight = reserves[token].weight;

        uint256 timeLeft;
        if (endTime >= currentTime) {
            timeLeft = endTime - currentTime;
        } else {
            timeLeft = 0;
        }

        // get time_to_mature = (endTime - currentTime) / (endTime - startTime)
        uint256 timeToMature = Math.rdiv(timeLeft * Math.RONE, duration * Math.RONE);

        // get price for now = ln(3.14 * t + 1) / ln(4.14)
        priceNow = Math.rdiv(
            Math.ln(Math.rmul(Math.PI, timeToMature).add(Math.RONE), Math.RONE),
            Math.ln(Math.PI_PLUSONE, Math.RONE)
        );

        uint256 r = Math.rdiv(priceNow, priceLast);
        require(Math.RONE >= r, "MATH_ERROR");

        uint256 thetaNumerator = Math.rmul(Math.rmul(xytWeight, tokenWeight), Math.RONE.sub(r));
        uint256 thetaDenominator = Math.rmul(r, xytWeight).add(tokenWeight);

        // calc weight changes theta
        uint256 theta = Math.rdiv(thetaNumerator, thetaDenominator);

        xytWeightUpdated = xytWeight.sub(theta);
        tokenWeightUpdated = tokenWeight.add(theta);
    }

    //curve shift will be called before any calculation using weight
    function _curveShift(IPendleData _data) internal {
        if (block.number > blockNumLast) {
            _updateWeight();
            _data.updateMarketInfo(xyt, token, factory);
            blockNumLast = block.number;
        }
    }

    // sends out any due interests to msg.sender if he's an LP holder
    // this should be called before any functions that change someone's LPs
    function _settleLpInterests(address account) internal returns (uint256 dueInterests) {
        _updateGlobalIncomeIndex();
        if (lastGlobalIncomeIndex[account] == 0) {
            lastGlobalIncomeIndex[account] = globalIncomeIndex;
            return 0;
        }

        dueInterests = balanceOf[account]
            .mul(globalIncomeIndex - lastGlobalIncomeIndex[account])
            .div(GLOBAL_INCOME_INDEX_MULTIPLIER);

        lastGlobalIncomeIndex[account] = globalIncomeIndex;
        if (dueInterests == 0) return 0;
        lastUnderlyingYieldTokenBalance = lastUnderlyingYieldTokenBalance.sub(dueInterests);
        IERC20(IPendleYieldToken(xyt).underlyingYieldToken()).safeTransfer(account, dueInterests);
    }

    // this function should be called whenver the total amount of LP changes
    //
    function _updateGlobalIncomeIndex() internal {
        if (block.timestamp.sub(lastInterestUpdate) > data.interestUpdateDelta()) {
            router.redeemDueInterests(forgeId, underlyingAsset, expiry); // get due interests for the XYT being held in the market
            lastInterestUpdate = block.timestamp;
        }

        uint256 currentUnderlyingYieldTokenBalance =
            IERC20(IPendleYieldToken(xyt).underlyingYieldToken()).balanceOf(address(this));
        uint256 interestsEarned =
            currentUnderlyingYieldTokenBalance - lastUnderlyingYieldTokenBalance;
        lastUnderlyingYieldTokenBalance = currentUnderlyingYieldTokenBalance;

        globalIncomeIndex = globalIncomeIndex.add(
            interestsEarned.mul(GLOBAL_INCOME_INDEX_MULTIPLIER).div(totalSupply)
        );
        // console.log("\tglobalIncomeIndex, totalSupply = ", globalIncomeIndex, totalSupply);
    }

    function _beforeTokenTransfer(address from, address to) internal override {
        _settleLpInterests(from);
        _settleLpInterests(to);
    }
}<|MERGE_RESOLUTION|>--- conflicted
+++ resolved
@@ -298,13 +298,6 @@
         onlyRouter
         returns (uint256 outAmount, uint256 spotPriceAfter)
     {
-<<<<<<< HEAD
-=======
-        IPendleRouter router = IPendleMarketFactory(factory).router();
-        IPendleData data = router.data();
-
-        // do curve shifting since we need updated weight for calculation
->>>>>>> a4c0aed1
         _curveShift(data);
 
         TokenReserve storage inTokenReserve = reserves[inToken];
@@ -347,12 +340,6 @@
         onlyRouter
         returns (uint256 inAmount, uint256 spotPriceAfter)
     {
-<<<<<<< HEAD
-=======
-        IPendleRouter router = IPendleMarketFactory(factory).router();
-        IPendleData data = router.data();
-        // do curve shifting since we need updated weight for calculation
->>>>>>> a4c0aed1
         _curveShift(data);
 
         TokenReserve storage inTokenReserve = reserves[inToken];
