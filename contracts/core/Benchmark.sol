// SPDX-License-Identifier: MIT
/*
 * MIT License
 * ===========
 *
 * Permission is hereby granted, free of charge, to any person obtaining a copy
 * of this software and associated documentation files (the "Software"), to deal
 * in the Software without restriction, including without limitation the rights
 * to use, copy, modify, merge, publish, distribute, sublicense, and/or sell
 * copies of the Software, and to permit persons to whom the Software is
 * furnished to do so, subject to the following conditions:
 *
 * The above copyright notice and this permission notice shall be included in all
 * copies or substantial portions of the Software.
 *
 * THE SOFTWARE IS PROVIDED "AS IS", WITHOUT WARRANTY OF ANY KIND, EXPRESS OR
 * IMPLIED, INCLUDING BUT NOT LIMITED TO THE WARRANTIES OF MERCHANTABILITY,
 * FITNESS FOR A PARTICULAR PURPOSE AND NONINFRINGEMENT. IN NO EVENT SHALL THE
 * AUTHORS OR COPYRIGHT HOLDERS BE LIABLE FOR ANY CLAIM, DAMAGES OR OTHER
 * LIABILITY, WHETHER IN AN ACTION OF CONTRACT, TORT OR OTHERWISE, ARISING FROM,
 * OUT OF OR IN CONNECTION WITH THE SOFTWARE OR THE USE OR OTHER DEALINGS IN THE
 */
pragma solidity ^0.7.0;

import "@openzeppelin/contracts/math/SafeMath.sol";
import "../interfaces/IBenchmark.sol";
import "../interfaces/IBenchmarkForge.sol";
import "../interfaces/IBenchmarkMarketFactory.sol";
import "../interfaces/IBenchmarkMarket.sol";
import "../periphery/Permissions.sol";

contract Benchmark is IBenchmark, Permissions {
    using SafeMath for uint256;

    IBenchmarkData public override data;
    IBenchmarkMarketFactory public override factory;

    address public immutable override weth;
    address public override treasury;

    constructor(address _governance, address _weth) Permissions(_governance) {
        weth = _weth;
    }

    /**
     * @dev Accepts ETH via fallback from the WETH contract.
     **/
    receive() external payable {
        assert(msg.sender == weth);
    }

    function initialize(
        IBenchmarkData _data,
        IBenchmarkMarketFactory _factory,
        address _treasury /* bytes32 _forgeId,
        address _forgeAddress */
    ) external {
        require(msg.sender == initializer, "Benchmark: forbidden");
        require(address(_data) != address(0), "Benchmark: zero address");
        require(address(_factory) != address(0), "Benchmark: zero address");
        require(_treasury != address(0), "Benchmark: zero address");

        initializer = address(0);
        data = _data;
        factory = _factory;
        treasury = _treasury;

        /* data.addForge(_forgeId, _forgeAddress); */
    }

    function addForge(bytes32 _forgeId, address _forgeAddress)
        external
        override
        initialized
        onlyGovernance
    {
        require(_forgeId != 0, "Benchmark: empty bytes");
        require(_forgeAddress != address(0), "Benchmark: zero address");
        require(_forgeId == IBenchmarkForge(_forgeAddress).forgeId(), "Benchmark: wrong id");
        require(data.getForgeAddress(_forgeId) == address(0), "Benchmark: existing id");
        data.addForge(_forgeId, _forgeAddress);
    }

    function removeForge(bytes32 _forgeId) external override initialized onlyGovernance {
        require(data.getForgeAddress(_forgeId) != address(0), "Benchmark: forge doesn't exist");
        data.removeForge(_forgeId);
    }

    function setContracts(
        IBenchmarkData _data,
        IBenchmarkMarketFactory _factory,
        address _treasury
    ) external override initialized onlyGovernance {
        require(address(_data) != address(0), "Benchmark: zero address");
        require(address(_factory) != address(0), "Benchmark: zero address");
        require(_treasury != address(0), "Benchmark: zero address");

        data = _data;
        factory = _factory;
        treasury = _treasury;
        emit ContractsSet(address(_data), address(_factory), _treasury);
    }

    /***********
     *  FORGE  *
     ***********/

    function newYieldContracts(
        bytes32 _forgeId,
        address _underlyingAsset,
        uint256 _expiry
    ) public override returns (address ot, address xyt) {
        IBenchmarkForge forge = IBenchmarkForge(data.getForgeAddress(_forgeId));
        (ot, xyt) = forge.newYieldContracts(_underlyingAsset, _expiry);
    }

    function redeemDueInterests(
        bytes32 _forgeId,
        address _underlyingAsset,
        uint256 _expiry
    ) public override returns (uint256 interests) {
        IBenchmarkForge forge = IBenchmarkForge(data.getForgeAddress(_forgeId));
        interests = forge.redeemDueInterests(msg.sender, _underlyingAsset, _expiry);
    }

    function redeemAfterExpiry(
        bytes32 _forgeId,
        address _underlyingAsset,
        uint256 _expiry,
        address _to
    ) public override returns (uint256 redeemedAmount) {
        IBenchmarkForge forge = IBenchmarkForge(data.getForgeAddress(_forgeId));
        redeemedAmount = forge.redeemAfterExpiry(msg.sender, _underlyingAsset, _expiry, _to);
    }

    function redeemUnderlying(
        bytes32 _forgeId,
        address _underlyingAsset,
        uint256 _expiry,
        uint256 _amountToRedeem,
        address _to
    ) public override returns (uint256 redeemedAmount) {
        IBenchmarkForge forge = IBenchmarkForge(data.getForgeAddress(_forgeId));
        redeemedAmount = forge.redeemUnderlying(
            msg.sender,
            _underlyingAsset,
            _expiry,
            _amountToRedeem,
            _to
        );
    }

    // function renew(
    //     Utils.Protocols _protocol,
    //     address underlyingToken,
    //     uint256 oldExpiry,
    //     uint256 newExpiry,
    //     address to
    // ) public override returns (uint256 redeemedAmount) {}

    function tokenizeYield(
        bytes32 _forgeId,
        address _underlyingAsset,
        uint256 _expiry,
        uint256 _amountToTokenize,
        address _to
    ) public override returns (address ot, address xyt) {
        IBenchmarkForge forge = IBenchmarkForge(data.getForgeAddress(_forgeId));
        (ot, xyt) = forge.tokenizeYield(
            msg.sender,
            _underlyingAsset,
            _expiry,
            _amountToTokenize,
            _to
        );
    }

    /***********
     *  MARKET *
     ***********/

    function addMarketLiquidity(
        bytes32 _forgeId,
        address xyt,
        address token,
        uint256 lpAmountDesired,
        uint256 xytAmountMax,
        uint256 tokenAmountMax
    ) public override {
        IBenchmarkMarket market = IBenchmarkMarket(data.getMarket(_forgeId, xyt, token));
<<<<<<< HEAD
        require(address(market) != address(0), "Benchmark: market not found");
        market.joinPoolByAll(
            lpAmountDesired,
            xytAmountMax,
            tokenAmountMax
        );
=======
        market.joinPoolByAll(lpAmountDesired, xytAmountMax, tokenAmountMax);
>>>>>>> 24b8a9d8
    }

    function addMarketLiquidityXyt(
        bytes32 _forgeId,
        address xyt,
        address token,
        uint256 xytAmountDesired,
        uint256 lpAmountMin
    ) public override {
        IBenchmarkMarket market = IBenchmarkMarket(data.getMarket(_forgeId, xyt, token));
<<<<<<< HEAD
        require(address(market) != address(0), "Benchmark: market not found");
        market.joinPoolSingleToken(
            xyt,
            xytAmountDesired,
            lpAmountMin
        );
=======
        market.joinPoolSingleToken(xyt, xytAmountDesired, lpAmountMin);
>>>>>>> 24b8a9d8
    }

    function addMarketLiquidityToken(
        bytes32 _forgeId,
        address xyt,
        address token,
        uint256 tokenAmountDesired,
        uint256 lpAmountMin
    ) public override {
        IBenchmarkMarket market = IBenchmarkMarket(data.getMarket(_forgeId, xyt, token));
<<<<<<< HEAD
        require(address(market) != address(0), "Benchmark: market not found");
        market.joinPoolSingleToken(
            token,
            tokenAmountDesired,
            lpAmountMin
        );
=======
        market.joinPoolSingleToken(token, tokenAmountDesired, lpAmountMin);
>>>>>>> 24b8a9d8
    }

    function removeMarketLiquidity(
        bytes32 _forgeId,
        address xyt,
        address token,
        uint256 lpAmountDesired,
        uint256 xytAmountMin,
        uint256 tokenAmountMin
    ) public override {
        IBenchmarkMarket market = IBenchmarkMarket(data.getMarket(_forgeId, xyt, token));
<<<<<<< HEAD
        require(address(market) != address(0), "Benchmark: market not found");
        market.exitPoolByAll(
            lpAmountDesired,
            xytAmountMin,
            tokenAmountMin
        );
=======
        market.exitPoolByAll(lpAmountDesired, xytAmountMin, tokenAmountMin);
>>>>>>> 24b8a9d8
    }

    function removeMarketLiquidityXyt(
        bytes32 _forgeId,
        address xyt,
        address token,
        uint256 lpAmountDesired,
        uint256 xytAmountMin
    ) public override {
        IBenchmarkMarket market = IBenchmarkMarket(data.getMarket(_forgeId, xyt, token));
<<<<<<< HEAD
        require(address(market) != address(0), "Benchmark: market not found");
        market.exitPoolSingleToken(
            xyt,
            lpAmountDesired,
            xytAmountMin
        );
=======
        market.exitPoolSingleToken(xyt, lpAmountDesired, xytAmountMin);
>>>>>>> 24b8a9d8
    }

    function removeMarketLiquidityToken(
        bytes32 _forgeId,
        address xyt,
        address token,
        uint256 lpAmountDesired,
        uint256 tokenAmountMin
    ) public override {
        IBenchmarkMarket market = IBenchmarkMarket(data.getMarket(_forgeId, xyt, token));
<<<<<<< HEAD
        require(address(market) != address(0), "Benchmark: market not found");
        market.exitPoolSingleToken(
            token,
            lpAmountDesired,
            tokenAmountMin
        );
=======
        market.exitPoolSingleToken(token, lpAmountDesired, tokenAmountMin);
>>>>>>> 24b8a9d8
    }

    function swapXytToToken(
        bytes32 _forgeId,
        address xyt,
        address token,
        uint256 xytAmountDesired,
        uint256 tokenAmountMin,
        uint256 maxPrice
    ) public override returns (uint256 amount, uint256 priceAfter) {
        IBenchmarkMarket market = IBenchmarkMarket(data.getMarket(_forgeId, xyt, token));
        require(address(market) != address(0), "Benchmark: market not found");
        (amount, priceAfter) = market.swapAmountIn(
            xytAmountDesired,
            xyt,
            token,
            tokenAmountMin,
            maxPrice
        );
    }

    function swapTokenToXyt(
        bytes32 _forgeId,
        address xyt,
        address token,
        uint256 tokenAmountDesired,
        uint256 xytAmountMin,
        uint256 maxPrice
    ) public override returns (uint256 amount, uint256 priceAfter) {
        IBenchmarkMarket market = IBenchmarkMarket(data.getMarket(_forgeId, xyt, token));
        require(address(market) != address(0), "Benchmark: market not found");
        (amount, priceAfter) = market.swapAmountIn(
            tokenAmountDesired,
            token,
            xyt,
            xytAmountMin,
            maxPrice
        );
    }

    function swapXytFromToken(
        bytes32 _forgeId,
        address xyt,
        address token,
        uint256 xytAmountDesired,
        uint256 tokenAmountMax,
        uint256 maxPrice
    ) public override returns (uint256 amount, uint256 priceAfter) {
        IBenchmarkMarket market = IBenchmarkMarket(data.getMarket(_forgeId, xyt, token));
        require(address(market) != address(0), "Benchmark: market not found");
        (amount, priceAfter) = market.swapAmountOut(
            token,
            tokenAmountMax,
            xyt,
            xytAmountDesired,
            maxPrice
        );
    }

    function swapTokenFromXyt(
        bytes32 _forgeId,
        address xyt,
        address token,
        uint256 tokenAmountDesired,
        uint256 xytAmountMax,
        uint256 maxPrice
    ) public override returns (uint256 amount, uint256 priceAfter) {
        IBenchmarkMarket market = IBenchmarkMarket(data.getMarket(_forgeId, xyt, token));
        require(address(market) != address(0), "Benchmark: market not found");
        (amount, priceAfter) = market.swapAmountOut(
            xyt,
            xytAmountMax,
            token,
            tokenAmountDesired,
            maxPrice
        );
    }

    function getMarketReserves(
        bytes32 _forgeId,
        address xyt,
        address token
    )
        public
        view
        override
        returns (
            uint256 xytAmount,
            uint256 tokenAmount,
            uint256 currentTime
        )
    {
        IBenchmarkMarket market = IBenchmarkMarket(data.getMarket(_forgeId, xyt, token));
        require(address(market) != address(0), "Benchmark: market not found");
        (xytAmount, tokenAmount, currentTime) = market.getReserves();
    }

    function getMarketRateXyt(
        bytes32 _forgeId,
        address xyt,
        address token
    ) public override returns (uint256 price) {
        IBenchmarkMarket market = IBenchmarkMarket(data.getMarket(_forgeId, xyt, token));
        if(address(market) == address(0)) return 0;
        price = market.spotPrice(xyt, token);
    }

    function getMarketRateToken(
        bytes32 _forgeId,
        address xyt,
        address token
    ) public override returns (uint256 price) {
        IBenchmarkMarket market = IBenchmarkMarket(data.getMarket(_forgeId, xyt, token));
        if(address(market) == address(0)) return 0;
        price = market.spotPrice(token, xyt);
    }

    function createMarket(
        bytes32 _forgeId,
        address xyt,
        address token,
        uint256 expiry
    ) public override returns (address market) {
        market = factory.createMarket(_forgeId, xyt, token, expiry);
    }

    function bootStrapMarket(
        bytes32 _forgeId,
        address xyt,
        address token,
        uint256 initialXytLiquidity,
        uint256 initialTokenLiquidity
    ) public override {
        IBenchmarkMarket market = IBenchmarkMarket(data.getMarket(_forgeId, xyt, token));
<<<<<<< HEAD
        require(address(market) != address(0), "Benchmark: market not found");
        market.bootstrap(
            initialXytLiquidity,
            initialTokenLiquidity
        );
=======
        market.bootstrap(initialXytLiquidity, initialTokenLiquidity);
>>>>>>> 24b8a9d8
    }

    /*
    function addMarketLiquidity(
        address xyt,
        address token,
        uint256 xytAmountDesired,
        uint256 tokenAmountDesired,
        uint256 xytAmountMin,
        uint256 tokenAmountMin,
        address to
    )
        public
        override
        returns (
            uint256 xytAmount,
            uint256 tokenAmount,
            uint256 liquidity
        )
    {}

    function addMarketLiquidityETH(
        address xyt,
        uint256 xytAmountDesired,
        uint256 xytAmountMin,
        uint256 ethAmountMin,
        address to
    )
        public
        payable
        override
        returns (
            uint256 amountToken,
            uint256 amountETH,
            uint256 liquidity
        )
    {}

    function removeMarketLiquidity(
        address xyt,
        address token,
        uint256 liquidity,
        uint256 xytAmountMin,
        uint256 tokenAmountMin,
        address to
    ) public override returns (uint256 xytAmount, uint256 tokenAmount) {}

    function removeMarketLiquidityETH(
        address token,
        uint256 liquidity,
        uint256 tokenAmountMin,
        uint256 ethAmountMin,
        address to
    ) public override returns (uint256 tokenAmount, uint256 ethAmount) {}

    function swapTokenToToken(
        uint256 amountIn,
        uint256 amountOutMin,
        address[] calldata path,
        address to,
        uint256 deadline
    ) public override returns (uint256[] memory amounts) {}

    function swapEthToToken(
        uint256 amountOutMin,
        address[] calldata path,
        address to,
        uint256 deadline
    ) public payable override returns (uint256[] memory amounts) {}

    function swapTokenToEth(
        uint256 amountIn,
        uint256 amountOutMin,
        address[] calldata path,
        address to,
        uint256 deadline
    ) public override returns (uint256[] memory amounts) {}

    function getDestAmount(
        uint256 srcAmount,
        uint256 srcMarket,
        uint256 destMarket
    ) public pure override returns (uint256 destAmount) {}

    function getSrcAmount(
        uint256 destAmount,
        uint256 srcMarket,
        uint256 destMarket
    ) public pure override returns (uint256 srcAmount) {}

    function getDestAmounts(uint256 srcAmount, address[] calldata path)
        public
        view
        override
        returns (uint256[] memory destAmounts)
    {}

    function getSrcAmounts(uint256 destAmount, address[] calldata path)
        public
        view
        override
        returns (uint256[] memory srcAmounts)
    {}

    function getMarketRate(
        uint256 srcAmount,
        uint256 marketA,
        uint256 marketB
    ) public pure override returns (uint256 destAmount) {}
    */
}<|MERGE_RESOLUTION|>--- conflicted
+++ resolved
@@ -188,16 +188,12 @@
         uint256 tokenAmountMax
     ) public override {
         IBenchmarkMarket market = IBenchmarkMarket(data.getMarket(_forgeId, xyt, token));
-<<<<<<< HEAD
         require(address(market) != address(0), "Benchmark: market not found");
         market.joinPoolByAll(
             lpAmountDesired,
             xytAmountMax,
             tokenAmountMax
         );
-=======
-        market.joinPoolByAll(lpAmountDesired, xytAmountMax, tokenAmountMax);
->>>>>>> 24b8a9d8
     }
 
     function addMarketLiquidityXyt(
@@ -208,16 +204,12 @@
         uint256 lpAmountMin
     ) public override {
         IBenchmarkMarket market = IBenchmarkMarket(data.getMarket(_forgeId, xyt, token));
-<<<<<<< HEAD
         require(address(market) != address(0), "Benchmark: market not found");
         market.joinPoolSingleToken(
             xyt,
             xytAmountDesired,
             lpAmountMin
         );
-=======
-        market.joinPoolSingleToken(xyt, xytAmountDesired, lpAmountMin);
->>>>>>> 24b8a9d8
     }
 
     function addMarketLiquidityToken(
@@ -228,16 +220,12 @@
         uint256 lpAmountMin
     ) public override {
         IBenchmarkMarket market = IBenchmarkMarket(data.getMarket(_forgeId, xyt, token));
-<<<<<<< HEAD
         require(address(market) != address(0), "Benchmark: market not found");
         market.joinPoolSingleToken(
             token,
             tokenAmountDesired,
             lpAmountMin
         );
-=======
-        market.joinPoolSingleToken(token, tokenAmountDesired, lpAmountMin);
->>>>>>> 24b8a9d8
     }
 
     function removeMarketLiquidity(
@@ -249,16 +237,12 @@
         uint256 tokenAmountMin
     ) public override {
         IBenchmarkMarket market = IBenchmarkMarket(data.getMarket(_forgeId, xyt, token));
-<<<<<<< HEAD
         require(address(market) != address(0), "Benchmark: market not found");
         market.exitPoolByAll(
             lpAmountDesired,
             xytAmountMin,
             tokenAmountMin
         );
-=======
-        market.exitPoolByAll(lpAmountDesired, xytAmountMin, tokenAmountMin);
->>>>>>> 24b8a9d8
     }
 
     function removeMarketLiquidityXyt(
@@ -269,16 +253,12 @@
         uint256 xytAmountMin
     ) public override {
         IBenchmarkMarket market = IBenchmarkMarket(data.getMarket(_forgeId, xyt, token));
-<<<<<<< HEAD
         require(address(market) != address(0), "Benchmark: market not found");
         market.exitPoolSingleToken(
             xyt,
             lpAmountDesired,
             xytAmountMin
         );
-=======
-        market.exitPoolSingleToken(xyt, lpAmountDesired, xytAmountMin);
->>>>>>> 24b8a9d8
     }
 
     function removeMarketLiquidityToken(
@@ -289,16 +269,12 @@
         uint256 tokenAmountMin
     ) public override {
         IBenchmarkMarket market = IBenchmarkMarket(data.getMarket(_forgeId, xyt, token));
-<<<<<<< HEAD
         require(address(market) != address(0), "Benchmark: market not found");
         market.exitPoolSingleToken(
             token,
             lpAmountDesired,
             tokenAmountMin
         );
-=======
-        market.exitPoolSingleToken(token, lpAmountDesired, tokenAmountMin);
->>>>>>> 24b8a9d8
     }
 
     function swapXytToToken(
@@ -433,15 +409,11 @@
         uint256 initialTokenLiquidity
     ) public override {
         IBenchmarkMarket market = IBenchmarkMarket(data.getMarket(_forgeId, xyt, token));
-<<<<<<< HEAD
         require(address(market) != address(0), "Benchmark: market not found");
         market.bootstrap(
             initialXytLiquidity,
             initialTokenLiquidity
         );
-=======
-        market.bootstrap(initialXytLiquidity, initialTokenLiquidity);
->>>>>>> 24b8a9d8
     }
 
     /*
