// SPDX-License-Identifier: MIT
/*
 * MIT License
 * ===========
 *
 * Permission is hereby granted, free of charge, to any person obtaining a copy
 * of this software and associated documentation files (the "Software"), to deal
 * in the Software without restriction, including without limitation the rights
 * to use, copy, modify, merge, publish, distribute, sublicense, and/or sell
 * copies of the Software, and to permit persons to whom the Software is
 * furnished to do so, subject to the following conditions:
 *
 * The above copyright notice and this permission notice shall be included in all
 * copies or substantial portions of the Software.
 *
 * THE SOFTWARE IS PROVIDED "AS IS", WITHOUT WARRANTY OF ANY KIND, EXPRESS OR
 * IMPLIED, INCLUDING BUT NOT LIMITED TO THE WARRANTIES OF MERCHANTABILITY,
 * FITNESS FOR A PARTICULAR PURPOSE AND NONINFRINGEMENT. IN NO EVENT SHALL THE
 * AUTHORS OR COPYRIGHT HOLDERS BE LIABLE FOR ANY CLAIM, DAMAGES OR OTHER
 * LIABILITY, WHETHER IN AN ACTION OF CONTRACT, TORT OR OTHERWISE, ARISING FROM,
 * OUT OF OR IN CONNECTION WITH THE SOFTWARE OR THE USE OR OTHER DEALINGS IN THE
 */
pragma solidity ^0.7.0;

import "./BenchmarkBaseToken.sol";


contract BenchmarkOwnershipToken is BenchmarkBaseToken {
    address public forgeAddress;
<<<<<<< HEAD
    address public underlyingYieldToken;
    address public xyt;
=======
    /* address public xyt; */
>>>>>>> 49a5483c

    constructor(
        /* address _xyt, */
        address _benchmarkProvider,
        address _underlyingToken,
        uint8 _underlyingYieldTokenDecimals,
        string memory _name,
        string memory _symbol,
        ContractDurations _contractDuration,
        uint256 _expiry
    )
        BenchmarkBaseToken(
<<<<<<< HEAD
=======
            _benchmarkProvider,
            _underlyingToken,
            _underlyingYieldTokenDecimals,
>>>>>>> 49a5483c
            _name,
            _symbol,
            _underlyingYieldTokenDecimals,
            _contractDuration,
            _expiry
        )
    {
        forgeAddress = msg.sender;
<<<<<<< HEAD
        underlyingYieldToken = _underlyingYieldToken;
        xyt = _xyt;
=======
        /* xyt = _xyt; */
>>>>>>> 49a5483c
    }
}<|MERGE_RESOLUTION|>--- conflicted
+++ resolved
@@ -23,47 +23,34 @@
 pragma solidity ^0.7.0;
 
 import "./BenchmarkBaseToken.sol";
+import "../interfaces/IBenchmarkYieldToken.sol";
 
 
-contract BenchmarkOwnershipToken is BenchmarkBaseToken {
-    address public forgeAddress;
-<<<<<<< HEAD
-    address public underlyingYieldToken;
+contract BenchmarkOwnershipToken is BenchmarkBaseToken, IBenchmarkYieldToken {
+    address public override forge;
+    address public override underlyingAsset;
+    address public override underlyingYieldToken;
     address public xyt;
-=======
-    /* address public xyt; */
->>>>>>> 49a5483c
 
     constructor(
-        /* address _xyt, */
-        address _benchmarkProvider,
-        address _underlyingToken,
-        uint8 _underlyingYieldTokenDecimals,
+        address _xyt,
+        address _underlyingAsset,
+        address _underlyingYieldToken,
         string memory _name,
         string memory _symbol,
-        ContractDurations _contractDuration,
+        uint8 _underlyingYieldTokenDecimals,
         uint256 _expiry
     )
         BenchmarkBaseToken(
-<<<<<<< HEAD
-=======
-            _benchmarkProvider,
-            _underlyingToken,
-            _underlyingYieldTokenDecimals,
->>>>>>> 49a5483c
             _name,
             _symbol,
             _underlyingYieldTokenDecimals,
-            _contractDuration,
             _expiry
         )
     {
-        forgeAddress = msg.sender;
-<<<<<<< HEAD
+        forge = msg.sender;
+        xyt = _xyt;
+        underlyingAsset = _underlyingAsset;
         underlyingYieldToken = _underlyingYieldToken;
-        xyt = _xyt;
-=======
-        /* xyt = _xyt; */
->>>>>>> 49a5483c
     }
 }