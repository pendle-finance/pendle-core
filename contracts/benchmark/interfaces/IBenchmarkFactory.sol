// SPDX-License-Identifier: MIT
/*
 * MIT License
 * ===========
 *
 * Permission is hereby granted, free of charge, to any person obtaining a copy
 * of this software and associated documentation files (the "Software"), to deal
 * in the Software without restriction, including without limitation the rights
 * to use, copy, modify, merge, publish, distribute, sublicense, and/or sell
 * copies of the Software, and to permit persons to whom the Software is
 * furnished to do so, subject to the following conditions:
 *
 * The above copyright notice and this permission notice shall be included in all
 * copies or substantial portions of the Software.
 *
 * THE SOFTWARE IS PROVIDED "AS IS", WITHOUT WARRANTY OF ANY KIND, EXPRESS OR
 * IMPLIED, INCLUDING BUT NOT LIMITED TO THE WARRANTIES OF MERCHANTABILITY,
 * FITNESS FOR A PARTICULAR PURPOSE AND NONINFRINGEMENT. IN NO EVENT SHALL THE
 * AUTHORS OR COPYRIGHT HOLDERS BE LIABLE FOR ANY CLAIM, DAMAGES OR OTHER
 * LIABILITY, WHETHER IN AN ACTION OF CONTRACT, TORT OR OTHERWISE, ARISING FROM,
 * OUT OF OR IN CONNECTION WITH THE SOFTWARE OR THE USE OR OTHER DEALINGS IN THE
 */

pragma solidity ^0.7.0;

import "./IBenchmarkCommon.sol";
import "./IBenchmarkProvider.sol";
import "./IForgeCreator.sol";
import "./IMarketCreator.sol";


interface IBenchmarkFactory is IBenchmarkCommon {
    /**
<<<<<<< HEAD
     * @notice Gets the address of the core Benchmark contract.
     * @return Retuns the core Benchmark address.
=======
     * @notice Sets the treasury contract address where fees will be sent to.
     **/
    /* function setTreasury(address) external; */

    /**
     * @notice Gets the core Benchmark contract address.
     * @return Address of the core contract.
>>>>>>> 49a5483c
     **/
    function core() external view returns (address);

    /**
     * @notice Gets the address of the BenchmarkProvider contract.
     * @return Retuns the Benchmark provider address.
     **/
    function provider() external view returns (IBenchmarkProvider);

    /***********
     *  FORGE  *
     ***********/

    /**
     * @notice Emitted when a forge for an underlying yield token is created.
     * @param underlyingYieldToken The address of the underlying yield token.
     * @param forge The address of the created forge.
     **/
    event ForgeCreated(address indexed underlyingYieldToken, address forge);

    /**
     * @notice Creates a forge given an underlying yield token.
     * @param _underlyingYieldToken Token address of the underlying yield token.
     * @return forge Returns the address of the newly created forge.
     **/
    function createForge(address _underlyingYieldToken)
        external
        returns (address forge);

    /**
     * @notice Displays the number of forges currently existing.
     * @return Returns forges length,
     **/
    function allForgesLength() external view returns (uint256);

    /**
     * @notice Gets all the forges.
     * @return Returns an array of all forges.
     **/
    function getAllForges() external view returns (address[] calldata);

    /**
     * @notice Gets a forge given an underlying yield token.
     * @param _underlyingYieldToken Token address of the underlying yield token.
     * @return forge Returns the forge address.
     **/
    function getForge(address _underlyingYieldToken) external view returns (address forge);

    /***********
     *  MARKET *
     ***********/

    /**
     * @notice Emitted when a market for a future yield token and an ERC20 token is created.
     * @param xyt The address of the tokenized future yield token as the base asset.
     * @param token The address of an ERC20 token as the quote asset.
     * @param market The address of the newly created market.
     **/
    event MarketCreated(address indexed xyt, address indexed token, address market);

    /**
     * @notice Creates a market given a future yield token and an ERC20 token.
     * @param _xyt Token address of the future yield token as base asset.
     * @param _token Token address of an ERC20 token as quote asset.
     * @param _contractDuration Yield contract duration type from enums.
     * @param _expiry Yield contract expiry in epoch time.
     * @return market Returns the address of the newly created market.
     **/
    function createMarket(
        address _xyt,
        address _token,
        ContractDurations _contractDuration,
        uint256 _expiry
    ) external returns (address market);

    /**
     * @notice Displays the number of markets currently existing.
     * @return Returns markets length,
     **/
    function allMarketsLength() external view returns (uint256);

    /**
     * @notice Gets all the markets.
     * @return Returns an array of all markets.
     **/
    function getAllMarkets() external view returns (address[] calldata);

    /**
     * @notice Gets a market given a future yield token and an ERC20 token.
     * @param _xyt Token address of the future yield token as base asset.
     * @param _token Token address of an ERC20 token as quote asset.
     * @return market Returns the market address.
     **/
    function getMarket(address _xyt, address _token) external view returns (address market);
}<|MERGE_RESOLUTION|>--- conflicted
+++ resolved
@@ -23,6 +23,7 @@
 
 pragma solidity ^0.7.0;
 
+import "./IBenchmark.sol";
 import "./IBenchmarkCommon.sol";
 import "./IBenchmarkProvider.sol";
 import "./IForgeCreator.sol";
@@ -31,20 +32,10 @@
 
 interface IBenchmarkFactory is IBenchmarkCommon {
     /**
-<<<<<<< HEAD
-     * @notice Gets the address of the core Benchmark contract.
-     * @return Retuns the core Benchmark address.
-=======
-     * @notice Sets the treasury contract address where fees will be sent to.
+     * @notice Gets a reference to the Benchmark core contract.
+     * @return Returns the core contract reference.
      **/
-    /* function setTreasury(address) external; */
-
-    /**
-     * @notice Gets the core Benchmark contract address.
-     * @return Address of the core contract.
->>>>>>> 49a5483c
-     **/
-    function core() external view returns (address);
+    function core() external view returns (IBenchmark);
 
     /**
      * @notice Gets the address of the BenchmarkProvider contract.
