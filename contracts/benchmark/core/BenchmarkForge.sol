--- conflicted
+++ resolved
@@ -22,313 +22,200 @@
  */
 pragma solidity ^0.7.0;
 
-import "@openzeppelin/contracts/token/ERC20/IERC20.sol";
 import "@openzeppelin/contracts/utils/ReentrancyGuard.sol";
 import "./BenchmarkProvider.sol";
+import "../interfaces/IBenchmarkBaseToken.sol";
 import "../interfaces/IBenchmarkForge.sol";
 import "../interfaces/IBenchmarkProvider.sol";
-import "../interfaces/IBenchmarkToken.sol";
 import "../periphery/Utils.sol";
 import "../tokens/BenchmarkFutureYieldToken.sol";
 import "../tokens/BenchmarkOwnershipToken.sol";
-import "@nomiclabs/buidler/console.sol";
+
 
 contract BenchmarkForge is IBenchmarkForge, ReentrancyGuard, Utils {
-    address public immutable override factory;
-<<<<<<< HEAD
-    address public immutable override underlyingYieldToken;
-    IBenchmarkProvider public immutable override provider;
-
-    mapping(ContractDurations => mapping(uint256 => address)) public otTokens;
-    mapping(ContractDurations => mapping(uint256 => mapping(address => uint256)))
-        public lastNormalisedIncome;
-    mapping(ContractDurations => mapping(uint256 => address)) public xytTokens;
-
-    constructor(IBenchmarkProvider _provider, address _underlyingYieldToken) {
-        require(_underlyingYieldToken != address(0), "Benchmark: zero address");
-
-        factory = msg.sender;
-=======
-    address public immutable override treasury;
-    address public immutable override underlyingToken;
-    BenchmarkProvider public immutable override provider;
-
-    mapping (ContractDurations => mapping(uint256 => address)) public otTokens;
-    mapping (ContractDurations => mapping(uint256 => mapping(address => uint256))) public lastNormalisedIncome;
-    mapping (ContractDurations => mapping(uint256 => address)) public xytTokens;
-    mapping (uint256 => uint256) public lastNormalisedIncomeBeforeExpiry;
-
-    constructor(address _underlyingToken, address _treasury, BenchmarkProvider _provider) {
-        require(_underlyingToken != address(0), "Benchmark: zero address");
-        require(_treasury != address(0), "Benchmark: zero address");
-        require(address(_provider) != address(0), "Benchmark: zero address");
-
-        factory = msg.sender;
-        underlyingToken = _underlyingToken;
-        treasury = _treasury;
->>>>>>> 49a5483c
-        provider = _provider;
-        underlyingYieldToken = _underlyingYieldToken;
-    }
-
-<<<<<<< HEAD
-    function newYieldContracts(ContractDurations contractDuration, uint256 expiry)
-        external
-        override
-        returns (address ot, address xyt)
-    {
-        address aTokenAddress = provider.getATokenAddress(underlyingYieldToken);
-        uint8 aTokenDecimals = IBenchmarkToken(aTokenAddress).decimals(); // IBenchmarkToken extends ERC20, so using this is good enough
-
-        // TODO: Use actual aTokens
-        ot = _forgeOwnershipToken(
-            aTokenAddress,
-            aTokenDecimals,
-            "OT Test Token",
-            "OT_TEST",
-            contractDuration,
-            expiry
-        );
-        xyt = _forgeFutureYieldToken(
-            ot,
-            aTokenAddress,
-            aTokenDecimals,
-            "XYT Test Token",
-            "XYT_TEST",
-            contractDuration,
-            expiry
-        );
-        otTokens[contractDuration][expiry] = ot;
-        xytTokens[contractDuration][expiry] = xyt;
-    }
-
-    function redeem(uint256 _amount) external {
-        // require(_amount > 0, "Amount to redeem needs to be > 0");
-
-        // uint256 amountToRedeem = _amount;
-
-        // //if amount is equal to uint(-1), the user wants to redeem everything
-        // if (_amount == UINT_MAX_VALUE) {
-        //     amountToRedeem = currentBalance;
-        // }
-
-        // require(
-        //     amountToRedeem <= token.balanceOf(msg.sender),
-        //     "Cannot redeem more than the available balance"
-        // );
-
-        // // burns tokens equivalent to the amount requested
-        // _burn(msg.sender, amountToRedeem);
-
-        // // executes redeem of the underlying asset
-        // forge.redeemUnderlying(
-        //     underlyingAssetAddress,
-        //     msg.sender,
-        //     amountToRedeem,
-        //     currentBalance.sub(amountToRedeem)
-        // );
-
-        // emit Redeem(msg.sender, amountToRedeem);
-=======
     struct Tokens {
         BenchmarkFutureYieldToken xytContract;
         BenchmarkOwnershipToken otContract;
         IERC20 underlyingYieldToken;
     }
 
-    function getTokens(
-        ContractDurations contractDuration,
-        uint256 expiry
-    ) internal returns (Tokens memory _tokens) {
-        _tokens.xytContract = BenchmarkFutureYieldToken(xytTokens[contractDuration][expiry]);
-        _tokens.otContract = BenchmarkOwnershipToken(otTokens[contractDuration][expiry]);
-        _tokens.underlyingYieldToken = IERC20(provider.getATokenAddress(underlyingToken));
-    }
-
-    function redeemDueInterests(
-        ContractDurations contractDuration,
-        uint256 expiry
-    ) external override returns (uint256 interests) {
-        Tokens memory tokens = getTokens(contractDuration, expiry);
-        return settleDueInterests(tokens, contractDuration, expiry, msg.sender);
-    }
-
-    function redeemDueInterestsBeforeTransfer(
-        ContractDurations contractDuration,
-        uint256 expiry,
-        address account
-    ) external returns (uint256 interests) {
-        require(msg.sender == xytTokens[contractDuration][expiry], "Must be from the XYT token contract");
-        Tokens memory tokens = getTokens(contractDuration, expiry);
-        return settleDueInterests(tokens, contractDuration, expiry, account);
-    }
-
-    function redeemAfterExpiry(
-        ContractDurations contractDuration,
-        uint256 expiry,
-        address to
-    ) external override returns (uint256 redeemedAmount) {
-        Tokens memory tokens = getTokens(contractDuration, expiry);
+    address public immutable override core;
+    address public immutable override factory;
+    address public immutable override underlyingAsset;
+    address public immutable override underlyingYieldToken;
+    IBenchmarkProvider public immutable override provider;
+
+    mapping(uint256 => address) public otTokens;
+    mapping(uint256 => mapping(address => uint256)) public lastNormalisedIncome;
+    mapping(uint256 => address) public xytTokens;
+    mapping(uint256 => uint256) public lastNormalisedIncomeBeforeExpiry;
+
+    constructor(
+        address _core,
+        address _factory,
+        address _underlyingAsset,
+        address _underlyingYieldToken,
+        IBenchmarkProvider _provider
+    ) {
+        require(_core != address(0), "Benchmark: zero address");
+        require(_factory != address(0), "Benchmark: zero address");
+        require(_underlyingAsset != address(0), "Benchmark: zero address");
+        require(_underlyingYieldToken != address(0), "Benchmark: zero address");
+        require(address(_provider) != address(0), "Benchmark: zero address");
+
+        factory = msg.sender;
+        core = _core;
+        underlyingAsset = _underlyingAsset;
+        underlyingYieldToken = _underlyingYieldToken;
+        provider = _provider;
+    }
+
+    function redeemDueInterests(uint256 expiry) public override returns (uint256 interests) {
+        Tokens memory tokens = _getTokens(expiry);
+        return _settleDueInterests(tokens, expiry, msg.sender);
+    }
+
+    function redeemDueInterestsBeforeTransfer(uint256 expiry, address account)
+        public
+        override
+        returns (uint256 interests)
+    {
+        require(msg.sender == xytTokens[expiry], "Must be from the XYT token contract");
+        Tokens memory tokens = _getTokens(expiry);
+        return _settleDueInterests(tokens, expiry, account);
+    }
+
+    function redeemAfterExpiry(uint256 expiry, address to)
+        public
+        override
+        returns (uint256 redeemedAmount)
+    {
+        Tokens memory tokens = _getTokens(expiry);
 
         redeemedAmount = tokens.otContract.balanceOf(msg.sender);
         require(block.timestamp > expiry, "Must have after expiry");
 
         tokens.underlyingYieldToken.transfer(to, redeemedAmount);
-        settleDueInterests(tokens, contractDuration, expiry, msg.sender);
+        _settleDueInterests(tokens, expiry, msg.sender);
         tokens.otContract.burn(msg.sender, redeemedAmount);
->>>>>>> 49a5483c
     }
 
     // msg.sender needs to have both OT and XYT tokens
     function redeemUnderlying(
-        ContractDurations contractDuration,
         uint256 expiry,
         uint256 amountToRedeem,
         address to
-    ) external override returns (uint256 redeemedAmount) {
-<<<<<<< HEAD
-        BenchmarkFutureYieldToken xytContract = BenchmarkFutureYieldToken(
-            xytTokens[contractDuration][expiry]
-        );
-        BenchmarkOwnershipToken otContract = BenchmarkOwnershipToken(
-            otTokens[contractDuration][expiry]
-        );
-        IERC20 underlyingToken = IERC20(provider.getATokenAddress(underlyingYieldToken));
-
-        require(otContract.balanceOf(msg.sender) >= amountToRedeem, "Must have enough OT tokens");
+    ) public override returns (uint256 redeemedAmount) {
+        Tokens memory tokens = _getTokens(expiry);
+
         require(
-            xytContract.balanceOf(msg.sender) >= amountToRedeem,
+            tokens.otContract.balanceOf(msg.sender) >= amountToRedeem,
+            "Must have enough OT tokens"
+        );
+        require(
+            tokens.xytContract.balanceOf(msg.sender) >= amountToRedeem,
             "Must have enough XYT tokens"
         );
 
-        underlyingToken.transfer(to, amountToRedeem);
-        settleDueInterests(contractDuration, expiry, xytContract, msg.sender);
-        otContract.burn(msg.sender, amountToRedeem);
-        xytContract.burn(msg.sender, amountToRedeem);
-
-=======
-        Tokens memory tokens = getTokens(contractDuration, expiry);
-
-        require(tokens.otContract.balanceOf(msg.sender) >= amountToRedeem, "Must have enough OT tokens");
-        require(tokens.xytContract.balanceOf(msg.sender) >= amountToRedeem, "Must have enough XYT tokens");
-
         tokens.underlyingYieldToken.transfer(to, amountToRedeem);
-        settleDueInterests(tokens, contractDuration, expiry, msg.sender);
+        _settleDueInterests(tokens, expiry, msg.sender);
 
         tokens.otContract.burn(msg.sender, amountToRedeem);
         tokens.xytContract.burn(msg.sender, amountToRedeem);
 
->>>>>>> 49a5483c
         return amountToRedeem;
     }
 
+    function tokenizeYield(
+        uint256 _expiry,
+        uint256 _amountToTokenize,
+        address _to
+    ) public override returns (address ot, address xyt) {
+        Tokens memory tokens = _getTokens(_expiry);
+
+        tokens.underlyingYieldToken.transferFrom(msg.sender, address(this), _amountToTokenize);
+
+        tokens.otContract.mint(_to, _amountToTokenize);
+        tokens.xytContract.mint(_to, _amountToTokenize);
+        lastNormalisedIncome[_expiry][_to] = provider.getAaveNormalisedIncome(
+            address(underlyingAsset)
+        );
+        return (address(tokens.otContract), address(tokens.xytContract));
+    }
+
+    function newYieldContracts(uint256 expiry)
+        public
+        override
+        returns (address ot, address xyt)
+    {
+        address aTokenAddress = provider.getATokenAddress(underlyingAsset);
+        uint8 aTokenDecimals = IBenchmarkBaseToken(aTokenAddress).decimals();
+
+        // TODO: Use actual aTokens
+        ot = _forgeOwnershipToken(aTokenDecimals, "OT Test Token", "OT_TEST", expiry);
+        xyt = _forgeFutureYieldToken(aTokenDecimals, "XYT Test Token", "XYT_TEST", expiry);
+        otTokens[expiry] = ot;
+        xytTokens[expiry] = xyt;
+    }
+
+    function getAllXYTFromExpiry(uint256 _expiry)
+        public
+        view
+        override
+        returns (address[] memory)
+    {}
+
+    function getAllOTFromExpiry(uint256 _expiry) public view override returns (address[] memory) {}
+
+    function _getTokens(uint256 expiry) internal view returns (Tokens memory _tokens) {
+        _tokens.xytContract = BenchmarkFutureYieldToken(xytTokens[expiry]);
+        _tokens.otContract = BenchmarkOwnershipToken(otTokens[expiry]);
+        _tokens.underlyingYieldToken = IERC20(provider.getATokenAddress(underlyingAsset));
+    }
+
     //TODO: safemath
-    function settleDueInterests(
+    function _settleDueInterests(
         Tokens memory tokens,
-        ContractDurations contractDuration,
         uint256 expiry,
         address account
-<<<<<<< HEAD
     ) internal returns (uint256) {
-        IERC20 underlyingToken = IERC20(provider.getATokenAddress(underlyingYieldToken));
-        uint256 principal = xytContract.balanceOf(account);
-=======
-    ) internal returns (uint256){
         uint256 principal = tokens.xytContract.balanceOf(account);
->>>>>>> 49a5483c
-        uint256 Ix = lastNormalisedIncome[contractDuration][expiry][account];
+        uint256 Ix = lastNormalisedIncome[expiry][account];
         uint256 In;
         if (block.timestamp >= expiry) {
             In = lastNormalisedIncomeBeforeExpiry[expiry];
         } else {
-            In = provider.getAaveNormalisedIncome(underlyingToken);
+            In = provider.getAaveNormalisedIncome(underlyingAsset);
             lastNormalisedIncomeBeforeExpiry[expiry] = In;
         }
 
         uint256 dueInterests = (principal * In) / Ix - principal;
 
         if (dueInterests > 0) {
-<<<<<<< HEAD
-            underlyingToken.transfer(account, dueInterests);
-=======
-          tokens.underlyingYieldToken.transfer(account, dueInterests);
->>>>>>> 49a5483c
-        }
-
-        lastNormalisedIncome[contractDuration][expiry][account] = In;
+            tokens.underlyingYieldToken.transfer(account, dueInterests);
+        }
+
+        lastNormalisedIncome[expiry][account] = In;
         return dueInterests;
     }
 
-    function tokenizeYield(
-        ContractDurations _contractDuration,
-        uint256 _expiry,
-        uint256 _amountToTokenize,
-        address _to
-    ) external override returns (address ot, address xyt) {
-<<<<<<< HEAD
-        BenchmarkFutureYieldToken xytContract = BenchmarkFutureYieldToken(
-            xytTokens[_contractDuration][_expiry]
-        );
-        BenchmarkOwnershipToken otContract = BenchmarkOwnershipToken(
-            otTokens[_contractDuration][_expiry]
-        );
-=======
-        Tokens memory tokens = getTokens(_contractDuration, _expiry);
->>>>>>> 49a5483c
-
-        tokens.underlyingYieldToken.transferFrom(msg.sender, address(this), _amountToTokenize);
-
-<<<<<<< HEAD
-        otContract.mint(_to, _amountToTokenize);
-        xytContract.mint(_to, _amountToTokenize);
-        lastNormalisedIncome[_contractDuration][_expiry][_to] = provider.getAaveNormalisedIncome(
-            address(underlyingToken)
-        );
-        return (address(otContract), address(xytContract));
-    }
-
-=======
-        tokens.otContract.mint(_to, _amountToTokenize);
-        tokens.xytContract.mint(_to, _amountToTokenize);
-        lastNormalisedIncome[_contractDuration][_expiry][_to] = provider.getAaveNormalisedIncome(address(underlyingToken));
-        return (address(tokens.otContract), address(tokens.xytContract));
-    }
-
-
-    function newYieldContracts(
-        ContractDurations contractDuration,
-        uint256 expiry
-    ) external override returns (address ot, address xyt) {
-        address aTokenAddress = provider.getATokenAddress(underlyingToken);
-        uint8 aTokenDecimals = IBenchmarkToken(aTokenAddress).decimals(); // IBenchmarkToken extends ERC20, so using this is good enough
-
-        // TODO: Use actual aTokens
-        ot = _forgeOwnershipToken(aTokenDecimals, "OT Test Token", "OT_TEST", contractDuration, expiry);
-        xyt = _forgeFutureYieldToken(aTokenDecimals, "XYT Test Token", "XYT_TEST", contractDuration, expiry);
-        otTokens[contractDuration][expiry] = ot;
-        xytTokens[contractDuration][expiry] = xyt;
-    }
-
->>>>>>> 49a5483c
     function _forgeFutureYieldToken(
         uint8 _underlyingYieldTokenDecimals,
         string memory _tokenName,
         string memory _tokenSymbol,
-        ContractDurations _contractDuration,
         uint256 _expiry
     ) internal nonReentrant() returns (address xyt) {
         bytes memory bytecode = type(BenchmarkFutureYieldToken).creationCode;
-        bytes32 salt = keccak256(abi.encodePacked(underlyingToken, _contractDuration));
+        bytes32 salt = keccak256(abi.encodePacked(underlyingAsset));
 
         bytecode = abi.encodePacked(
             bytecode,
             abi.encode(
                 address(provider),
-                underlyingToken,
+                underlyingAsset,
                 _underlyingYieldTokenDecimals,
                 _tokenName,
                 _tokenSymbol,
-                _contractDuration,
                 _expiry
             )
         );
@@ -342,21 +229,19 @@
         uint8 _underlyingYieldTokenDecimals,
         string memory _tokenName,
         string memory _tokenSymbol,
-        ContractDurations _contractDuration,
         uint256 _expiry
     ) internal nonReentrant() returns (address ot) {
         bytes memory bytecode = type(BenchmarkOwnershipToken).creationCode;
-        bytes32 salt = keccak256(abi.encodePacked(underlyingToken, _contractDuration));
+        bytes32 salt = keccak256(abi.encodePacked(underlyingAsset));
 
         bytecode = abi.encodePacked(
             bytecode,
             abi.encode(
                 address(provider),
-                underlyingToken,
+                underlyingAsset,
                 _underlyingYieldTokenDecimals,
                 _tokenName,
                 _tokenSymbol,
-                _contractDuration,
                 _expiry
             )
         );
