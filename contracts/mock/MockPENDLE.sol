--- conflicted
+++ resolved
@@ -70,7 +70,6 @@
         _approve(from, to, value);
     }
 
-<<<<<<< HEAD
     function getCurrentWeek() public view returns (uint256) {
         return _getCurrentWeek();
     }
@@ -81,9 +80,9 @@
 
     function getCurrentTime() public view returns (uint256 time) {
         time = block.timestamp;
-=======
+    }
+    
     function burn(address from, uint256 value) public {
         _burn(from, value);
->>>>>>> 41cbb2ee
     }
 }