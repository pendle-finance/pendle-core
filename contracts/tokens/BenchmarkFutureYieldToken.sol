--- conflicted
+++ resolved
@@ -48,17 +48,8 @@
         underlyingYieldToken = _underlyingYieldToken;
     }
 
-<<<<<<< HEAD
     function _beforeTokenTransfer(address from, address to, uint256 amount) internal override {
         IBenchmarkForge(forge).redeemDueInterestsBeforeTransfer(underlyingAsset, expiry, from);
         IBenchmarkForge(forge).redeemDueInterestsBeforeTransfer(underlyingAsset, expiry, to);
-=======
-    function _beforeTokenTransfer(uint256 _expiry, address _account) internal {
-        IBenchmarkForge(forge).redeemDueInterestsBeforeTransfer(
-            underlyingAsset,
-            _expiry,
-            _account
-        );
->>>>>>> 09a788e0
     }
 }