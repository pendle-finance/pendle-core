--- conflicted
+++ resolved
@@ -25,10 +25,9 @@
 * run a console for development network: `yarn console:dev`
 
 ## Testing:
-<<<<<<< HEAD
-* In one terminal: `yarn ganache`
-* The main test for now: `yarn test test/core/Benchmark.js`
-=======
-* On one terminal: `INFURA_KEY=XXXX yarn ganache`
-* On another terminal: `yarn test test/core/benchmarkForge.js`
->>>>>>> 794d7980
+* Create a .env file containing the following properties:
+  ```
+  INFURA_KEY=<insert your Infura key here>
+  PRIVATE_KEYS=<insert comma delimited private keys here>
+  ```
+* The main test for now: `yarn test test/core/Benchmark.js`